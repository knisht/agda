--- conflicted
+++ resolved
@@ -558,13 +558,9 @@
           Function{ funExtLam = Just (ExtLamInfo m sys) } -> Just . (,sys) . size <$> lookupSection m
           _ -> return Nothing
         case extLam of
-<<<<<<< HEAD
-          Just (pars,sys) | df -> reifyExtLam x pars sys (defClauses defn) es
-=======
-          Just pars | df, notElem x alreadyPrinting ->
+          Just (pars, sys) | df, notElem x alreadyPrinting ->
             locally ePrintingPatternLambdas (x :) $
-            reifyExtLam x pars (defClauses defn) es
->>>>>>> 765a4fb2
+            reifyExtLam x pars sys (defClauses defn) es
 
         -- Otherwise (ordinary function call):
           _ -> do
