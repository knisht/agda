{-# LANGUAGE CPP                        #-}
{-# LANGUAGE GeneralizedNewtypeDeriving #-}
{-# LANGUAGE NondecreasingIndentation   #-}
{-# LANGUAGE UndecidableInstances       #-}

{-|
    Translating from internal syntax to abstract syntax. Enables nice
    pretty printing of internal syntax.

    TODO

        - numbers on metas
        - fake dependent functions to independent functions
        - meta parameters
        - shadowing
-}
module Agda.Syntax.Translation.InternalToAbstract
  ( Reify(..)
  , NamedClause(..)
  , reifyPatterns
  ) where

import Prelude hiding (mapM_, mapM, null)
import Control.Applicative hiding (empty)
import Control.Monad.State hiding (mapM_, mapM)
import Control.Monad.Reader hiding (mapM_, mapM)

import Data.Foldable (foldMap)
import Data.List hiding (null, sort)
import qualified Data.Map as Map
import Data.Maybe
import Data.Semigroup (Semigroup, Monoid, (<>), mempty, mappend)
import Data.Set (Set)
import qualified Data.Set as Set
import Data.Traversable (traverse, mapM)
import qualified Data.Traversable as Trav

import Agda.Syntax.Literal
import Agda.Syntax.Position
import Agda.Syntax.Common
import Agda.Syntax.Fixity
import Agda.Syntax.Concrete (FieldAssignment'(..), exprFieldA)
import Agda.Syntax.Info as Info
import Agda.Syntax.Abstract as A
import Agda.Syntax.Abstract.Pretty
import Agda.Syntax.Internal as I
import Agda.Syntax.Internal.Pattern as I
import Agda.Syntax.Scope.Base (isNameInScope, inverseScopeLookupName)

import Agda.TypeChecking.Monad
import Agda.TypeChecking.Monad.Builtin
import Agda.TypeChecking.Reduce
import {-# SOURCE #-} Agda.TypeChecking.Records
import Agda.TypeChecking.CompiledClause (CompiledClauses(Fail))
import Agda.TypeChecking.DisplayForm
import Agda.TypeChecking.Level
import {-# SOURCE #-} Agda.TypeChecking.Datatypes
import Agda.TypeChecking.Free
import Agda.TypeChecking.Substitute
import Agda.TypeChecking.Telescope
import Agda.TypeChecking.DropArgs

import Agda.Interaction.Options ( optPostfixProjections )

import Agda.Utils.Except ( MonadError(catchError) )
import Agda.Utils.Function
import Agda.Utils.Functor
import Agda.Utils.Lens
import Agda.Utils.List
import Agda.Utils.Maybe
import Agda.Utils.Monad
import Agda.Utils.Null
import Agda.Utils.Permutation
import Agda.Utils.Pretty hiding ((<>))
import Agda.Utils.Singleton
import Agda.Utils.Size
import Agda.Utils.Tuple

#include "undefined.h"
import Agda.Utils.Impossible

-- Composition of reified applications ------------------------------------

-- | Drops hidden arguments unless --show-implicit.
napps :: Expr -> [NamedArg Expr] -> TCM Expr
napps e = nelims e . map I.Apply

-- | Drops hidden arguments unless --show-implicit.
apps :: Expr -> [Arg Expr] -> TCM Expr
apps e = elims e . map I.Apply

-- Composition of reified eliminations ------------------------------------

-- | Drops hidden arguments unless --show-implicit.
nelims :: Expr -> [I.Elim' (Named_ Expr)] -> TCM Expr
nelims e [] = return e
nelims e (I.IApply x y r : es) =
  nelims (A.App noExprInfo e $ defaultArg r) es
nelims e (I.Apply arg : es) = do
  arg <- reify arg  -- This replaces the arg by _ if irrelevant
  dontShowImp <- not <$> showImplicitArguments
  let hd | notVisible arg && dontShowImp = e
         | otherwise                     = A.App noExprInfo e arg
  nelims hd es
nelims e (I.Proj o@ProjPrefix d  : es) =
  nelims (A.App noExprInfo (A.Proj o $ AmbQ [d]) $ defaultNamedArg e) es
nelims e (I.Proj o d  : es) =
  nelims (A.App noExprInfo e (defaultNamedArg $ A.Proj o $ AmbQ [d])) es

-- | Drops hidden arguments unless --show-implicit.
elims :: Expr -> [I.Elim' Expr] -> TCM Expr
elims e = nelims e . map (fmap unnamed)

-- Omitting information ---------------------------------------------------

noExprInfo :: ExprInfo
noExprInfo = ExprRange noRange

-- Conditional reification to omit terms that are not shown --------------

reifyWhenE :: Reify i Expr => Bool -> i -> TCM Expr
reifyWhenE True  i = reify i
reifyWhenE False t = return underscore

-- Reification ------------------------------------------------------------

class Reify i a | i -> a where
    reify     ::         i -> TCM a

    --   @reifyWhen False@ should produce an 'underscore'.
    --   This function serves to reify hidden/irrelevant things.
    reifyWhen :: Bool -> i -> TCM a
    reifyWhen _ = reify

instance Reify Name Name where
    reify = return

instance Reify Expr Expr where
    reifyWhen = reifyWhenE
    reify = return

instance Reify MetaId Expr where
    reifyWhen = reifyWhenE
    reify x@(MetaId n) = liftTCM $ do
      b <- asks envPrintMetasBare
      mi  <- mvInfo <$> lookupMeta x
      let mi' = Info.MetaInfo
                 { metaRange          = getRange $ miClosRange mi
                 , metaScope          = clScope $ miClosRange mi
                 , metaNumber         = if b then Nothing else Just x
                 , metaNameSuggestion = if b then "" else miNameSuggestion mi
                 }
          underscore = return $ A.Underscore mi'
      caseMaybeM (isInteractionMeta x) underscore $ \ ii@InteractionId{} ->
          return $ A.QuestionMark mi' ii

-- Does not print with-applications correctly:
-- instance Reify DisplayTerm Expr where
--   reifyWhen = reifyWhenE
--   reify d = reifyTerm False $ dtermToTerm d

instance Reify DisplayTerm Expr where
  reifyWhen = reifyWhenE
  reify d = case d of
    DTerm v -> reifyTerm False v
    DDot  v -> reify v
    DCon c ci vs -> apps (A.Con (AmbQ [conName c])) =<< reify vs
    DDef f es -> elims (A.Def f) =<< reify es
    DWithApp u us es0 -> do
      (e, es) <- reify (u, us)
      elims (if null es then e else A.WithApp noExprInfo e es) =<< reify es0

-- | @reifyDisplayForm f vs fallback@
--   tries to rewrite @f vs@ with a display form for @f@.
--   If successful, reifies the resulting display term,
--   otherwise, does @fallback@.
reifyDisplayForm :: QName -> I.Elims -> TCM A.Expr -> TCM A.Expr
reifyDisplayForm f es fallback = do
  ifNotM displayFormsEnabled fallback $ {- else -} do
    caseMaybeM (liftTCM $ displayForm f es) fallback reify

-- | @reifyDisplayFormP@ tries to recursively
--   rewrite a lhs with a display form.
--
--   Note: we are not necessarily in the empty context upon entry!
reifyDisplayFormP :: A.SpineLHS -> TCM A.SpineLHS
reifyDisplayFormP lhs@(A.SpineLHS i f ps wps) =
  ifNotM displayFormsEnabled (return lhs) $ {- else -} do
    -- Try to rewrite @f 0 1 2 ... |ps|-1@ to a dt.
    -- Andreas, 2014-06-11  Issue 1177:
    -- I thought we need to add the placeholders for ps to the context,
    -- because otherwise displayForm will not raise the display term
    -- and we will have variable clashes.
    -- But apparently, it has no influence...
    -- Ulf, can you add an explanation?
    md <- liftTCM $ -- addContext (replicate (length ps) "x") $
      displayForm f $ zipWith (\ p i -> I.Apply $ p $> I.var i) ps [0..]
    reportSLn "reify.display" 60 $
      "display form of " ++ show f ++ " " ++ show ps ++ " " ++ show wps ++ ":\n  " ++ show md
    case md of
      Just d  | okDisplayForm d -> do
        -- In the display term @d@, @var i@ should be a placeholder
        -- for the @i@th pattern of @ps@.
        -- Andreas, 2014-06-11:
        -- Are we sure that @d@ did not use @var i@ otherwise?
        lhs' <- displayLHS (map namedArg ps) wps d
        reportSDoc "reify.display" 70 $ do
          doc <- prettyA lhs'
          return $ vcat
            [ text "rewritten lhs to"
            , text "  lhs' = " <+> doc
            ]
        reifyDisplayFormP lhs'
      _ -> do
        reportSLn "reify.display" 70 $ "display form absent or not valid as lhs"
        return lhs
  where
    -- Andreas, 2015-05-03: Ulf, please comment on what
    -- is the idea behind okDisplayForm.
    -- Ulf, 2016-04-15: okDisplayForm should return True if the display form
    -- can serve as a valid left-hand side. That means checking that it is a
    -- defined name applied to valid lhs eliminators (projections or
    -- applications to constructor patterns).
    okDisplayForm (DWithApp d ds es) =
      okDisplayForm d && all okDisplayTerm ds  && all okToDropE es
      -- Andreas, 2016-05-03, issue #1950.
      -- We might drop trailing hidden trivial (=variable) patterns.
    okDisplayForm (DTerm (I.Def f vs)) = all okElim vs
    okDisplayForm (DDef f es)          = all okDElim es
    okDisplayForm DDot{}               = False
    okDisplayForm DCon{}               = False
    okDisplayForm DTerm{}              = False

    okDisplayTerm (DTerm v) = okTerm v
    okDisplayTerm DDot{}    = True
    okDisplayTerm DCon{}    = True
    okDisplayTerm DDef{}    = False
    okDisplayTerm _         = False

    okDElim (I.IApply x y r) = okDisplayTerm r -- TODO Andrea: making sense?
    okDElim (I.Apply v) = okDisplayTerm $ unArg v
    okDElim I.Proj{}    = True

    okToDropE (I.Apply v) = okToDrop v
    okToDropE I.Proj{}    = False
    okToDropE (I.IApply x y r) = False  -- TODO Andrea: making sense?

    okToDrop arg = notVisible arg && case ignoreSharing $ unArg arg of
      I.Var _ []   -> True
      I.DontCare{} -> True  -- no matching on irrelevant things.  __IMPOSSIBLE__ anyway?
      I.Level{}    -> True  -- no matching on levels. __IMPOSSIBLE__ anyway?
      _ -> False

    okArg = okTerm . unArg

    okElim (I.IApply x y r) = okTerm r
    okElim (I.Apply a) = okArg a
    okElim (I.Proj{})  = True

    okTerm (I.Var _ []) = True
    okTerm (I.Con c ci vs) = all okArg vs
    okTerm (I.Def x []) = isNoName $ qnameToConcrete x -- Handling wildcards in display forms
    okTerm _            = False

    -- Flatten a dt into (parentName, parentElims, withArgs).
    flattenWith :: DisplayTerm -> (QName, [I.Elim' DisplayTerm], [I.Elim' DisplayTerm])
    flattenWith (DWithApp d ds1 es2) =
      let (f, es, ds0) = flattenWith d
      in  (f, es, ds0 ++ map (I.Apply . defaultArg) ds1 ++ map (fmap DTerm) es2)
    flattenWith (DDef f es) = (f, es, [])     -- .^ hacky, but we should only hit this when printing debug info
    flattenWith (DTerm (I.Def f es)) = (f, map (fmap DTerm) es, [])
    flattenWith _ = __IMPOSSIBLE__

    displayLHS :: [A.Pattern] -> [A.Pattern] -> DisplayTerm -> TCM A.SpineLHS
    displayLHS ps wps d = do
        let (f, vs, es) = flattenWith d
        ds <- mapM (namedArg <.> elimToPat) es
        vs <- mapM elimToPat vs
        return $ SpineLHS i f vs (ds ++ wps)
      where
        argToPat arg = fmap unnamed <$> traverse termToPat arg
        elimToPat (I.IApply _ _ r) = argToPat (Arg defaultArgInfo r)
        elimToPat (I.Apply arg) = argToPat arg
        elimToPat (I.Proj o d)  = return $ defaultNamedArg $ A.ProjP patNoRange o $ AmbQ [d]

        termToPat :: DisplayTerm -> TCM A.Pattern

        termToPat (DTerm (I.Var n [])) = return $ case ps !!! n of
                                           Nothing -> __IMPOSSIBLE__
                                           Just p  -> p

        termToPat (DCon c ci vs)          = tryRecPFromConP =<< do
           A.ConP (ConPatInfo ci patNoRange) (AmbQ [conName c]) <$> mapM argToPat vs

        termToPat (DTerm (I.Con c ci vs)) = tryRecPFromConP =<< do
           A.ConP (ConPatInfo ci patNoRange) (AmbQ [conName c]) <$> mapM (argToPat . fmap DTerm) vs

        termToPat (DTerm (I.Def _ [])) = return $ A.WildP patNoRange
        termToPat (DDef _ [])          = return $ A.WildP patNoRange

        -- Currently we don't keep track of the origin of a dot pattern in the internal syntax,
        -- so here we give __IMPOSSIBLE__. This is only used for printing purposes, the origin
        -- should not be used anyway after this point.
        termToPat (DDot v)             = A.DotP patNoRange __IMPOSSIBLE__ <$> termToExpr v
        termToPat v                    = A.DotP patNoRange __IMPOSSIBLE__ <$> reify v -- __IMPOSSIBLE__

        len = genericLength ps

        argsToExpr = mapM (traverse termToExpr)

        -- TODO: restructure this to avoid having to repeat the code for reify
        termToExpr :: Term -> TCM A.Expr
        termToExpr v = do
          reportSLn "reify.display" 60 $ "termToExpr " ++ show v
          -- After unSpine, a Proj elimination is __IMPOSSIBLE__!
          case unSpine v of
            I.Con c ci vs ->
              apps (A.Con (AmbQ [conName c])) =<< argsToExpr vs
            I.Def f es -> do
              let vs = fromMaybe __IMPOSSIBLE__ $ mapM isApplyElim es
              apps (A.Def f) =<< argsToExpr vs
            I.Var n es -> do
              let vs = fromMaybe __IMPOSSIBLE__ $ mapM isApplyElim es
              -- Andreas, 2014-06-11  Issue 1177
              -- due to β-normalization in substitution,
              -- even the pattern variables @n < len@ can be
              -- applied to some args @vs@.
              e <- if n < len
                   then return $ A.patternToExpr $ ps !! n
                   else reify (I.var (n - len))
              apps e =<< argsToExpr vs
            _ -> return underscore

instance Reify Literal Expr where
  reifyWhen = reifyWhenE
  reify l = return (A.Lit l)

instance Reify Term Expr where
  reifyWhen = reifyWhenE
  reify v = reifyTerm True v

reifyTerm :: Bool -> Term -> TCM Expr
reifyTerm expandAnonDefs0 v = do
  metasBare <- asks envPrintMetasBare
  -- Ulf 2014-07-10: Don't expand anonymous when display forms are disabled
  -- (i.e. when we don't care about nice printing)
  expandAnonDefs <- return expandAnonDefs0 `and2M` displayFormsEnabled
  -- Andreas, 2016-07-21 if --postfix-projections
  -- then we print system-generated projections as postfix, else prefix.
  havePfp <- optPostfixProjections <$> pragmaOptions
  let pred = if havePfp then (== ProjPrefix) else (/= ProjPostfix)
  v <- ignoreSharing <$> instantiate v
  case applyUnless metasBare (unSpine' pred) v of
    I.Var n es   -> do
        x  <- liftTCM $ nameOfBV n `catchError` \_ -> freshName_ ("@" ++ show n)
        elims (A.Var x) =<< reify es
    I.Def x es   -> do
      reifyDisplayForm x es $ reifyDef expandAnonDefs x es
    I.Con c ci vs -> do
      let x = conName c
      isR <- isGeneratedRecordConstructor x
      case isR || ci == ConORec of
        True -> do
          showImp <- showImplicitArguments
          let keep (a, v) = showImp || notHidden a
          r  <- getConstructorData x
          xs <- getRecordFieldNames r
          vs <- map unArg <$> reify vs
          return $ A.Rec noExprInfo $ map (Left . uncurry FieldAssignment . mapFst unArg) $ filter keep $ zip xs vs
        False -> reifyDisplayForm x (map I.Apply vs) $ do
          def <- getConstInfo x
          let Constructor{conPars = np} = theDef def
          -- if we are the the module that defines constructor x
          -- then we have to drop at least the n module parameters
          n  <- getDefFreeVars x
          -- the number of parameters is greater (if the data decl has
          -- extra parameters) or equal (if not) to n
          when (n > np) __IMPOSSIBLE__
          let h = A.Con (AmbQ [x])
          if null vs then return h else do
            es <- reify vs
            -- Andreas, 2012-04-20: do not reify parameter arguments of constructor
            -- if the first regular constructor argument is hidden
            -- we turn it into a named argument, in order to avoid confusion
            -- with the parameter arguments which can be supplied in abstract syntax
            --
            -- Andreas, 2012-09-17: this does not remove all sources of confusion,
            -- since parameters could have the same name as regular arguments
            -- (see for example the parameter {i} to Data.Star.Star, which is also
            -- the first argument to the cons).
            -- @data Star {i}{I : Set i} ... where cons : {i :  I} ...@
            if np == 0 then apps h es else do
              -- Get name of first argument from type of constructor.
              -- Here, we need the reducing version of @telView@
              -- because target of constructor could be a definition
              -- expanding into a function type.  See test/succeed/NameFirstIfHidden.agda.
              TelV tel _ <- telView (defType def)
              let (pars, rest) = splitAt np $ telToList tel
              case rest of
                -- Andreas, 2012-09-18
                -- If the first regular constructor argument is hidden,
                -- we keep the parameters to avoid confusion.
<<<<<<< HEAD
                (Dom {domInfo = info} : _) | isHidden info -> do
                  let us = genericReplicate (np - n) $
                             setRelevance Relevant $ Arg info underscore
                  apps h $ us ++ es
=======
                (Dom info _ : _) | notVisible info -> do
                  let us = for (drop n pars) $ \ (Dom ai _) ->
                             -- setRelevance Relevant $
                             hideOrKeepInstance $ Arg ai underscore
                  apps h $ us ++ es  -- Note: unless --show-implicit, @apps@ will drop @us@.
>>>>>>> eaad33be
                -- otherwise, we drop all parameters
                _ -> apps h es

--    I.Lam info b | isAbsurdBody b -> return $ A. AbsurdLam noExprInfo $ getHiding info
    I.Lam info b    -> do
      (x,e) <- reify b
      return $ A.Lam noExprInfo (DomainFree info x) e
      -- Andreas, 2011-04-07 we do not need relevance information at internal Lambda
    I.Lit l        -> reify l
    I.Level l      -> reify l
    I.Pi a b       -> case b of
        NoAbs _ b'
          | notHidden a -> uncurry (A.Fun $ noExprInfo) <$> reify (a, b')
            -- Andreas, 2013-11-11 Hidden/Instance I.Pi must be A.Pi
            -- since (a) the syntax {A} -> B or {{A}} -> B is not legal
            -- and (b) the name of the binder might matter.
            -- See issue 951 (a) and 952 (b).
          | otherwise   -> mkPi b =<< reify a
        b               -> mkPi b =<< do
          ifM (domainFree a (absBody b))
            {- then -} (pure $ Arg (domInfo a) underscore)
            {- else -} (reify a)
      where
        mkPi b (Arg info a) = do
          (x, b) <- reify b
          return $ A.Pi noExprInfo [TypedBindings noRange $ Arg info (TBind noRange [pure x] a)] b
        -- We can omit the domain type if it doesn't have any free variables
        -- and it's mentioned in the target type.
        domainFree a b = do
          df <- asks envPrintDomainFreePi
          return $ and [df, freeIn 0 b, closed a]

    I.Sort s     -> reify s
    I.MetaV x es -> do
      x' <- reify x
      ifM (asks envPrintMetasBare) {-then-} (return x') {-else-} $
        elims x' =<< reify es
    I.DontCare v -> A.DontCare <$> reifyTerm expandAnonDefs v
    I.Shared p   -> reifyTerm expandAnonDefs $ derefPtr p
  where
    -- Andreas, 2012-10-20  expand a copy if not in scope
    -- to improve error messages.
    -- Don't do this if we have just expanded into a display form,
    -- otherwise we loop!
    reifyDef :: Bool -> QName -> I.Elims -> TCM Expr
    reifyDef True x es =
      ifM (not . null . inverseScopeLookupName x <$> getScope) (reifyDef' x es) $ do
      r <- reduceDefCopy x es
      case r of
        YesReduction _ v -> do
          reportSLn "reify.anon" 60 $ unlines
            [ "reduction on defined ident. in anonymous module"
            , "x = " ++ show x
            , "v = " ++ show v
            ]
          reify v
        NoReduction () -> do
          reportSLn "reify.anon" 60 $ unlines
            [ "no reduction on defined ident. in anonymous module"
            , "x  = " ++ show x
            , "es = " ++ show es
            ]
          reifyDef' x es
    reifyDef _ x es = reifyDef' x es

    reifyDef' :: QName -> I.Elims -> TCM Expr
    reifyDef' x es = do
      reportSLn "reify.def" 60 $ "reifying call to " ++ show x
      -- We should drop this many arguments from the local context.
      n <- getDefFreeVars x
      -- If the definition is not (yet) in the signature,
      -- we just do the obvious.
      let fallback = elims (A.Def x) =<< reify (drop n es)
      caseMaybeM (tryMaybe $ getConstInfo x) fallback $ \ defn -> do
      let def = theDef defn

      -- Check if we have an absurd lambda.
      case def of
       Function{ funCompiled = Just Fail, funClauses = [cl] }
                | isAbsurdLambdaName x -> do
                  -- get hiding info from last pattern, which should be ()
                  let h = getHiding $ last $ namedClausePats cl
                  elims (A.AbsurdLam noExprInfo h) =<< reify (drop n es)

      -- Otherwise (no absurd lambda):
       _ -> do

        -- Andrea(s), 2016-07-06
        -- Extended lambdas are not considered to be projection like,
        -- as they are mutually recursive with their parent.
        -- Thus we do not have to consider padding them.

        -- Check whether we have an extended lambda and display forms are on.
        df <- displayFormsEnabled
        toppars <- size <$> do lookupSection $ qnameModule x
        let extLam = case def of
             Function{ funExtLam = Just{}, funProjection = Just{} } -> __IMPOSSIBLE__
             Function{ funExtLam = Just (ExtLamInfo h nh) } -> Just (toppars + h + nh)
             _ -> Nothing
        case extLam of
          Just pars | df -> reifyExtLam x pars (defClauses defn) es

        -- Otherwise (ordinary function call):
          _ -> do
           (pad, nes :: [Elim' (Named_ Term)]) <- case def of

            Function{ funProjection = Just Projection{ projIndex = np } } | np > 0 -> do
              -- This is tricky:
              --  * getDefFreeVars x tells us how many arguments
              --    are part of the local context
              --  * some of those arguments might have been dropped
              --    due to projection likeness
              --  * when showImplicits is on we'd like to see the dropped
              --    projection arguments

              TelV tel _ <- telViewUpTo np (defType defn)
              let (as, rest) = splitAt (np - 1) $ telToList tel
                  dom = fromMaybe __IMPOSSIBLE__ $ headMaybe rest

              -- These are the dropped projection arguments
              scope <- getScope
              let underscore = A.Underscore $ Info.emptyMetaInfo { metaScope = scope }
<<<<<<< HEAD
              let pad = for as $ \ dom@Dom{} -> Arg (domInfo dom) underscore
=======
              let pad = for as $ \ (Dom ai (x, _)) ->
                    Arg ai $ Named (Just $ unranged x) underscore
>>>>>>> eaad33be

              -- Now pad' ++ es' = drop n (pad ++ es)
              let pad' = drop n pad
                  es'  = drop (max 0 (n - size pad)) es
              -- Andreas, 2012-04-21: get rid of hidden underscores {_} and {{_}}
              -- Keep non-hidden arguments of the padding.
              --
              -- Andreas, 2016-12-20, issue #2348:
              -- Let @padTail@ be the list of arguments of the padding
              -- (*) after the last visible argument of the padding, and
              -- (*) with the same visibility as the first regular argument.
              -- If @padTail@ is not empty, we need to
              -- print the first regular argument with name.
              -- We further have to print all elements of @padTail@
              -- which have the same name and visibility of the
              -- first regular argument.
              showImp <- showImplicitArguments

              -- Get the visible arguments of the padding and the rest
              -- after the last visible argument.
              let (padVisNamed, padRest) = filterAndRest visible pad'

              -- Remove the names from the visible arguments.
              let padVis  = map (fmap (unnamed . namedThing)) padVisNamed

              -- Keep only the rest with the same visibility of @dom@...
              let padTail = filter ((getHiding dom ==) . getHiding) padRest

              -- ... and even the same name.
              let padSame = filter ((Just (fst (unDom dom)) ==) . fmap rangedThing . nameOf . unArg) padTail

              return $ if null padTail || not showImp
                then (padVis           , map (fmap unnamed) es')
                else (padVis ++ padSame, nameFirstIfHidden dom es')

            -- If it is not a projection(-like) function, we need no padding.
            _ -> return ([], map (fmap unnamed) $ drop n es)
           let hd = foldl' (A.App noExprInfo) (A.Def x) pad
           nelims hd =<< reify nes

    -- Andreas, 2016-07-06 Issue #2047

    -- With parameter refinement, the "parameter" patterns of an extended
    -- lambda can now be different from variable patterns.  If we just drop
    -- them (plus the associated arguments to the extended lambda), we produce
    -- something

    -- * that violates internal invariants.  In particular, the permutation
    --   dbPatPerm from the patterns to the telescope can no longer be
    --   computed.  (And in fact, dropping from the start of the telescope is
    --   just plainly unsound then.)

    -- * prints the wrong thing (old fix for #2047)

    -- What we do now, is more sound, although not entirely satisfying:
    -- When the "parameter" patterns of an external lambdas are not variable
    -- patterns, we fall back to printing the internal function created for the
    -- extended lambda, instead trying to construct the nice syntax.

    reifyExtLam :: QName -> Int -> [I.Clause] -> I.Elims -> TCM Expr
    reifyExtLam x npars cls es = do
      reportSLn "reify.def" 10 $ "reifying extended lambda " ++ show x
      reportSLn "reify.def" 50 $ show $ nest 2 $ vcat
        [ text "npars =" <+> pretty npars
        , text "es    =" <+> fsep (map (prettyPrec 10) es)
        , text "def   =" <+> vcat (map pretty cls) ]
      -- As extended lambda clauses live in the top level, we add the whole
      -- section telescope to the number of parameters.
      let (pars, rest) = splitAt npars es
      -- Since we applying the clauses to the parameters,
      -- we do not need to drop their initial "parameter" patterns
      -- (this is taken care of by @apply@).
      cls <- mapM (reify . NamedClause x False . (`applyE` pars)) cls
      let cx    = nameConcrete $ qnameName x
          dInfo = mkDefInfo cx noFixity' PublicAccess ConcreteDef (getRange x)
      elims (A.ExtendedLam noExprInfo dInfo x cls) =<< reify rest

-- | @nameFirstIfHidden (x:a) ({e} es) = {x = e} es@
nameFirstIfHidden :: Dom (ArgName, t) -> [Elim' a] -> [Elim' (Named_ a)]
nameFirstIfHidden dom (I.Apply (Arg info e) : es) | notVisible info =
  I.Apply (Arg info (Named (Just $ unranged $ fst $ unDom dom) e)) :
  map (fmap unnamed) es
nameFirstIfHidden _ es =
  map (fmap unnamed) es

instance Reify i a => Reify (Named n i) (Named n a) where
  reify = traverse reify
  reifyWhen b = traverse (reifyWhen b)

-- | Skip reification of implicit and irrelevant args if option is off.
instance (Reify i a) => Reify (Arg i) (Arg a) where
  reify (Arg info i) = Arg info <$> (flip reifyWhen i =<< condition)
    where condition = (return (argInfoHiding info /= Hidden) `or2M` showImplicitArguments)
              `and2M` (return (argInfoRelevance info /= Irrelevant) `or2M` showIrrelevantArguments)
  reifyWhen b i = traverse (reifyWhen b) i

-- instance Reify Elim Expr where
--   reifyWhen = reifyWhenE
--   reify e = case e of
--     I.IApply x y r -> appl "iapply" <$> reify (defaultArg r :: Arg Term)
--     I.Apply v -> appl "apply" <$> reify v
--     I.Proj f  -> appl "proj"  <$> reify ((defaultArg $ I.Def f []) :: Arg Term)
--     where
--       appl :: String -> Arg Expr -> Expr
--       appl s v = A.App exprInfo (A.Lit (LitString noRange s)) $ fmap unnamed v

data NamedClause = NamedClause QName Bool I.Clause
  -- ^ Also tracks whether module parameters should be dropped from the patterns.

-- The Monoid instance for Data.Map doesn't require that the values are a
-- monoid.
newtype MonoidMap k v = MonoidMap { unMonoidMap :: Map.Map k v }

instance (Ord k, Monoid v) => Semigroup (MonoidMap k v) where
  MonoidMap m1 <> MonoidMap m2 = MonoidMap (Map.unionWith mappend m1 m2)

instance (Ord k, Monoid v) => Monoid (MonoidMap k v) where
  mempty = MonoidMap Map.empty
  mappend = (<>)

-- | Removes implicit arguments that are not needed, that is, that don't bind
--   any variables that are actually used and doesn't do pattern matching.
--   Doesn't strip any arguments that were written explicitly by the user.
stripImplicits :: ([NamedArg A.Pattern], [A.Pattern]) ->
                  TCM ([NamedArg A.Pattern], [A.Pattern])
stripImplicits (ps, wps) = do          -- v if show-implicit we don't need the names
  ifM showImplicitArguments (return (map (unnamed . namedThing <$>) ps, wps)) $ do
    reportSLn "reify.implicit" 30 $ unlines
      [ "stripping implicits"
      , "  ps   = " ++ show ps
      , "  wps  = " ++ show wps
      ]
    let allps       = ps ++ map defaultNamedArg wps
        sps         = blankDots $ strip allps
        (ps', wps') = splitAt (length sps - length wps) sps
    reportSLn "reify.implicit" 30 $ unlines
      [ "  ps'  = " ++ show ps'
      , "  wps' = " ++ show (map namedArg wps')
      ]
    return (ps', map namedArg wps')
    where
      -- Replace variables in dot patterns by an underscore _ if they are hidden
      -- in the pattern. This is slightly nicer than making the implicts explicit.
      blankDots ps = blank (varsBoundIn ps) ps

      strip ps = stripArgs True ps
        where
          stripArgs _ [] = []
          stripArgs fixedPos (a : as) =
            if canStrip a
            then if   all canStrip $ takeWhile isUnnamedHidden as
                 then stripArgs False as
                 else let a' = fmap ($> A.WildP (Info.PatRange $ getRange a)) a
                      in  stripName fixedPos a' : stripArgs True as
            else stripName fixedPos (stripArg a) : stripArgs True as

          stripName True  = fmap (unnamed . namedThing)
          stripName False = id

          canStrip a = and
            [ notVisible a
            , getOrigin a /= UserWritten
            , varOrDot (namedArg a)
            ]

          isUnnamedHidden x = notVisible x && nameOf (unArg x) == Nothing && isNothing (isProjP x)

          stripArg a = fmap (fmap stripPat) a

          stripPat p = case p of
            A.VarP _      -> p
            A.ConP i c ps -> A.ConP i c $ stripArgs True ps
            A.ProjP{}     -> p
            A.DefP _ _ _  -> p
            A.DotP _ _ e  -> p
            A.WildP _     -> p
            A.AbsurdP _   -> p
            A.LitP _      -> p
            A.AsP i x p   -> A.AsP i x $ stripPat p
            A.PatternSynP _ _ _ -> __IMPOSSIBLE__ -- p
            A.RecP i fs   -> A.RecP i $ map (fmap stripPat) fs  -- TODO Andreas: is this right?
            A.EqualP{}    -> p

          varOrDot A.VarP{}      = True
          varOrDot A.WildP{}     = True
          varOrDot A.DotP{}      = True
          varOrDot (A.ConP cpi _ ps) | patOrigin cpi == ConOSystem
                                 = all varOrDot $ map namedArg ps
          varOrDot _             = False

-- | @blank bound x@ replaces all variables in @x@ that are not in @bound@ by
--   an underscore @_@. It is used for printing dot patterns: we don't want to
--   make implicit variables explicit, so we blank them out in the dot patterns
--   instead (this is fine since dot patterns can be inferred anyway).
class BlankVars a where
  blank :: Set Name -> a -> a

instance BlankVars a => BlankVars (Arg a) where
  blank bound = fmap $ blank bound

instance BlankVars a => BlankVars (Named s a) where
  blank bound = fmap $ blank bound

instance BlankVars a => BlankVars [a] where
  blank bound = fmap $ blank bound

instance (BlankVars a, BlankVars b) => BlankVars (a, b) where
  blank bound (x, y) = (blank bound x, blank bound y)

instance (BlankVars a, BlankVars b) => BlankVars (Either a b) where
  blank bound (Left x)  = Left $ blank bound x
  blank bound (Right y) = Right $ blank bound y

instance BlankVars A.NamedDotPattern where
  blank bound = id

instance BlankVars A.Clause where
  blank bound (A.Clause lhs namedDots rhs [] ca) =
    let bound' = varsBoundIn lhs `Set.union` bound
    in  A.Clause (blank bound' lhs)
                 (blank bound' namedDots)
                 (blank bound' rhs) [] ca
  blank bound (A.Clause lhs namedDots rhs (_:_) ca) = __IMPOSSIBLE__

instance BlankVars A.LHS where
  blank bound (A.LHS i core wps) = uncurry (A.LHS i) $ blank bound (core, wps)

instance BlankVars A.LHSCore where
  blank bound (A.LHSHead f ps) = A.LHSHead f $ blank bound ps
  blank bound (A.LHSProj p b ps) = uncurry (A.LHSProj p) $ blank bound (b, ps)

instance BlankVars A.Pattern where
  blank bound p = case p of
    A.VarP _      -> p   -- do not blank pattern vars
    A.ConP c i ps -> A.ConP c i $ blank bound ps
    A.ProjP{}     -> p
    A.DefP i f ps -> A.DefP i f $ blank bound ps
    A.DotP i o e  -> A.DotP i o $ blank bound e
    A.WildP _     -> p
    A.AbsurdP _   -> p
    A.LitP _      -> p
    A.AsP i n p   -> A.AsP i n $ blank bound p
    A.PatternSynP _ _ _ -> __IMPOSSIBLE__
    A.RecP i fs   -> A.RecP i $ blank bound fs
    A.EqualP i es -> A.EqualP i (blank bound es)  -- Andrea TODO: is this correct?

instance BlankVars A.Expr where
  blank bound e = case e of
    A.ScopedExpr i e       -> A.ScopedExpr i $ blank bound e
    A.Var x                -> if x `Set.member` bound then e
                              else A.Underscore emptyMetaInfo
    A.Def _                -> e
    A.Proj{}               -> e
    A.Con _                -> e
    A.Lit _                -> e
    A.QuestionMark{}       -> e
    A.Underscore _         -> e
    A.Dot i e              -> A.Dot i $ blank bound e
    A.App i e1 e2          -> uncurry (A.App i) $ blank bound (e1, e2)
    A.WithApp i e es       -> uncurry (A.WithApp i) $ blank bound (e, es)
    A.Lam i b e            -> let bound' = varsBoundIn b `Set.union` bound
                              in  A.Lam i (blank bound b) (blank bound' e)
    A.AbsurdLam _ _        -> e
    A.ExtendedLam i d f cs -> A.ExtendedLam i d f $ blank bound cs
    A.Pi i tel e           -> let bound' = varsBoundIn tel `Set.union` bound
                              in  uncurry (A.Pi i) $ blank bound' (tel, e)
    A.Fun i a b            -> uncurry (A.Fun i) $ blank bound (a, b)
    A.Set _ _              -> e
    A.Prop _               -> e
    A.Let _ _ _            -> __IMPOSSIBLE__
    A.Rec i es             -> A.Rec i $ blank bound es
    A.RecUpdate i e es     -> uncurry (A.RecUpdate i) $ blank bound (e, es)
    A.ETel _               -> __IMPOSSIBLE__
    A.QuoteGoal {}         -> __IMPOSSIBLE__
    A.QuoteContext {}      -> __IMPOSSIBLE__
    A.Quote {}             -> __IMPOSSIBLE__
    A.QuoteTerm {}         -> __IMPOSSIBLE__
    A.Unquote {}           -> __IMPOSSIBLE__
    A.Tactic {}            -> __IMPOSSIBLE__
    A.DontCare v           -> A.DontCare $ blank bound v
    A.PatternSyn {}        -> e
    A.Macro {}             -> e

instance BlankVars a => BlankVars (FieldAssignment' a) where
  blank bound = over exprFieldA (blank bound)

instance BlankVars A.ModuleName where
  blank bound = id

instance BlankVars RHS where
  blank bound (RHS e mc)             = RHS (blank bound e) mc
  blank bound AbsurdRHS              = AbsurdRHS
  blank bound (WithRHS _ es clauses) = __IMPOSSIBLE__ -- NZ
  blank bound (RewriteRHS xes rhs _) = __IMPOSSIBLE__ -- NZ

instance BlankVars A.LamBinding where
  blank bound b@A.DomainFree{} = b
  blank bound (A.DomainFull bs) = A.DomainFull $ blank bound bs

instance BlankVars TypedBindings where
  blank bound (TypedBindings r bs) = TypedBindings r $ blank bound bs

instance BlankVars TypedBinding where
  blank bound (TBind r n e) = TBind r n $ blank bound e
  blank bound (TLet _ _)    = __IMPOSSIBLE__ -- Since the internal syntax has no let bindings left

class Binder a where
  varsBoundIn :: a -> Set Name

instance Binder A.LHS where
  varsBoundIn (A.LHS _ core ps) = varsBoundIn (core, ps)

instance Binder A.LHSCore where
  varsBoundIn (A.LHSHead _ ps)   = varsBoundIn ps
  varsBoundIn (A.LHSProj _ b ps) = varsBoundIn (b, ps)

instance Binder A.Pattern where
  varsBoundIn p = case p of
    A.VarP x             -> if show x == "()" then empty else singleton x
    A.ConP _ _ ps        -> varsBoundIn ps
    A.ProjP{}            -> empty
    A.DefP _ _ ps        -> varsBoundIn ps
    A.WildP{}            -> empty
    A.AsP _ _ p          -> varsBoundIn p
    A.DotP{}             -> empty
    A.AbsurdP{}          -> empty
    A.LitP{}             -> empty
    A.PatternSynP _ _ ps -> varsBoundIn ps
    A.RecP _ fs          -> varsBoundIn fs
    A.EqualP{}           -> empty

instance Binder A.LamBinding where
  varsBoundIn (A.DomainFree _ x) = singleton x
  varsBoundIn (A.DomainFull b)   = varsBoundIn b

instance Binder TypedBindings where
  varsBoundIn (TypedBindings _ b) = varsBoundIn b

instance Binder TypedBinding where
  varsBoundIn (TBind _ xs _) = varsBoundIn xs
  varsBoundIn (TLet _ bs)    = varsBoundIn bs

instance Binder LetBinding where
  varsBoundIn (LetBind _ _ x _ _) = singleton x
  varsBoundIn (LetPatBind _ p _)  = varsBoundIn p
  varsBoundIn LetApply{}          = empty
  varsBoundIn LetOpen{}           = empty
  varsBoundIn LetDeclaredVariable{} = empty

instance Binder a => Binder (FieldAssignment' a) where
  varsBoundIn = varsBoundIn . (^. exprFieldA)

instance Binder a => Binder (Arg a) where
  varsBoundIn = varsBoundIn . unArg

instance Binder a => Binder (Named x a) where
  varsBoundIn = varsBoundIn . namedThing

instance Binder (WithHiding Name) where
  varsBoundIn (WithHiding _ x) = singleton x

instance Binder a => Binder [a] where
  varsBoundIn xs = Set.unions $ map varsBoundIn xs

instance (Binder a, Binder b) => Binder (a, b) where
  varsBoundIn (x, y) = varsBoundIn x `Set.union` varsBoundIn y


-- | Assumes that pattern variables have been added to the context already.
--   Picks pattern variable names from context.
reifyPatterns :: MonadTCM tcm => [NamedArg I.DeBruijnPattern] -> tcm [NamedArg A.Pattern]
reifyPatterns = mapM $ stripNameFromExplicit <.> traverse (traverse reifyPat)
  where
    stripNameFromExplicit :: NamedArg p -> NamedArg p
    stripNameFromExplicit a
      | getHiding a == NotHidden = fmap (unnamed . namedThing) a
      | otherwise                = a

    reifyPat :: MonadTCM tcm => I.DeBruijnPattern -> tcm A.Pattern
    reifyPat p = do
     liftTCM $ reportSLn "reify.pat" 80 $ "reifying pattern " ++ show p
     case p of
      I.VarP x | isAbsurdPatternName (dbPatVarName x)
               -> return $ A.AbsurdP patNoRange    -- HACK
      I.VarP x -> liftTCM $ A.VarP <$> nameOfBV (dbPatVarIndex x)
      I.DotP v -> do
        t <- liftTCM $ reify v
        -- This is only used for printing purposes, so the Origin shouldn't be
        -- used after this point anyway.
        return $ A.DotP patNoRange __IMPOSSIBLE__ t
      I.LitP l  -> return $ A.LitP l
      I.ProjP o d     -> return $ A.ProjP patNoRange o $ AmbQ [d]
      I.ConP c cpi ps -> do
        liftTCM $ reportSLn "reify.pat" 60 $ "reifying pattern " ++ show p
        tryRecPFromConP =<< do A.ConP ci (AmbQ [conName c]) <$> reifyPatterns ps
        where
          ci = ConPatInfo origin patNoRange
          origin = fromMaybe ConOCon $ I.conPRecord cpi

-- | If the record constructor is generated or the user wrote a record pattern,
--   turn constructor pattern into record pattern.
--   Otherwise, keep constructor pattern.
tryRecPFromConP :: MonadTCM tcm => A.Pattern -> tcm A.Pattern
tryRecPFromConP p = do
  let fallback = return p
  case p of
    A.ConP ci (AmbQ [c]) ps -> do
        caseMaybeM (liftTCM $ isRecordConstructor c) fallback $ \ (r, def) -> do
          -- If the record constructor is generated or the user wrote a record pattern,
          -- print record pattern.
          -- Otherwise, print constructor pattern.
          if recNamedCon def && patOrigin ci /= ConORec then fallback else do
            fs <- liftTCM $ getRecordFieldNames r
            unless (length fs == length ps) __IMPOSSIBLE__
            return $ A.RecP patNoRange $ zipWith mkFA fs ps
        where
          mkFA ax nap = FieldAssignment (unArg ax) (namedArg nap)
    _ -> __IMPOSSIBLE__

instance Reify (QNamed I.Clause) A.Clause where
  reify (QNamed f cl) = reify (NamedClause f True cl)

instance Reify NamedClause A.Clause where
  reify (NamedClause f toDrop cl) = addContext (clauseTel cl) $ do
    reportSLn "reify.clause" 60 $ "reifying NamedClause"
      ++ "\n  f      = " ++ show f
      ++ "\n  toDrop = " ++ show toDrop
      ++ "\n  cl     = " ++ show cl
    ps  <- reifyPatterns $ namedClausePats cl
    lhs <- liftTCM $ reifyDisplayFormP $ SpineLHS info f ps [] -- LHS info (LHSHead f ps) []
    -- Unless @toDrop@ we have already dropped the module patterns from the clauses
    -- (e.g. for extended lambdas).
    lhs <- if not toDrop then return lhs else do
      nfv <- getDefFreeVars f `catchError` \_ -> return 0
      return $ dropParams nfv lhs
    lhs <- stripImps lhs
    reportSLn "reify.clause" 60 $ "reifying NamedClause, lhs = " ++ show lhs
    rhs <- caseMaybe (clauseBody cl) (return AbsurdRHS) $ \ e -> do
       RHS <$> reify e <*> pure Nothing
    reportSLn "reify.clause" 60 $ "reifying NamedClause, rhs = " ++ show rhs
    let result = A.Clause (spineToLhs lhs) [] rhs [] (I.clauseCatchall cl)
    reportSLn "reify.clause" 60 $ "reified NamedClause, result = " ++ show result
    return result
    where
      perm = fromMaybe __IMPOSSIBLE__ $ clausePerm cl
      info = LHSRange noRange

      dropParams n (SpineLHS i f ps wps) = SpineLHS i f (genericDrop n ps) wps
      stripImps (SpineLHS i f ps wps) = do
        (ps, wps) <- stripImplicits (ps, wps)
        return $ SpineLHS i f ps wps

instance Reify Type Expr where
    reifyWhen = reifyWhenE
    reify (I.El _ t) = reify t

instance Reify Sort Expr where
    reifyWhen = reifyWhenE
    reify s = do
      s <- instantiateFull s
      case s of
        I.Type (I.Max [])                -> return $ A.Set noExprInfo 0
        I.Type (I.Max [I.ClosedLevel n]) -> return $ A.Set noExprInfo n
        I.Type a -> do
          a <- reify a
          return $ A.App noExprInfo (A.Set noExprInfo 0) (defaultNamedArg a)
        I.Prop       -> return $ A.Prop noExprInfo
        I.Inf       -> A.Var <$> freshName_ ("Setω" :: String)
        I.SizeUniv  -> do
          I.Def sizeU [] <- primSizeUniv
          return $ A.Def sizeU
        I.DLub s1 s2 -> do
          lub <- freshName_ ("dLub" :: String) -- TODO: hack
          (e1,e2) <- reify (s1, I.Lam defaultArgInfo $ fmap Sort s2)
          let app x y = A.App noExprInfo x (defaultNamedArg y)
          return $ A.Var lub `app` e1 `app` e2

instance Reify Level Expr where
  reifyWhen = reifyWhenE
  reify l = reify =<< reallyUnLevelView l

instance (Free i, Reify i a) => Reify (Abs i) (Name, a) where
  reify (NoAbs x v) = (,) <$> freshName_ x <*> reify v
  reify (Abs s v) = do

    -- If the bound variable is free in the body, then the name "_" is
    -- replaced by "z".
    s <- return $ if isUnderscore s && 0 `freeIn` v then "z" else s

    x <- freshName_ s
    e <- addContext' x -- type doesn't matter
         $ reify v
    return (x,e)

instance Reify I.Telescope A.Telescope where
  reify EmptyTel = return []
  reify (ExtendTel arg tel) = do
    Arg info e <- reify arg
    (x,bs)  <- reify tel
    let r = getRange e
    return $ TypedBindings r (Arg info (TBind r [pure x] e)) : bs

instance Reify i a => Reify (Dom i) (Arg a) where
    reify (Dom{domInfo = info, unDom = i}) = Arg info <$> reify i

instance Reify i a => Reify (I.Elim' i) (I.Elim' a) where
  reify = traverse reify
  reifyWhen b = traverse (reifyWhen b)

instance Reify i a => Reify [i] [a] where
  reify = traverse reify
  reifyWhen b = traverse (reifyWhen b)

instance (Reify i1 a1, Reify i2 a2) => Reify (i1,i2) (a1,a2) where
    reify (x,y) = (,) <$> reify x <*> reify y

instance (Reify i1 a1, Reify i2 a2, Reify i3 a3) => Reify (i1,i2,i3) (a1,a2,a3) where
    reify (x,y,z) = (,,) <$> reify x <*> reify y <*> reify z

instance (Reify i1 a1, Reify i2 a2, Reify i3 a3, Reify i4 a4) => Reify (i1,i2,i3,i4) (a1,a2,a3,a4) where
    reify (x,y,z,w) = (,,,) <$> reify x <*> reify y <*> reify z <*> reify w<|MERGE_RESOLUTION|>--- conflicted
+++ resolved
@@ -400,18 +400,11 @@
                 -- Andreas, 2012-09-18
                 -- If the first regular constructor argument is hidden,
                 -- we keep the parameters to avoid confusion.
-<<<<<<< HEAD
-                (Dom {domInfo = info} : _) | isHidden info -> do
-                  let us = genericReplicate (np - n) $
-                             setRelevance Relevant $ Arg info underscore
-                  apps h $ us ++ es
-=======
-                (Dom info _ : _) | notVisible info -> do
-                  let us = for (drop n pars) $ \ (Dom ai _) ->
+                (Dom {domInfo = info} : _) | notVisible info -> do
+                  let us = for (drop n pars) $ \ (Dom {domInfo = ai}) ->
                              -- setRelevance Relevant $
                              hideOrKeepInstance $ Arg ai underscore
                   apps h $ us ++ es  -- Note: unless --show-implicit, @apps@ will drop @us@.
->>>>>>> eaad33be
                 -- otherwise, we drop all parameters
                 _ -> apps h es
 
@@ -534,12 +527,8 @@
               -- These are the dropped projection arguments
               scope <- getScope
               let underscore = A.Underscore $ Info.emptyMetaInfo { metaScope = scope }
-<<<<<<< HEAD
-              let pad = for as $ \ dom@Dom{} -> Arg (domInfo dom) underscore
-=======
-              let pad = for as $ \ (Dom ai (x, _)) ->
+              let pad = for as $ \ (Dom{domInfo = ai, unDom = (x, _)}) ->
                     Arg ai $ Named (Just $ unranged x) underscore
->>>>>>> eaad33be
 
               -- Now pad' ++ es' = drop n (pad ++ es)
               let pad' = drop n pad
