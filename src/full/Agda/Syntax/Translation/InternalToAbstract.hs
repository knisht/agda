--- conflicted
+++ resolved
@@ -467,14 +467,9 @@
             {- else -} (reify a)
       where
         mkPi b (Arg info a) = do
-<<<<<<< HEAD
-          (x, b) <- reify b
-          return $ A.Pi noExprInfo [TypedBindings noRange $ Arg info (TBind noRange [pure $ BindName x] a)] b
-=======
           -- #2776: Out-of-scope dots are not helpful at this point.
           (x, b) <- reify b{ absName = unNotInScopeName $ absName b }
-          return $ A.Pi noExprInfo [TypedBindings noRange $ Arg info (TBind noRange [pure x] a)] b
->>>>>>> 6a1e3e80
+          return $ A.Pi noExprInfo [TypedBindings noRange $ Arg info (TBind noRange [pure $ BindName x] a)] b
         -- We can omit the domain type if it doesn't have any free variables
         -- and it's mentioned in the target type.
         domainFree a b = do
