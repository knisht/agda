{-# LANGUAGE CPP                    #-}
{-# LANGUAGE DoAndIfThenElse        #-}
{-# LANGUAGE FlexibleInstances      #-}
{-# LANGUAGE FunctionalDependencies #-}
{-# LANGUAGE MultiParamTypeClasses  #-}
{-# LANGUAGE PatternGuards          #-}
{-# LANGUAGE ScopedTypeVariables    #-}
{-# LANGUAGE TupleSections          #-}
{-# LANGUAGE UndecidableInstances   #-}

#if __GLASGOW_HASKELL__ <= 708
{-# LANGUAGE OverlappingInstances #-}
#endif

{-| Translation from "Agda.Syntax.Concrete" to "Agda.Syntax.Abstract". Involves scope analysis,
    figuring out infix operator precedences and tidying up definitions.
-}
module Agda.Syntax.Translation.ConcreteToAbstract
    ( ToAbstract(..), localToAbstract
    , concreteToAbstract_
    , concreteToAbstract
    , NewModuleQName(..)
    , OldName(..)
    , TopLevel(..)
    , TopLevelInfo(..)
    , topLevelModuleName
    , AbstractRHS
    , NewModuleName, OldModuleName
    , NewName, OldQName
    , LeftHandSide, RightHandSide
    , PatName, APatName, LetDef, LetDefs
    ) where

import Prelude hiding (mapM, null)
import Control.Applicative
import Control.Monad.Reader hiding (mapM)

import Data.Foldable (Foldable, traverse_)
import Data.Traversable (mapM, traverse)
import Data.List ((\\), nub, foldl')
import Data.Set (Set)
import qualified Data.Set as Set
import qualified Data.Map as Map
import Data.Maybe
import Data.Void

import Agda.Syntax.Concrete as C hiding (topLevelModuleName)
import Agda.Syntax.Concrete.Generic
import Agda.Syntax.Concrete.Operators
import Agda.Syntax.Abstract as A
import Agda.Syntax.Abstract.Pretty
import qualified Agda.Syntax.Internal as I
import Agda.Syntax.Position
import Agda.Syntax.Literal
import Agda.Syntax.Common
import Agda.Syntax.Info
import Agda.Syntax.Concrete.Definitions as C
import Agda.Syntax.Fixity
import Agda.Syntax.Notation
import Agda.Syntax.Scope.Base
import Agda.Syntax.Scope.Monad
import Agda.Syntax.Translation.AbstractToConcrete (ToConcrete)

import Agda.TypeChecking.Monad.Base
  ( TypeError(..) , Call(..) , typeError , genericError , TCErr(..)
  , fresh , freshName , freshName_ , freshNoName , extendedLambdaName
  , envAbstractMode , AbstractMode(..)
  , TCM
  )
import qualified Agda.TypeChecking.Monad.Benchmark as Bench
import Agda.TypeChecking.Monad.Builtin
import Agda.TypeChecking.Monad.Trace (traceCall, setCurrentRange)
import Agda.TypeChecking.Monad.State
import Agda.TypeChecking.Monad.MetaVars (registerInteractionPoint)
import Agda.TypeChecking.Monad.Options
import Agda.TypeChecking.Monad.Env (insideDotPattern, isInsideDotPattern)
import Agda.TypeChecking.Rules.Builtin (isUntypedBuiltin, bindUntypedBuiltin)

import Agda.TypeChecking.Pretty hiding (pretty, prettyA)

import Agda.Interaction.FindFile (checkModuleName)
-- import Agda.Interaction.Imports  -- for type-checking in ghci
import {-# SOURCE #-} Agda.Interaction.Imports (scopeCheckImport)
import Agda.Interaction.Options

import Agda.Utils.Either
import Agda.Utils.Except ( MonadError(catchError, throwError) )
import Agda.Utils.FileName
import Agda.Utils.Functor
import Agda.Utils.Lens
import Agda.Utils.List
import Agda.Utils.Maybe
import Agda.Utils.Monad
import Agda.Utils.Null
import qualified Agda.Utils.Pretty as P
import Agda.Utils.Pretty (render, Pretty, pretty, prettyShow)
import Agda.Utils.Tuple

#include "undefined.h"
import Agda.Utils.Impossible
import Agda.ImpossibleTest (impossibleTest)

{--------------------------------------------------------------------------
    Exceptions
 --------------------------------------------------------------------------}

-- notAModuleExpr e = typeError $ NotAModuleExpr e

notAnExpression :: C.Expr -> ScopeM A.Expr
notAnExpression e = typeError $ NotAnExpression e

nothingAppliedToHiddenArg :: C.Expr -> ScopeM A.Expr
nothingAppliedToHiddenArg e = typeError $ NothingAppliedToHiddenArg e

nothingAppliedToInstanceArg :: C.Expr -> ScopeM A.Expr
nothingAppliedToInstanceArg e = typeError $ NothingAppliedToInstanceArg e

notAValidLetBinding :: NiceDeclaration -> ScopeM a
notAValidLetBinding d = typeError $ NotAValidLetBinding d

-- Debugging

printLocals :: Int -> String -> ScopeM ()
printLocals v s = verboseS "scope.top" v $ do
  locals <- getLocalVars
  reportSLn "scope.top" v $ s ++ " " ++ show locals

{--------------------------------------------------------------------------
    Helpers
 --------------------------------------------------------------------------}

annotateDecl :: ScopeM A.Declaration -> ScopeM A.Declaration
annotateDecl m = annotateDecls $ (:[]) <$> m

annotateDecls :: ScopeM [A.Declaration] -> ScopeM A.Declaration
annotateDecls m = do
  ds <- m
  s  <- getScope
  return $ ScopedDecl s ds

annotateExpr :: ScopeM A.Expr -> ScopeM A.Expr
annotateExpr m = do
  e <- m
  s <- getScope
  return $ ScopedExpr s e

-- | Make sure that each variable occurs only once.
checkPatternLinearity :: [A.Pattern' e] -> ScopeM ()
checkPatternLinearity ps = unlessNull (duplicates xs) $ \ ys -> do
  typeError $ RepeatedVariablesInPattern ys
  where
    xs = concatMap vars ps
    vars :: A.Pattern' e -> [C.Name]
    vars p = case p of
      A.VarP x               -> [nameConcrete x]
      A.ConP _ _ args        -> concatMap (vars . namedArg) args
      A.WildP _              -> []
      A.AsP _ x p            -> nameConcrete x : vars p
      A.DotP _ _             -> []
      A.AbsurdP _            -> []
      A.LitP _               -> []
      A.DefP _ _ args        -> concatMap (vars . namedArg) args
        -- Projection pattern, @args@ should be empty unless we have
        -- indexed records.
      A.PatternSynP _ _ args -> concatMap (vars . namedArg) args
      A.RecP _ fs            -> concatMap (vars . (^. exprFieldA)) fs

-- | Make sure that there are no dot patterns (called on pattern synonyms).
noDotPattern :: String -> A.Pattern' e -> ScopeM (A.Pattern' Void)
noDotPattern err = dot
  where
    dot :: A.Pattern' e -> ScopeM (A.Pattern' Void)
    dot p = case p of
      A.VarP x               -> pure $ A.VarP x
      A.ConP i c args        -> A.ConP i c <$> (traverse $ traverse $ traverse dot) args
      A.WildP i              -> pure $ A.WildP i
      A.AsP i x p            -> A.AsP i x <$> dot p
      A.DotP{}               -> typeError $ GenericError err
      A.AbsurdP i            -> pure $ A.AbsurdP i
      A.LitP l               -> pure $ A.LitP l
      A.DefP i f args        -> A.DefP i f <$> (traverse $ traverse $ traverse dot) args
      A.PatternSynP i c args -> A.PatternSynP i c <$> (traverse $ traverse $ traverse dot) args
      A.RecP i fs            -> A.RecP i <$> (traverse $ traverse dot) fs

-- | Compute the type of the record constructor (with bogus target type)
recordConstructorType :: [NiceDeclaration] -> C.Expr
recordConstructorType fields = build fs
  where
    -- drop all declarations after the last field declaration
    fs = reverse $ dropWhile notField $ reverse fields

    notField NiceField{} = False
    notField _           = True

    -- Andreas, 2013-11-08
    -- Turn @open public@ into just @open@, since we cannot have an
    -- @open public@ in a @let@.  Fixes issue 532.
    build (NiceOpen r m dir@ImportDirective{ publicOpen = True }  : fs) =
      build (NiceOpen r m dir{ publicOpen = False } : fs)

    build (NiceModuleMacro r p x modapp open dir@ImportDirective{ publicOpen = True } : fs) =
      build (NiceModuleMacro r p x modapp open dir{ publicOpen = False } : fs)

    build (NiceField r f _ _ x (Arg info e) : fs) =
        C.Pi [C.TypedBindings r $ Arg info (C.TBind r [pure $ mkBoundName x f] e)] $ build fs
      where r = getRange x
    build (d : fs)                     = C.Let (getRange d) [notSoNiceDeclaration d] $
                                           build fs
    build []                           = C.SetN noRange 0 -- todo: nicer


-- | @checkModuleApplication modapp m0 x dir = return (modapp', renD, renM)@
--
--   @m0@ is the new (abstract) module name and
--   @x@ its concrete form (used for error messages).
checkModuleApplication
  :: C.ModuleApplication
  -> ModuleName
  -> C.Name
  -> C.ImportDirective
  -> ScopeM (A.ModuleApplication, Ren A.QName, Ren ModuleName, A.ImportDirective)

checkModuleApplication (C.SectionApp _ tel e) m0 x dir' = do
  reportSDoc "scope.decl" 70 $ vcat $
    [ text $ "scope checking ModuleApplication " ++ prettyShow x
    ]

  -- For the following, set the current module to be m0.
  withCurrentModule m0 $ do
    -- Check that expression @e@ is of the form @m args@.
    (m, args) <- parseModuleApplication e
    -- Scope check the telescope (introduces bindings!).
    tel' <- toAbstract tel
    -- Scope check the old module name and the module args.
    (m1, args') <- toAbstract (OldModuleName m, args)
    -- Drop constructors (OnlyQualified) if there are arguments. The record constructor
    -- isn't properly in the record module, so copying it will lead to badness.
    let noRecConstr | null args = id
                    | otherwise = removeOnlyQualified
    -- Copy the scope associated with m and take the parts actually imported.
<<<<<<< HEAD
    s <- applyImportDirectiveM (C.QName x) dir' =<< getNamedScope m1
    (s', (renM, renD)) <- copyScope m m0 (noRecConstr s)
=======
    (s', (renM, renD)) <- copyScope m m0 . noRecConstr =<< getNamedScope m1
    (adir, s') <- applyImportDirectiveM (C.QName x) dir' s'
>>>>>>> c215b321
    -- Set the current scope to @s'@
    modifyCurrentScope $ const s'
    printScope "mod.inst" 20 "copied source module"
    reportSLn "scope.mod.inst" 30 $ "renamings:\n  " ++ show renD ++ "\n  " ++ show renM
    let amodapp = A.SectionApp tel' m1 args'
    reportSDoc "scope.decl" 70 $ vcat $
      [ text $ "scope checked ModuleApplication " ++ prettyShow x
      ]
    reportSDoc "scope.decl" 70 $ vcat $
      [ nest 2 $ prettyA amodapp
      ]
    return (amodapp, renD, renM, adir)

checkModuleApplication (C.RecordModuleIFS _ recN) m0 x dir' =
  withCurrentModule m0 $ do
    m1 <- toAbstract $ OldModuleName recN
    s <- getNamedScope m1
    s <- applyImportDirectiveM recN dir' s
    (s', (renM, renD)) <- copyScope recN m0 s
<<<<<<< HEAD
=======
    (adir, s') <- applyImportDirectiveM recN dir' s'
>>>>>>> c215b321
    modifyCurrentScope $ const s'

    printScope "mod.inst" 20 "copied record module"
    return (A.RecordModuleIFS m1, renD, renM, adir)

-- | @checkModuleMacro mkApply range access concreteName modapp open dir@
--
--   Preserves local variables.

checkModuleMacro
  :: (Pretty c, ToConcrete a c)
  => (ModuleInfo
      -> ModuleName
      -> A.ModuleApplication
      -> Ren A.QName
      -> Ren ModuleName
      -> A.ImportDirective
      -> a)
  -> Range
  -> Access
  -> C.Name
  -> C.ModuleApplication
  -> OpenShortHand
  -> C.ImportDirective
  -> ScopeM [a]
checkModuleMacro apply r p x modapp open dir = do
    reportSDoc "scope.decl" 70 $ vcat $
      [ text $ "scope checking ModuleMacro " ++ prettyShow x
      ]
    notPublicWithoutOpen open dir

    m0 <- toAbstract (NewModuleName x)
    reportSDoc "scope.decl" 90 $ text "NewModuleName: m0 =" <+> prettyA m0

    printScope "mod.inst" 20 "module macro"

    -- If we're opening a /named/ module, the import directive is
    -- applied to the "open", otherwise to the module itself. However,
    -- "public" is always applied to the "open".
    let (moduleDir, openDir) = case (open, isNoName x) of
          (DoOpen,   False) -> (defaultImportDir, dir)
          (DoOpen,   True)  -> ( dir { publicOpen = False }
                               , defaultImportDir { publicOpen = publicOpen dir }
                               )
          (DontOpen, _)     -> (dir, defaultImportDir)

    -- Restore the locals after module application has been checked.
<<<<<<< HEAD
    (modapp', renD, renM) <- withLocalVars $ checkModuleApplication modapp m0 x moduleDir
=======
    (modapp', renD, renM, adir') <- withLocalVars $ checkModuleApplication modapp m0 x dir'
    printScope "mod.inst.app" 20 "checkModuleMacro, after checkModuleApplication"

    reportSDoc "scope.decl" 90 $ text "after mod app: trying to print m0 ..."
    reportSDoc "scope.decl" 90 $ text "after mod app: m0 =" <+> prettyA m0

>>>>>>> c215b321
    bindModule p x m0
    reportSDoc "scope.decl" 90 $ text "after bindMod: m0 =" <+> prettyA m0

    printScope "mod.inst.copy.after" 20 "after copying"

    -- Open the module if DoOpen.
    -- Andreas, 2014-09-02 openModule_ might shadow some locals!
<<<<<<< HEAD
    when (open == DoOpen) $
      openModule_ (C.QName x) openDir
=======
    adir <- case open of
      DontOpen -> return adir'
      DoOpen   -> openModule_ (C.QName x) dir
>>>>>>> c215b321
    printScope "mod.inst" 20 $ show open
    reportSDoc "scope.decl" 90 $ text "after open   : m0 =" <+> prettyA m0

    stripNoNames
    printScope "mod.inst" 10 $ "after stripping"
    reportSDoc "scope.decl" 90 $ text "after stripNo: m0 =" <+> prettyA m0

    let m      = m0 `withRangesOf` [x]
        adecls = [ apply info m modapp' renD renM adir ]

    reportSDoc "scope.decl" 70 $ vcat $
      [ text $ "scope checked ModuleMacro " ++ prettyShow x
      ]
    reportSLn  "scope.decl" 90 $ "info    = " ++ show info
    reportSLn  "scope.decl" 90 $ "m       = " ++ show m
    reportSLn  "scope.decl" 90 $ "modapp' = " ++ show modapp'
    reportSLn  "scope.decl" 90 $ "renD    = " ++ show renD
    reportSLn  "scope.decl" 90 $ "renM    = " ++ show renM
    reportSDoc "scope.decl" 70 $ vcat $
      map (nest 2 . prettyA) adecls
    return adecls
  where
    info = ModuleInfo
             { minfoRange  = r
             , minfoAsName = Nothing
             , minfoAsTo   = renamingRange dir
             , minfoOpenShort = Just open
             , minfoDirective = Just dir
             }

-- | The @public@ keyword must only be used together with @open@.

notPublicWithoutOpen :: OpenShortHand -> C.ImportDirective -> ScopeM ()
notPublicWithoutOpen DoOpen   dir = return ()
notPublicWithoutOpen DontOpen dir = when (publicOpen dir) $ typeError $
  GenericError
    "The public keyword must only be used together with the open keyword"

-- | Computes the range of all the \"to\" keywords used in a renaming
-- directive.

renamingRange :: C.ImportDirective -> Range
renamingRange = getRange . map renToRange . impRenaming

-- | Scope check a 'NiceOpen'.
checkOpen
  :: Range -> C.QName -> C.ImportDirective                -- ^ Arguments of 'NiceOpen'
  -> ScopeM (ModuleInfo, A.ModuleName, A.ImportDirective) -- ^ Arguments of 'A.Open'
checkOpen r x dir = do
  reportSDoc "scope.decl" 70 $ vcat $
    [ text $ "scope checking NiceOpen " ++ prettyShow x
    ]

  m <- toAbstract (OldModuleName x)
  printScope "open" 20 $ "opening " ++ show x
  adir <- openModule_ x dir
  printScope "open" 20 $ "result:"
  let minfo = ModuleInfo
        { minfoRange     = r
        , minfoAsName    = Nothing
        , minfoAsTo      = renamingRange dir
        , minfoOpenShort = Nothing
        , minfoDirective = Just dir
        }
  let adecls = [A.Open minfo m adir]
  reportSDoc "scope.decl" 70 $ vcat $
    [ text $ "scope checked NiceOpen " ++ prettyShow x
    ] ++ map (nest 2 . prettyA) adecls
  return (minfo, m, adir)

{--------------------------------------------------------------------------
    Translation
 --------------------------------------------------------------------------}

concreteToAbstract_ :: ToAbstract c a => c -> ScopeM a
concreteToAbstract_ x = toAbstract x

concreteToAbstract :: ToAbstract c a => ScopeInfo -> c -> ScopeM a
concreteToAbstract scope x = withScope_ scope (toAbstract x)

-- | Things that can be translated to abstract syntax are instances of this
--   class.
class ToAbstract concrete abstract | concrete -> abstract where
    toAbstract :: concrete -> ScopeM abstract

-- | This function should be used instead of 'toAbstract' for things that need
--   to keep track of precedences to make sure that we don't forget about it.
toAbstractCtx :: ToAbstract concrete abstract =>
                 Precedence -> concrete -> ScopeM abstract
toAbstractCtx ctx c = withContextPrecedence ctx $ toAbstract c

toAbstractTopCtx :: ToAbstract c a => c -> ScopeM a
toAbstractTopCtx = toAbstractCtx TopCtx

toAbstractHiding :: (LensHiding h, ToAbstract c a) => h -> c -> ScopeM a
toAbstractHiding h = toAbstractCtx $ hiddenArgumentCtx $ getHiding h

setContextCPS :: Precedence -> (a -> ScopeM b) ->
                 ((a -> ScopeM b) -> ScopeM b) -> ScopeM b
setContextCPS p ret f = do
  p' <- getContextPrecedence
  withContextPrecedence p $ f $ withContextPrecedence p' . ret

localToAbstractCtx :: ToAbstract concrete abstract =>
                     Precedence -> concrete -> (abstract -> ScopeM a) -> ScopeM a
localToAbstractCtx ctx c ret = setContextCPS ctx ret (localToAbstract c)

-- | This operation does not affect the scope, i.e. the original scope
--   is restored upon completion.
localToAbstract :: ToAbstract c a => c -> (a -> ScopeM b) -> ScopeM b
localToAbstract x ret = fst <$> localToAbstract' x ret

-- | Like 'localToAbstract' but returns the scope after the completion of the
--   second argument.
localToAbstract' :: ToAbstract c a => c -> (a -> ScopeM b) -> ScopeM (b, ScopeInfo)
localToAbstract' x ret = do
  scope <- getScope
  withScope scope $ ret =<< toAbstract x

instance (ToAbstract c1 a1, ToAbstract c2 a2) => ToAbstract (c1,c2) (a1,a2) where
  toAbstract (x,y) = (,) <$> toAbstract x <*> toAbstract y

instance (ToAbstract c1 a1, ToAbstract c2 a2, ToAbstract c3 a3) =>
         ToAbstract (c1,c2,c3) (a1,a2,a3) where
    toAbstract (x,y,z) = flatten <$> toAbstract (x,(y,z))
        where
            flatten (x,(y,z)) = (x,y,z)

#if __GLASGOW_HASKELL__ >= 710
instance {-# OVERLAPPABLE #-} ToAbstract c a => ToAbstract [c] [a] where
#else
instance ToAbstract c a => ToAbstract [c] [a] where
#endif
  toAbstract = mapM toAbstract

instance (ToAbstract c1 a1, ToAbstract c2 a2) =>
         ToAbstract (Either c1 c2) (Either a1 a2) where
    toAbstract = traverseEither toAbstract toAbstract

instance ToAbstract c a => ToAbstract (Maybe c) (Maybe a) where
  toAbstract = traverse toAbstract

-- Names ------------------------------------------------------------------

newtype NewName a = NewName a
data OldQName     = OldQName C.QName (Maybe (Set A.Name))
  -- ^ If a set is given, then the first name must correspond to one
  -- of the names in the set.
newtype OldName   = OldName C.Name
data PatName      = PatName C.QName (Maybe (Set A.Name))
  -- ^ If a set is given, then the first name must correspond to one
  -- of the names in the set.

instance ToAbstract (NewName C.Name) A.Name where
  toAbstract (NewName x) = do
    y <- freshAbstractName_ x
    bindVariable x y
    return y

instance ToAbstract (NewName C.BoundName) A.Name where
  toAbstract (NewName BName{ boundName = x, bnameFixity = fx }) = do
    y <- freshAbstractName fx x
    bindVariable x y
    return y

instance ToAbstract OldQName A.Expr where
  toAbstract (OldQName x ns) = do
    qx <- resolveName' allKindsOfNames ns x
    reportSLn "scope.name" 10 $ "resolved " ++ show x ++ ": " ++ show qx
    case qx of
      VarName x'          -> return $ A.Var x'
      DefinedName _ d     -> return $ nameExpr d
      FieldName     d     -> return $ nameExpr d
      ConstructorName ds  -> return $ A.Con $ AmbQ (map anameName ds)
      UnknownName         -> notInScope x
      PatternSynResName d -> return $ nameExpr d

data APatName = VarPatName A.Name
              | ConPatName [AbstractName]
              | PatternSynPatName AbstractName

instance ToAbstract PatName APatName where
  toAbstract (PatName x ns) = do
    reportSLn "scope.pat" 10 $ "checking pattern name: " ++ show x
    rx <- resolveName' [ConName, PatternSynName] ns x
          -- Andreas, 2013-03-21 ignore conflicting names which cannot
          -- be meant since we are in a pattern
    z  <- case (rx, x) of
      -- TODO: warn about shadowing
      (VarName y,       C.QName x)                          -> return $ Left x -- typeError $ RepeatedVariableInPattern y x
      (FieldName d,     C.QName x)                          -> return $ Left x
      (DefinedName _ d, C.QName x) | DefName == anameKind d -> return $ Left x
      (UnknownName,     C.QName x)                          -> return $ Left x
      (ConstructorName ds, _)                               -> return $ Right (Left ds)
      (PatternSynResName d, _)                              -> return $ Right (Right d)
      _ -> genericError $ "Cannot pattern match on non-constructor " ++ prettyShow x
    case z of
      Left x  -> do
        reportSLn "scope.pat" 10 $ "it was a var: " ++ show x
        p <- VarPatName <$> toAbstract (NewName x)
        printLocals 10 "bound it:"
        return p
      Right (Left ds) -> do
        reportSLn "scope.pat" 10 $ "it was a con: " ++ show (map anameName ds)
        return $ ConPatName ds
      Right (Right d) -> do
        reportSLn "scope.pat" 10 $ "it was a pat syn: " ++ show (anameName d)
        return $ PatternSynPatName d


-- Should be a defined name.
instance ToAbstract OldName A.QName where
  toAbstract (OldName x) = do
    rx <- resolveName (C.QName x)
    case rx of
      DefinedName _ d     -> return $ anameName d
      -- We can get the cases below for DISPLAY pragmas
      ConstructorName (d : _) -> return $ anameName d   -- We'll throw out this one, so it doesn't matter which one we pick
      ConstructorName []      -> __IMPOSSIBLE__
      FieldName d             -> return $ anameName d
      PatternSynResName d     -> return $ anameName d
      VarName x               -> typeError $ GenericError $ "Not a defined name: " ++ show x
      UnknownName             -> typeError $ GenericError $ "Not in scope: " ++ show x

newtype NewModuleName      = NewModuleName      C.Name
newtype NewModuleQName     = NewModuleQName     C.QName
newtype OldModuleName      = OldModuleName      C.QName

freshQModule :: A.ModuleName -> C.Name -> ScopeM A.ModuleName
freshQModule m x = A.qualifyM m . mnameFromList . (:[]) <$> freshAbstractName_ x

checkForModuleClash :: C.Name -> ScopeM ()
checkForModuleClash x = do
  ms <- scopeLookup (C.QName x) <$> getScope
  unless (null ms) $ do
    reportSLn "scope.clash" 20 $ "clashing modules ms = " ++ show ms
    setCurrentRange x $
      typeError $ ShadowedModule x $
                map ((`withRangeOf` x) . amodName) ms

instance ToAbstract NewModuleName A.ModuleName where
  toAbstract (NewModuleName x) = do
    checkForModuleClash x
    m <- getCurrentModule
    y <- freshQModule m x
    createModule False y
    return y

instance ToAbstract NewModuleQName A.ModuleName where
  toAbstract (NewModuleQName m) = toAbs noModuleName m
    where
      toAbs m (C.QName x)  = do
        y <- freshQModule m x
        createModule False y
        return y
      toAbs m (C.Qual x q) = do
        m' <- freshQModule m x
        toAbs m' q

instance ToAbstract OldModuleName A.ModuleName where
  toAbstract (OldModuleName q) = setCurrentRange q $ do
    amodName <$> resolveModule q

-- Expressions ------------------------------------------------------------

-- | Peel off 'C.HiddenArg' and represent it as an 'NamedArg'.
mkNamedArg :: C.Expr -> NamedArg C.Expr
mkNamedArg (C.HiddenArg   _ e) = Arg (setHiding Hidden defaultArgInfo) e
mkNamedArg (C.InstanceArg _ e) = Arg (setHiding Instance defaultArgInfo) e
mkNamedArg e                   = Arg defaultArgInfo $ unnamed e

-- | Peel off 'C.HiddenArg' and represent it as an 'Arg', throwing away any name.
mkArg' :: ArgInfo -> C.Expr -> Arg C.Expr
mkArg' info (C.HiddenArg   _ e) = Arg (setHiding Hidden info) $ namedThing e
mkArg' info (C.InstanceArg _ e) = Arg (setHiding Instance info) $ namedThing e
mkArg' info e                   = Arg (setHiding NotHidden info) e

-- | By default, arguments are @Relevant@.
mkArg :: C.Expr -> Arg C.Expr
mkArg e = mkArg' defaultArgInfo e


-- | Parse a possibly dotted C.Expr as A.Expr.  Bool = True if dotted.
toAbstractDot :: Precedence -> C.Expr -> ScopeM (A.Expr, Bool)
toAbstractDot prec e = do
    reportSLn "scope.irrelevance" 100 $ "toAbstractDot: " ++ (render $ pretty e)
    traceCall (ScopeCheckExpr e) $ case e of

      C.Dot _ e -> do
        e <- toAbstractCtx prec e
        return (e, True)

      C.RawApp r es -> do
        e <- parseApplication es
        toAbstractDot prec e

      C.Paren _ e -> toAbstractDot TopCtx e

      e -> do
        e <- toAbstractCtx prec e
        return (e, False)

-- | Translate concrete expression under at least one binder into nested
--   lambda abstraction in abstract syntax.
toAbstractLam :: Range -> [C.LamBinding] -> C.Expr -> Precedence -> ScopeM A.Expr
toAbstractLam r bs e ctx = do
  -- Translate the binders
  localToAbstract (map (C.DomainFull . makeDomainFull) bs) $ \ bs -> do
    -- Translate the body
    e <- toAbstractCtx ctx e
    -- We have at least one binder.  Get first @b@ and rest @bs@.
    caseList bs __IMPOSSIBLE__ $ \ b bs -> do
      return $ A.Lam (ExprRange r) b $ foldr mkLam e bs
  where
    mkLam b e = A.Lam (ExprRange $ fuseRange b e) b e

-- | Scope check extended lambda expression.
scopeCheckExtendedLam :: Range -> [(C.LHS, C.RHS, WhereClause, Bool)] -> ScopeM A.Expr
scopeCheckExtendedLam r cs = do
  whenM isInsideDotPattern $
    genericError "Extended lambdas are not allowed in dot patterns"

  -- Find an unused name for the extended lambda definition.
  cname <- nextlamname r 0 extendedLambdaName
  name  <- freshAbstractName_ cname
  reportSLn "scope.extendedLambda" 10 $ "new extended lambda name: " ++ show name
  qname <- qualifyName_ name
  bindName PrivateAccess DefName cname qname

  -- Compose a function definition an scope check it.
  a <- aModeToDef <$> asks envAbstractMode
  let
    insertApp (C.RawAppP r es) = C.RawAppP r $ IdentP (C.QName cname) : es
    insertApp (C.IdentP q    ) = C.RawAppP r $ IdentP (C.QName cname) : [C.IdentP q]
      where r = getRange q
    insertApp _ = __IMPOSSIBLE__
    d = C.FunDef r [] noFixity' {-'-} a __IMPOSSIBLE__ cname $
          for cs $ \ (lhs, rhs, wh, ca) -> -- wh == NoWhere, see parser for more info
            C.Clause cname ca (mapLhsOriginalPattern insertApp lhs) rhs wh []
  scdef <- toAbstract d

  -- Create the abstract syntax for the extended lambda.
  case scdef of
    A.ScopedDecl si [A.FunDef di qname' NotDelayed cs] -> do
      setScope si  -- This turns into an A.ScopedExpr si $ A.ExtendedLam...
      return $ A.ExtendedLam (ExprRange r) di qname' cs
    _ -> __IMPOSSIBLE__

  where
    -- Get a concrete name that is not yet in scope.
    nextlamname :: Range -> Int -> String -> ScopeM C.Name
    nextlamname r i s = do
      let cname = C.Name r [Id $ stringToRawName $ s ++ show i]
      rn <- resolveName $ C.QName cname
      case rn of
        UnknownName -> return cname
        _           -> nextlamname r (i+1) s



instance ToAbstract C.Expr A.Expr where
  toAbstract e =
    traceCall (ScopeCheckExpr e) $ annotateExpr $ case e of

  -- Names
      Ident x -> toAbstract (OldQName x Nothing)

  -- Literals
      C.Lit l@(LitNat r n) -> do
        let builtin | n < 0     = Just <$> primFromNeg    -- negative literals are only allowed if FROMNEG is defined
                    | otherwise = getBuiltin' builtinFromNat
            l'   = LitNat r (abs n)
            info = ExprRange r
        conv <- builtin
        case conv of
          Just (I.Def q _) -> return $ A.App info (A.Def q) $ defaultNamedArg (A.Lit l')
          _                -> return $ A.Lit l

      C.Lit l@(LitString r s) -> do
        conv <- getBuiltin' builtinFromString
        let info = ExprRange r
        case conv of
          Just (I.Def q _) -> return $ A.App info (A.Def q) $ defaultNamedArg (A.Lit l)
          _                -> return $ A.Lit l

      C.Lit l -> return $ A.Lit l

  -- Meta variables
      C.QuestionMark r n -> do
        scope <- getScope
        -- Andreas, 2014-04-06 create interaction point.
        ii <- registerInteractionPoint r n
        let info = MetaInfo
             { metaRange  = r
             , metaScope  = scope
             , metaNumber = Nothing
             , metaNameSuggestion = ""
             }
        return $ A.QuestionMark info ii
      C.Underscore r n -> do
        scope <- getScope
        return $ A.Underscore $ MetaInfo
                    { metaRange  = r
                    , metaScope  = scope
                    , metaNumber = maybe Nothing __IMPOSSIBLE__ n
                    , metaNameSuggestion = fromMaybe "" n
                    }

  -- Raw application
      C.RawApp r es -> do
        e <- parseApplication es
        toAbstract e

  -- Application
      C.App r e1 e2 -> do
        e1 <- toAbstractCtx FunctionCtx e1
        e2 <- toAbstractCtx ArgumentCtx e2
        return $ A.App (ExprRange r) e1 e2

  -- Operator application
      C.OpApp r op ns es -> toAbstractOpApp op ns es

  -- With application
      C.WithApp r e es -> do
        e  <- toAbstractCtx WithFunCtx e
        es <- mapM (toAbstractCtx WithArgCtx) es
        return $ A.WithApp (ExprRange r) e es

  -- Misplaced hidden argument
      C.HiddenArg _ _ -> nothingAppliedToHiddenArg e
      C.InstanceArg _ _ -> nothingAppliedToInstanceArg e

  -- Lambda
      C.AbsurdLam r h -> return $ A.AbsurdLam (ExprRange r) h

      C.Lam r bs e -> toAbstractLam r bs e TopCtx

  -- Extended Lambda
      C.ExtendedLam r cs -> scopeCheckExtendedLam r cs

  -- Relevant and irrelevant non-dependent function type
      C.Fun r e1 e2 -> do
        Arg info (e0, dotted) <- traverse (toAbstractDot FunctionSpaceDomainCtx) $ mkArg e1
        let e1 = Arg ((if dotted then setRelevance Irrelevant else id) info) e0
        e2 <- toAbstractCtx TopCtx e2
        return $ A.Fun (ExprRange r) e1 e2

  -- Dependent function type
      e0@(C.Pi tel e) ->
        localToAbstract tel $ \tel -> do
        e    <- toAbstractCtx TopCtx e
        let info = ExprRange (getRange e0)
        return $ A.Pi info tel e

  -- Sorts
      C.Set _    -> return $ A.Set (ExprRange $ getRange e) 0
      C.SetN _ n -> return $ A.Set (ExprRange $ getRange e) n
      C.Prop _   -> return $ A.Prop $ ExprRange $ getRange e

  -- Let
      e0@(C.Let _ ds e) ->
        ifM isInsideDotPattern (genericError $ "Let-expressions are not allowed in dot patterns") $
        localToAbstract (LetDefs ds) $ \ds' -> do
          e <- toAbstractCtx TopCtx e
          let info = ExprRange (getRange e0)
          return $ A.Let info ds' e

  -- Record construction
      C.Rec r fs  -> do
        fs' <- toAbstractCtx TopCtx fs
        let ds'  = [ d | Right (_, ds) <- fs', d <- ds ]
            fs'' = map (mapRight fst) fs'
            i    = ExprRange r
        return $ A.mkLet i ds' (A.Rec i fs'')

  -- Record update
      C.RecUpdate r e fs -> do
        A.RecUpdate (ExprRange r) <$> toAbstract e <*> toAbstractCtx TopCtx fs

  -- Parenthesis
      C.Paren _ e -> toAbstractCtx TopCtx e

  -- Pattern things
      C.Dot _ _  -> notAnExpression e
      C.As _ _ _ -> notAnExpression e
      C.Absurd _ -> notAnExpression e

  -- Impossible things
      C.ETel _  -> __IMPOSSIBLE__
      C.Equal{} -> genericError "Parse error: unexpected '='"

  -- Quoting
      C.QuoteGoal _ x e -> do
        x' <- toAbstract (NewName x)
        e' <- toAbstract e
        return $ A.QuoteGoal (ExprRange $ getRange e) x' e'
      C.QuoteContext r -> return $ A.QuoteContext (ExprRange r)
      C.Quote r -> return $ A.Quote (ExprRange r)
      C.QuoteTerm r -> return $ A.QuoteTerm (ExprRange r)
      C.Unquote r -> return $ A.Unquote (ExprRange r)

      C.Tactic r e es -> do
        let AppView e' args = appView e
        e' : es <- toAbstract (e' : es)
        args    <- toAbstract args
        return $ A.Tactic (ExprRange r) e' args (map defaultNamedArg es)

  -- DontCare
      C.DontCare e -> A.DontCare <$> toAbstract e

instance ToAbstract C.ModuleAssignment (A.ModuleName, [A.LetBinding]) where
  toAbstract (C.ModuleAssignment m es i)
    | null es && isDefaultImportDir i = (\x-> (x, [])) <$> toAbstract (OldModuleName m)
    | otherwise = do
        x <- C.NoName (getRange m) <$> fresh
        r <- checkModuleMacro LetApply (getRange (m, es, i)) PublicAccess x
                          (C.SectionApp (getRange (m , es)) [] (RawApp (fuseRange m es) (Ident m : es)))
                          DontOpen i
        case r of
          (LetApply _ m' _ _ _ : _) -> return (m', r)
          _                         -> __IMPOSSIBLE__

instance ToAbstract c a => ToAbstract (FieldAssignment' c) (FieldAssignment' a) where
  toAbstract = traverse toAbstract

instance ToAbstract C.LamBinding A.LamBinding where
  toAbstract (C.DomainFree info x) = A.DomainFree info <$> toAbstract (NewName x)
  toAbstract (C.DomainFull tb)     = A.DomainFull <$> toAbstract tb

makeDomainFull :: C.LamBinding -> C.TypedBindings
makeDomainFull (C.DomainFull b)      = b
makeDomainFull (C.DomainFree info x) =
  C.TypedBindings r $ Arg info $ C.TBind r [pure x] $ C.Underscore r Nothing
  where r = getRange x

instance ToAbstract C.TypedBindings A.TypedBindings where
  toAbstract (C.TypedBindings r bs) = A.TypedBindings r <$> toAbstract bs

instance ToAbstract C.TypedBinding A.TypedBinding where
  toAbstract (C.TBind r xs t) = do
    t' <- toAbstractCtx TopCtx t
    xs' <- toAbstract $ map (fmap NewName) xs
    return $ A.TBind r xs' t'
  toAbstract (C.TLet r ds) = A.TLet r <$> toAbstract (LetDefs ds)

-- | Scope check a module (top level function).
--
scopeCheckNiceModule
  :: Range
  -> Access
  -> C.Name
  -> C.Telescope
  -> ScopeM [A.Declaration]
  -> ScopeM [A.Declaration]
scopeCheckNiceModule r p name tel checkDs
  | telHasOpenStmsOrModuleMacros tel = do
      -- Andreas, 2013-12-10:
      -- If the module telescope contains open statements
      -- or module macros (Issue 1299),
      -- add an extra anonymous module around the current one.
      -- Otherwise, the open statements would create
      -- identifiers in the parent scope of the current module.
      -- But open statements in the module telescope should
      -- only affect the current module!
      scopeCheckNiceModule noRange p noName_ [] $
        scopeCheckNiceModule_

  | otherwise = do
        scopeCheckNiceModule_
  where
    -- The actual workhorse:
    scopeCheckNiceModule_ = do

      -- Check whether we are dealing with an anonymous module.
      -- This corresponds to a Coq/LEGO section.
      (name, p, open) <- do
        if isNoName name then do
          (i :: NameId) <- fresh
          return (C.NoName (getRange name) i, PrivateAccess, True)
         else return (name, p, False)

      -- Check and bind the module, using the supplied check for its contents.
      aname <- toAbstract (NewModuleName name)
      ds <- snd <$> do
        scopeCheckModule r (C.QName name) aname tel checkDs
      bindModule p name aname

      -- If the module was anonymous open it public.
      when open $
       void $ -- We can discard the returned default A.ImportDirective.
        openModule_ (C.QName name) $
          defaultImportDir { publicOpen = True }
      return ds

-- | Check whether a telescope has open declarations or module macros.
telHasOpenStmsOrModuleMacros :: C.Telescope -> Bool
telHasOpenStmsOrModuleMacros = any yesBinds
  where
    yesBinds (C.TypedBindings _ tb) = yesBind $ unArg tb
    yesBind C.TBind{}     = False
    yesBind (C.TLet _ ds) = any yes ds
    yes C.ModuleMacro{}   = True
    yes C.Open{}          = True
    yes C.Import{}        = True -- not __IMPOSSIBLE__, see Issue #1718
      -- However, it does not matter what we return here, as this will
      -- become an error later: "Not a valid let-declaration".
      -- (Andreas, 2015-11-17)
    yes (C.Mutual   _ ds) = any yes ds
    yes (C.Abstract _ ds) = any yes ds
    yes (C.Private  _ ds) = any yes ds
    yes _                 = False

{- UNUSED
telHasLetStms :: C.Telescope -> Bool
telHasLetStms = any isLetBinds
  where
    isLetBinds (C.TypedBindings _ tb) = isLetBind $ unArg tb
    isLetBind C.TBind{} = False
    isLetBind C.TLet{}  = True
-}

-- | We for now disallow let-bindings in @data@ and @record@ telescopes.
--   This due "nested datatypes"; there is no easy interpretation of
--   @
--      data D (A : Set) (open M A) (b : B) : Set where
--        c : D (A × A) b → D A b
--   @
--   where @B@ is brought in scope by @open M A@.

class EnsureNoLetStms a where
  ensureNoLetStms :: a -> ScopeM ()

{- From ghc 7.2, there is LANGUAGE DefaultSignatures
  default ensureNoLetStms :: Foldable t => t a -> ScopeM ()
  ensureNoLetStms = traverse_ ensureNoLetStms
-}

instance EnsureNoLetStms C.TypedBinding where
  ensureNoLetStms tb =
    case tb of
      C.TLet{}  -> typeError $ IllegalLetInTelescope tb
      C.TBind{} -> return ()

instance EnsureNoLetStms a => EnsureNoLetStms (LamBinding' a) where
  ensureNoLetStms = traverse_ ensureNoLetStms

instance EnsureNoLetStms a => EnsureNoLetStms (TypedBindings' a) where
  ensureNoLetStms = traverse_ ensureNoLetStms

instance EnsureNoLetStms a => EnsureNoLetStms [a] where
  ensureNoLetStms = traverse_ ensureNoLetStms


-- | Returns the scope inside the checked module.
scopeCheckModule
  :: Range
  -> C.QName                 -- ^ The concrete name of the module.
  -> A.ModuleName            -- ^ The abstract name of the module.
  -> C.Telescope             -- ^ The module telescope.
  -> ScopeM [A.Declaration]  -- ^ The code for checking the module contents.
  -> ScopeM (ScopeInfo, [A.Declaration])
scopeCheckModule r x qm tel checkDs = do
  printScope "module" 20 $ "checking module " ++ show x
  -- Andreas, 2013-12-10: Telescope does not live in the new module
  -- but its parent, so check it before entering the new module.
  -- This is important for Nicolas Pouillard's open parametrized modules
  -- statements inside telescopes.
  res <- withLocalVars $ do
    tel <- toAbstract tel
    withCurrentModule qm $ do
      -- pushScope m
      -- qm <- getCurrentModule
      printScope "module" 20 $ "inside module " ++ show x
      ds    <- checkDs
      scope <- getScope
      return (scope, [ A.Section info (qm `withRangesOfQ` x) tel ds ])

  -- Binding is done by the caller
  printScope "module" 20 $ "after module " ++ show x
  return res
  where
    info = ModuleInfo r noRange Nothing Nothing Nothing

-- | Temporary data type to scope check a file.
data TopLevel a = TopLevel
  { topLevelPath           :: AbsolutePath
    -- ^ The file path from which we loaded this module.
  , topLevelTheThing       :: a
    -- ^ The file content.
  }

data TopLevelInfo = TopLevelInfo
        { topLevelDecls :: [A.Declaration]
        , topLevelScope :: ScopeInfo  -- ^ as seen from inside the module
        }

-- | The top-level module name.

topLevelModuleName :: TopLevelInfo -> A.ModuleName
topLevelModuleName topLevel = scopeCurrent (topLevelScope topLevel)

-- | Top-level declarations are always
--   @
--     (import|open)*         -- a bunch of possibly opened imports
--     module ThisModule ...  -- the top-level module of this file
--   @
instance ToAbstract (TopLevel [C.Declaration]) TopLevelInfo where
    toAbstract (TopLevel file ds) =
      -- A file is a bunch of preliminary decls (imports etc.)
      -- plus a single module decl.
      caseMaybe (initLast ds) __IMPOSSIBLE__ $
        \ (outsideDecls, C.Module r m0 tel insideDecls) -> do
          -- If the module name is _ compute the name from the file path
          m <- if isNoName m0
                then return $ C.QName $ C.Name noRange [Id $ stringToRawName $ rootName file]
                else do
                -- Andreas, 2014-03-28  Issue 1078
                -- We need to check the module name against the file name here.
                -- Otherwise one could sneak in a lie and confuse the scope
                -- checker.
                  checkModuleName (C.toTopLevelModuleName m0) file
                  return m0
          setTopLevelModule m
          am           <- toAbstract (NewModuleQName m)
          -- Scope check the declarations outside
          outsideDecls <- toAbstract outsideDecls
          (insideScope, insideDecls) <- scopeCheckModule r m am tel $
             toAbstract insideDecls
          let scope = mapScopeInfo (restrictLocalPrivate am) insideScope
          setScope scope
          return $ TopLevelInfo (outsideDecls ++ insideDecls) scope

-- | runs Syntax.Concrete.Definitions.niceDeclarations on main module
niceDecls :: [C.Declaration] -> ScopeM [NiceDeclaration]
niceDecls ds = case runNice $ niceDeclarations ds of
  Left e   -> throwError $ Exception (getRange e) $ pretty e
  Right ds -> return ds

#if __GLASGOW_HASKELL__ >= 710
instance {-# OVERLAPPING #-} ToAbstract [C.Declaration] [A.Declaration] where
#else
instance ToAbstract [C.Declaration] [A.Declaration] where
#endif
  toAbstract ds = do
    -- Don't allow to switch off termination checker (Issue 586) or
    -- positivity checker (Issue 1614) in --safe mode.
    ds <- ifM (optSafe <$> commandLineOptions)
              (mapM (noNoTermCheck >=> noNoPositivityCheck) ds)
              (return ds)
    toAbstract =<< niceDecls ds
   where
    -- ASR (31 December 2015). We don't pattern-match on
    -- @NoTerminationCheck@ because the @NO_TERMINATION_CHECK@ pragma
    -- was removed. See Issue 1763.
    noNoTermCheck :: C.Declaration -> TCM C.Declaration
    noNoTermCheck (C.Pragma (C.TerminationCheckPragma r NonTerminating)) =
      typeError $ SafeFlagNonTerminating
    noNoTermCheck (C.Pragma (C.TerminationCheckPragma r Terminating)) =
      typeError $ SafeFlagTerminating
    noNoTermCheck d = return d

    noNoPositivityCheck :: C.Declaration -> TCM C.Declaration
    noNoPositivityCheck (C.Pragma (C.NoPositivityCheckPragma _)) =
      typeError $ SafeFlagNoPositivityCheck
    noNoPositivityCheck d = return d

newtype LetDefs = LetDefs [C.Declaration]
newtype LetDef = LetDef NiceDeclaration

instance ToAbstract LetDefs [A.LetBinding] where
  toAbstract (LetDefs ds) =
    concat <$> (toAbstract =<< map LetDef <$> niceDecls ds)

instance ToAbstract LetDef [A.LetBinding] where
  toAbstract (LetDef d) =
    case d of
      NiceMutual _ _ _ d@[C.FunSig _ fx _ instanc macro info _ x t, C.FunDef _ _ _ abstract _ _ [cl]] ->
          do  when (abstract == AbstractDef) $ do
                genericError $ "abstract not allowed in let expressions"
              when (instanc == InstanceDef) $ do
                genericError $ "Using instance is useless here, let expressions are always eligible for instance search."
              when (macro == MacroDef) $ do
                genericError $ "Macros cannot be defined in a let expression."
              (x', e) <- letToAbstract cl
              t <- toAbstract t
              x <- toAbstract (NewName $ mkBoundName x fx)
              -- There are sometimes two instances of the
              -- let-bound variable, one declaration and one
              -- definition. The first list element below is
              -- used to highlight the declared instance in the
              -- right way (see Issue 1618).
              return [ A.LetDeclaredVariable (setRange (getRange x') x)
                     , A.LetBind (LetRange $ getRange d) info x t e
                     ]

      -- irrefutable let binding, like  (x , y) = rhs
      NiceFunClause r PublicAccess ConcreteDef termCheck catchall d@(C.FunClause lhs@(C.LHS p [] [] []) (C.RHS rhs) NoWhere ca) -> do
        mp  <- setCurrentRange p $
                 (Right <$> parsePattern p)
                   `catchError`
                 (return . Left)
        case mp of
          Right p -> do
            rhs <- toAbstract rhs
            p   <- toAbstract p
            checkPatternLinearity [p]
            p   <- toAbstract p
            return [ A.LetPatBind (LetRange r) p rhs ]
          -- It's not a record pattern, so it should be a prefix left-hand side
          Left err ->
            case definedName p of
              Nothing -> throwError err
              Just x  -> toAbstract $ LetDef $ NiceMutual r termCheck True
                [ C.FunSig r noFixity' PublicAccess NotInstanceDef NotMacroDef defaultArgInfo termCheck x (C.Underscore (getRange x) Nothing)
                , C.FunDef r __IMPOSSIBLE__ __IMPOSSIBLE__ ConcreteDef __IMPOSSIBLE__ __IMPOSSIBLE__
                  [C.Clause x (ca || catchall) lhs (C.RHS rhs) NoWhere []]
                ]
            where
              definedName (C.IdentP (C.QName x)) = Just x
              definedName C.IdentP{}             = Nothing
              definedName (C.RawAppP _ (p : _))  = definedName p
              definedName (C.ParenP _ p)         = definedName p
              definedName C.WildP{}              = Nothing   -- for instance let _ + x = x in ... (not allowed)
              definedName C.AbsurdP{}            = Nothing
              definedName C.AsP{}                = Nothing
              definedName C.DotP{}               = Nothing
              definedName C.LitP{}               = Nothing
              definedName C.RecP{}               = Nothing
              definedName C.QuoteP{}             = Nothing
              definedName C.HiddenP{}            = __IMPOSSIBLE__
              definedName C.InstanceP{}          = __IMPOSSIBLE__
              definedName C.RawAppP{}            = __IMPOSSIBLE__
              definedName C.AppP{}               = __IMPOSSIBLE__
              definedName C.OpAppP{}             = __IMPOSSIBLE__

      -- You can't open public in a let
      NiceOpen r x dirs | not (publicOpen dirs) -> do
        m    <- toAbstract (OldModuleName x)
        adir <- openModule_ x dirs
        let minfo = ModuleInfo
              { minfoRange  = r
              , minfoAsName = Nothing
              , minfoAsTo   = renamingRange dirs
              , minfoOpenShort = Nothing
              , minfoDirective = Just dirs
              }
        return [A.LetOpen minfo m adir]

      NiceModuleMacro r p x modapp open dir | not (publicOpen dir) ->
        -- Andreas, 2014-10-09, Issue 1299: module macros in lets need
        -- to be private
        checkModuleMacro LetApply r PrivateAccess x modapp open dir

      _   -> notAValidLetBinding d
    where
        letToAbstract (C.Clause top catchall clhs@(C.LHS p [] [] []) (C.RHS rhs) NoWhere []) = do
{-
            p    <- parseLHS top p
            localToAbstract (snd $ lhsArgs p) $ \args ->
-}
            (x, args) <- do
              res <- setCurrentRange p $ parseLHS top p
              case res of
                C.LHSHead x args -> return (x, args)
                C.LHSProj{} -> genericError $ "copatterns not allowed in let bindings"

            e <- localToAbstract args $ \args ->
                do  rhs <- toAbstract rhs
                    foldM lambda rhs (reverse args)  -- just reverse because these DomainFree
            return (x, e)
        letToAbstract _ = notAValidLetBinding d

        -- Named patterns not allowed in let definitions
        lambda e (Arg info (Named Nothing (A.VarP x))) =
                return $ A.Lam i (A.DomainFree info x) e
            where
                i = ExprRange (fuseRange x e)
        lambda e (Arg info (Named Nothing (A.WildP i))) =
            do  x <- freshNoName (getRange i)
                return $ A.Lam i' (A.DomainFree info x) e
            where
                i' = ExprRange (fuseRange i e)
        lambda _ _ = notAValidLetBinding d

newtype Blind a = Blind { unBlind :: a }

instance ToAbstract (Blind a) (Blind a) where
  toAbstract = return

aDefToMode :: IsAbstract -> AbstractMode
aDefToMode AbstractDef = AbstractMode
aDefToMode ConcreteDef = ConcreteMode

aModeToDef :: AbstractMode -> IsAbstract
aModeToDef AbstractMode = AbstractDef
aModeToDef ConcreteMode = ConcreteDef
aModeToDef _ = __IMPOSSIBLE__

-- The only reason why we return a list is that open declarations disappears.
-- For every other declaration we get a singleton list.
instance ToAbstract NiceDeclaration A.Declaration where

  toAbstract d = annotateDecls $
    traceCall (ScopeCheckDeclaration d) $
    -- Andreas, 2015-10-05, Issue 1677:
    -- We record in the environment whether we are scope checking an
    -- abstract definition.  This way, we can propagate this attribute
    -- the extended lambdas.
    caseMaybe (niceHasAbstract d) id (\ a -> local $ \ e -> e { envAbstractMode = aDefToMode a }) $
    case d of

  -- Axiom (actual postulate)
    C.Axiom r f p i rel x t -> do
      -- check that we do not postulate in --safe mode
      clo <- commandLineOptions
      when (optSafe clo) (typeError (SafeFlagPostulate x))
      -- check the postulate
      toAbstractNiceAxiom A.NoFunSig NotMacroDef d

  -- Fields
    C.NiceField r f p a x t -> do
      unless (p == PublicAccess) $ genericError "Record fields can not be private"
      -- Interaction points for record fields have already been introduced
      -- when checking the type of the record constructor.
      -- To avoid introducing interaction points (IP) twice, we turn
      -- all question marks to underscores.  (See issue 1138.)
      let maskIP (C.QuestionMark r _) = C.Underscore r Nothing
          maskIP e                     = e
      t' <- toAbstractCtx TopCtx $ mapExpr maskIP t
      y  <- freshAbstractQName f x
      irrProj <- optIrrelevantProjections <$> pragmaOptions
      unless (isIrrelevant t && not irrProj) $
        -- Andreas, 2010-09-24: irrelevant fields are not in scope
        -- this ensures that projections out of irrelevant fields cannot occur
        -- Ulf: unless you turn on --irrelevant-projections
        bindName p FldName x y
      return [ A.Field (mkDefInfo x f p a r) y t' ]

  -- Primitive function
    PrimitiveFunction r f p a x t -> do
      t' <- toAbstractCtx TopCtx t
      y  <- freshAbstractQName f x
      bindName p DefName x y
      return [ A.Primitive (mkDefInfo x f p a r) y t' ]

  -- Definitions (possibly mutual)
    NiceMutual r termCheck pc ds -> do
      ds' <- toAbstract ds
      -- We only termination check blocks that do not have a measure.
      return [ A.Mutual (MutualInfo termCheck pc r) ds' ]

    C.NiceRecSig r f a x ls t _ -> do
      ensureNoLetStms ls
      withLocalVars $ do
        ls' <- toAbstract (map makeDomainFull ls)
        x'  <- freshAbstractQName f x
        bindName a DefName x x'
        t' <- toAbstract t
        return [ A.RecSig (mkDefInfo x f a ConcreteDef r) x' ls' t' ]

    C.NiceDataSig r f a x ls t _ -> withLocalVars $ do
        printScope "scope.data.sig" 20 ("checking DataSig for " ++ show x)
        ensureNoLetStms ls
        ls' <- toAbstract (map makeDomainFull ls)
        x'  <- freshAbstractQName f x
        {- -- Andreas, 2012-01-16: remember number of parameters
        bindName a (DataName (length ls)) x x' -}
        bindName a DefName x x'
        t' <- toAbstract t
        return [ A.DataSig (mkDefInfo x f a ConcreteDef r) x' ls' t' ]
  -- Type signatures
    C.FunSig r f p i m rel tc x t -> toAbstractNiceAxiom A.FunSig m (C.Axiom r f p i rel x t)
  -- Function definitions
    C.FunDef r ds f a tc x cs -> do
        printLocals 10 $ "checking def " ++ show x
        (x',cs) <- toAbstract (OldName x,cs)
        let delayed = NotDelayed
        -- (delayed, cs) <- translateCopatternClauses cs -- TODO
        return [ A.FunDef (mkDefInfo x f PublicAccess a r) x' delayed cs ]

  -- Uncategorized function clauses
    C.NiceFunClause r acc abs termCheck catchall (C.FunClause lhs rhs wcls ca) ->
      genericError $
        "Missing type signature for left hand side " ++ show lhs
    C.NiceFunClause{} -> __IMPOSSIBLE__

  -- Data definitions
    C.DataDef r f a x pars _ cons -> withLocalVars $ do
        printScope "scope.data.def" 20 ("checking DataDef for " ++ show x)
        ensureNoLetStms pars
        -- Check for duplicate constructors
        do let cs   = map conName cons
               dups = nub $ cs \\ nub cs
               bad  = filter (`elem` dups) cs
           unless (distinct cs) $
             setCurrentRange bad $
                typeError $ DuplicateConstructors dups

        pars <- toAbstract pars
        DefinedName p ax <- resolveName (C.QName x)
        let x' = anameName ax
        -- Create the module for the qualified constructors
        checkForModuleClash x -- disallow shadowing previously defined modules
        let m = mnameFromList $ qnameToList x'
        createModule True m
        bindModule p x m  -- make it a proper module
        cons <- toAbstract (map (ConstrDecl NoRec m a p) cons)
        -- Open the module
        -- openModule_ (C.QName x) defaultImportDir{ publicOpen = True }
        printScope "data" 20 $ "Checked data " ++ show x
        return [ A.DataDef (mkDefInfo x f PublicAccess a r) x' pars cons ]
      where
        conName (C.Axiom _ _ _ _ _ c _) = c
        conName _ = __IMPOSSIBLE__

  -- Record definitions (mucho interesting)
    C.RecDef r f a x ind eta cm pars _ fields -> do
      ensureNoLetStms pars
      withLocalVars $ do
        -- Check that the generated module doesn't clash with a previously
        -- defined module
        checkForModuleClash x
        pars   <- toAbstract pars
        DefinedName p ax <- resolveName (C.QName x)
        let x' = anameName ax
        -- We scope check the fields a first time when putting together
        -- the type of the constructor.
        contel <- toAbstract $ recordConstructorType fields
        m0     <- getCurrentModule
        let m = A.qualifyM m0 $ mnameFromList $ (:[]) $ last $ qnameToList x'
        printScope "rec" 15 "before record"
        createModule False m
        -- We scope check the fields a second time, as actual fields.
        afields <- withCurrentModule m $ do
          afields <- toAbstract fields
          printScope "rec" 15 "checked fields"
          return afields
        bindModule p x m
        cm' <- mapM (\(ThingWithFixity c f, _) -> bindConstructorName m c f a p YesRec) cm
        let inst = caseMaybe cm NotInstanceDef snd
        printScope "rec" 15 "record complete"
        return [ A.RecDef (mkDefInfoInstance x f PublicAccess a inst NotMacroDef r) x' ind eta cm' pars contel afields ]

    NiceModule r p a x@(C.QName name) tel ds -> do
      reportSDoc "scope.decl" 70 $ vcat $
        [ text $ "scope checking NiceModule " ++ prettyShow x
        ]

      adecls <- traceCall (ScopeCheckDeclaration $ NiceModule r p a x tel []) $ do
        scopeCheckNiceModule r p name tel $ toAbstract ds

      reportSDoc "scope.decl" 70 $ vcat $
        [ text $ "scope checked NiceModule " ++ prettyShow x
        ] ++ map (nest 2 . prettyA) adecls
      return adecls

    NiceModule _ _ _ m@C.Qual{} _ _ ->
      genericError $ "Local modules cannot have qualified names"

    NiceModuleMacro r p x modapp open dir -> do
      reportSDoc "scope.decl" 70 $ vcat $
        [ text $ "scope checking NiceModuleMacro " ++ prettyShow x
        ]

      adecls <- checkModuleMacro Apply r p x modapp open dir

      reportSDoc "scope.decl" 70 $ vcat $
        [ text $ "scope checked NiceModuleMacro " ++ prettyShow x
        ] ++ map (nest 2 . prettyA) adecls
      return adecls

    NiceOpen r x dir -> do
      (minfo, m, adir) <- checkOpen r x dir
      return [A.Open minfo m adir]

    NicePragma r p -> do
      ps <- toAbstract p
      return $ map (A.Pragma r) ps

    NiceImport r x as open dir -> setCurrentRange r $ do
      notPublicWithoutOpen open dir

      -- First scope check the imported module and return its name and
      -- interface. This is done with that module as the top-level module.
      -- This is quite subtle. We rely on the fact that when setting the
      -- top-level module and generating a fresh module name, the generated
      -- name will be exactly the same as the name generated when checking
      -- the imported module.
      (m, i) <- withCurrentModule noModuleName $ withTopLevelModule x $ do
        m <- toAbstract $ NewModuleQName x
        printScope "import" 10 "before import:"
        (m, i) <- scopeCheckImport m
        printScope "import" 10 $ "scope checked import: " ++ show i
        -- We don't want the top scope of the imported module (things happening
        -- before the module declaration)
        return (m, Map.delete noModuleName i)

      -- Merge the imported scopes with the current scopes
      modifyScopes $ \ ms -> Map.unionWith mergeScope (Map.delete m ms) i

      -- Bind the desired module name to the right abstract name.
      case as of
        Nothing -> bindQModule PrivateAccess x m
        Just y  -> bindModule PrivateAccess (asName y) m

      printScope "import" 10 "merged imported sig:"

      -- Open if specified, otherwise apply import directives
      let (name, theAsSymbol, theAsName) = case as of
            Nothing -> (x,                  noRange,   Nothing)
            Just a  -> (C.QName (asName a), asRange a, Just (asName a))
      adir <- case open of
        DoOpen   -> do
          (_minfo, _m, adir) <- checkOpen r name dir
          return adir
        -- If not opening, import directives are applied to the original scope.
        DontOpen -> modifyNamedScopeM m $ applyImportDirectiveM x dir
      let minfo = ModuleInfo
            { minfoRange     = r
            , minfoAsName    = theAsName
            , minfoAsTo      = getRange (theAsSymbol, renamingRange dir)
            , minfoOpenShort = Just open
            , minfoDirective = Just dir
            }
      return [ A.Import minfo m adir ]

    NiceUnquoteDecl r fx p i a tc x e -> do
      y <- freshAbstractQName fx x
      bindName p QuotableName x y
      e <- toAbstract e
      rebindName p DefName x y
      let mi = MutualInfo tc True r
      return [A.UnquoteDecl mi (mkDefInfoInstance x fx p a i NotMacroDef r) y e]

    NiceUnquoteDef r fx p a tc x e -> do
      y <- toAbstract (OldName x)
      e <- toAbstract e
      return [ A.UnquoteDef (mkDefInfo x fx PublicAccess a r) y e ]

    NicePatternSyn r fx n as p -> do
      reportSLn "scope.pat" 10 $ "found nice pattern syn: " ++ show r

      y <- freshAbstractQName fx n
      bindName PublicAccess PatternSynName n y
      defn@(as, p) <- withLocalVars $ do
         p  <- toAbstract =<< parsePatternSyn p
         checkPatternLinearity [p]
         let err = "Dot patterns are not allowed in pattern synonyms. Use '_' instead."
         p <- noDotPattern err p
         as <- (traverse . mapM) (unVarName <=< resolveName . C.QName) as
         as <- (map . fmap) unBlind <$> toAbstract ((map . fmap) Blind as)
         return (as, p)
      modifyPatternSyns (Map.insert y defn)
      return [A.PatternSynDef y as p]   -- only for highlighting
      where unVarName (VarName a) = return a
            unVarName _           = typeError $ UnusedVariableInPatternSynonym

    where
      -- checking postulate or type sig. without checking safe flag
      toAbstractNiceAxiom funSig isMacro (C.Axiom r f p i info x t) = do
        t' <- toAbstractCtx TopCtx t
        y  <- freshAbstractQName f x
        let kind | isMacro == MacroDef = MacroName
                 | otherwise           = DefName
        bindName p kind x y
        return [ A.Axiom funSig (mkDefInfoInstance x f p ConcreteDef i isMacro r) info y t' ]
      toAbstractNiceAxiom _ _ _ = __IMPOSSIBLE__


data IsRecordCon = YesRec | NoRec
data ConstrDecl = ConstrDecl IsRecordCon A.ModuleName IsAbstract Access C.NiceDeclaration

bindConstructorName :: ModuleName -> C.Name -> Fixity'-> IsAbstract ->
                       Access -> IsRecordCon -> ScopeM A.QName
bindConstructorName m x f a p record = do
  -- The abstract name is the qualified one
  y <- withCurrentModule m $ freshAbstractQName f x
  -- Bind it twice, once unqualified and once qualified
  bindName p' ConName x y
  withCurrentModule m $ bindName p'' ConName x y
  return y
  where
    -- An abstract constructor is private (abstract constructor means
    -- abstract datatype, so the constructor should not be exported).
    p' = case a of
           AbstractDef -> PrivateAccess
           _           -> p
    p'' = case (a, record) of
            (AbstractDef, _) -> PrivateAccess
            (_, YesRec)      -> OnlyQualified   -- record constructors aren't really in the record module
            _                -> PublicAccess

instance ToAbstract ConstrDecl A.Declaration where
  toAbstract (ConstrDecl record m a p d) = do
    case d of
      C.Axiom r f _ i info x t -> do -- rel==Relevant
        t' <- toAbstractCtx TopCtx t
        -- The abstract name is the qualified one
        -- Bind it twice, once unqualified and once qualified
        y <- bindConstructorName m x f a p record
        printScope "con" 15 "bound constructor"
        return $ A.Axiom NoFunSig (mkDefInfoInstance x f p ConcreteDef i NotMacroDef r) info y t'
      _ -> typeError . GenericDocError $
        P.text "Illegal declaration in data type definition " P.$$
        P.nest 2 (pretty (notSoNiceDeclaration d))

instance ToAbstract C.Pragma [A.Pragma] where
  toAbstract (C.ImpossiblePragma _) = impossibleTest
  toAbstract (C.OptionsPragma _ opts) = return [ A.OptionsPragma opts ]
  toAbstract (C.RewritePragma _ x) = do
    e <- toAbstract $ OldQName x Nothing
    case e of
      A.Def x          -> return [ A.RewritePragma x ]
      A.Proj x         -> return [ A.RewritePragma x ]
      A.Con (AmbQ [x]) -> return [ A.RewritePragma x ]
      A.Con x          -> genericError $ "REWRITE used on ambiguous name " ++ show x
      A.Var x          -> genericError $ "REWRITE used on parameter " ++ show x ++ " instead of on a defined symbol"
      _       -> __IMPOSSIBLE__
  toAbstract (C.CompiledDeclareDataPragma _ x hs) = do
    e <- toAbstract $ OldQName x Nothing
    case e of
      A.Def x -> return [ A.CompiledDeclareDataPragma x hs ]
      _       -> fail $ "Bad compiled type: " ++ show x  -- TODO: error message
  toAbstract (C.CompiledTypePragma _ x hs) = do
    e <- toAbstract $ OldQName x Nothing
    case e of
      A.Def x -> return [ A.CompiledTypePragma x hs ]
      _       -> genericError $ "Bad compiled type: " ++ prettyShow x  -- TODO: error message
  toAbstract (C.CompiledDataPragma _ x hs hcs) = do
    e <- toAbstract $ OldQName x Nothing
    case e of
      A.Def x -> return [ A.CompiledDataPragma x hs hcs ]
      _       -> genericError $ "Not a datatype: " ++ prettyShow x  -- TODO: error message
  toAbstract (C.CompiledPragma _ x hs) = do
    e <- toAbstract $ OldQName x Nothing
    y <- case e of
          A.Def x -> return x
          A.Proj x -> return x -- TODO: do we need to do s.th. special for projections? (Andreas, 2014-10-12)
          A.Con _ -> genericError "Use COMPILED_DATA for constructors" -- TODO
          _       -> __IMPOSSIBLE__
    return [ A.CompiledPragma y hs ]
  toAbstract (C.CompiledExportPragma _ x hs) = do
    e <- toAbstract $ OldQName x Nothing
    y <- case e of
          A.Def x -> return x
          _       -> __IMPOSSIBLE__
    return [ A.CompiledExportPragma y hs ]
  toAbstract (C.CompiledEpicPragma _ x ep) = do
    e <- toAbstract $ OldQName x Nothing
    y <- case e of
          A.Def x -> return x
          _       -> __IMPOSSIBLE__
    return [ A.CompiledEpicPragma y ep ]
  toAbstract (C.CompiledJSPragma _ x ep) = do
    e <- toAbstract $ OldQName x Nothing
    y <- case e of
          A.Def x -> return x
          A.Proj x -> return x
          A.Con (AmbQ [x]) -> return x
          A.Con x -> genericError $
            "COMPILED_JS used on ambiguous name " ++ prettyShow x
          _       -> __IMPOSSIBLE__
    return [ A.CompiledJSPragma y ep ]
  toAbstract (C.CompiledUHCPragma _ x cr) = do
    e <- toAbstract $ OldQName x Nothing
    y <- case e of
          A.Def x -> return x
          _       -> __IMPOSSIBLE__
    return [ A.CompiledUHCPragma y cr ]
  toAbstract (C.CompiledDataUHCPragma _ x crd crcs) = do
    e <- toAbstract $ OldQName x Nothing
    case e of
      A.Def x -> return [ A.CompiledDataUHCPragma x crd crcs ]
      _       -> fail $ "Bad compiled type: " ++ show x  -- TODO: error message
  toAbstract (C.NoSmashingPragma _ x) = do
      e <- toAbstract $ OldQName x Nothing
      y <- case e of
          A.Def  x -> return x
          A.Proj x -> return x
          _        -> genericError "Target of NO_SMASHING pragma should be a function"
      return [ A.NoSmashingPragma y ]
  toAbstract (C.StaticPragma _ x) = do
      e <- toAbstract $ OldQName x Nothing
      y <- case e of
          A.Def  x -> return x
          A.Proj x -> return x
          _        -> genericError "Target of STATIC pragma should be a function"
      return [ A.StaticPragma y ]
  toAbstract (C.InlinePragma _ x) = do
      e <- toAbstract $ OldQName x Nothing
      y <- case e of
          A.Def  x -> return x
          A.Proj x -> return x
          _        -> genericError "Target of INLINE pragma should be a function"
      return [ A.InlinePragma y ]
  toAbstract (C.BuiltinPragma _ b e) | isUntypedBuiltin b = do
    bindUntypedBuiltin b =<< toAbstract e
    return []
  toAbstract (C.BuiltinPragma _ b e) = do
    -- Andreas, 2015-02-14
    -- Some builtins cannot be given a valid Agda type,
    -- thus, they do not come with accompanying postulate or definition.
    if b `elem` builtinsNoDef then do
      case e of
        C.Ident q@(C.QName x) -> do
          unlessM ((UnknownName ==) <$> resolveName q) $ genericError $
            "BUILTIN " ++ b ++ " declares an identifier " ++
            "(no longer expects an already defined identifier)"
          y <- freshAbstractQName noFixity' x
          bindName PublicAccess DefName x y
          return [ A.BuiltinNoDefPragma b y ]
        _ -> genericError $
          "Pragma BUILTIN " ++ b ++ ": expected unqualified identifier, " ++
          "but found expression " ++ prettyShow e
    else do
      e <- toAbstract e
      return [ A.BuiltinPragma b e ]
  toAbstract (C.ImportPragma _ i) = do
    addHaskellImport i
    return []
  toAbstract (C.ImportUHCPragma _ i) = do
    addHaskellImportUHC i
    return []
  toAbstract (C.DisplayPragma _ lhs rhs) = withLocalVars $ do
    let err = genericError "DISPLAY pragma left-hand side must have form 'f e1 .. en'"
        getHead (C.IdentP x)          = return x
        getHead (C.RawAppP _ (p : _)) = getHead p
        getHead _                     = err

        setHead x (C.IdentP _) = C.IdentP (C.QName x)
        setHead x (C.RawAppP r (p : ps)) = C.RawAppP r (setHead x p : ps)
        setHead x _ = __IMPOSSIBLE__

    hd <- getHead lhs
    let top  = C.unqualify hd
        lhs' = setHead top lhs

    hd <- do
      qx <- resolveName' allKindsOfNames Nothing hd
      case qx of
        VarName x'          -> return $ A.qnameFromList [x']
        DefinedName _ d     -> return $ anameName d
        FieldName     d     -> return $ anameName d
        ConstructorName [d] -> return $ anameName d
        ConstructorName ds  -> genericError $ "Ambiguous constructor " ++ show hd ++ ": " ++ show (map anameName ds)
        UnknownName         -> notInScope hd
        PatternSynResName d -> return $ anameName d

    lhs <- toAbstract $ LeftHandSide top lhs' []
    (f, ps) <-
      case lhs of
        A.LHS _ (A.LHSHead _ ps) [] -> return (hd, ps)
        _ -> err
    rhs <- toAbstract rhs
    return [A.DisplayPragma f ps rhs]

  -- Termination checking pragmes are handled by the nicifier
  toAbstract C.TerminationCheckPragma{} = __IMPOSSIBLE__

  toAbstract C.CatchallPragma{}         = __IMPOSSIBLE__

  -- No positivity checking pragmas are handled by the nicifier.
  toAbstract C.NoPositivityCheckPragma{} = __IMPOSSIBLE__

instance ToAbstract C.Clause A.Clause where
  toAbstract (C.Clause top _ C.Ellipsis{} _ _ _) = genericError "bad '...'" -- TODO: error message
  toAbstract (C.Clause top catchall lhs@(C.LHS p wps eqs with) rhs wh wcs) = withLocalVars $ do
    -- Andreas, 2012-02-14: need to reset local vars before checking subclauses
    vars <- getLocalVars
    let wcs' = for wcs $ \ c -> setLocalVars vars $> c
    lhs' <- toAbstract $ LeftHandSide top p wps
    printLocals 10 "after lhs:"
    let (whname, whds) = case wh of
          NoWhere        -> (Nothing, [])
          AnyWhere ds    -> (Nothing, ds)
          SomeWhere m ds -> (Just m, ds)

    let isTerminationPragma :: C.Declaration -> Bool
        isTerminationPragma (C.Pragma (TerminationCheckPragma _ _)) = True
        isTerminationPragma _                                       = False

    if not (null eqs)
      then do
        rhs <- toAbstract =<< toAbstractCtx TopCtx (RightHandSide eqs with wcs' rhs whds)
        return $ A.Clause lhs' rhs [] catchall
      else do
        -- ASR (16 November 2015) Issue 1137: We ban termination
        -- pragmas inside `where` clause.
        when (any isTerminationPragma whds) $
             genericError "Termination pragmas are not allowed inside where clauses"

        -- the right hand side is checked inside the module of the local definitions
        (rhs, ds) <- whereToAbstract (getRange wh) whname whds $
                      toAbstractCtx TopCtx (RightHandSide eqs with wcs' rhs [])
        rhs <- toAbstract rhs
        return $ A.Clause lhs' rhs ds catchall

whereToAbstract :: Range -> Maybe C.Name -> [C.Declaration] -> ScopeM a -> ScopeM (a, [A.Declaration])
whereToAbstract _ _      []   inner = (,[]) <$> inner
whereToAbstract r whname whds inner = do
  -- Create a fresh concrete name if there isn't (a proper) one.
  m <- case whname of
         Just m | not (isNoName m) -> return m
         _                         -> C.NoName (getRange whname) <$> fresh
  let acc = maybe PrivateAccess (const PublicAccess) whname  -- unnamed where's are private
  let tel = []
  old <- getCurrentModule
  am  <- toAbstract (NewModuleName m)
  (scope, ds) <- scopeCheckModule r (C.QName m) am tel $ toAbstract whds
  setScope scope
  x <- inner
  setCurrentModule old
  bindModule acc m am
  -- Issue 848: if the module was anonymous (module _ where) open it public
  let anonymous = maybe False isNoName whname
  when anonymous $
   void $ -- We can ignore the returned default A.ImportDirective.
    openModule_ (C.QName m) $
      defaultImportDir { publicOpen = True }
  return (x, ds)

data RightHandSide = RightHandSide
  { rhsRewriteEqn :: [C.RewriteEqn]    -- ^ @rewrite e@ (many)
  , rhsWithExpr   :: [C.WithExpr]      -- ^ @with e@ (many)
  , rhsSubclauses :: [ScopeM C.Clause] -- ^ the subclauses spawned by a with (monadic because we need to reset the local vars before checking these clauses)
  , rhs           :: C.RHS
  , rhsWhereDecls :: [C.Declaration]
  }

data AbstractRHS
  = AbsurdRHS'
  | WithRHS' [A.Expr] [ScopeM C.Clause]  -- ^ The with clauses haven't been translated yet
  | RHS' A.Expr
  | RewriteRHS' [A.Expr] AbstractRHS [A.Declaration]

qualifyName_ :: A.Name -> ScopeM A.QName
qualifyName_ x = do
  m <- getCurrentModule
  return $ A.qualify m x

withFunctionName :: String -> ScopeM A.QName
withFunctionName s = do
  NameId i _ <- fresh
  qualifyName_ =<< freshName_ (s ++ show i)

instance ToAbstract AbstractRHS A.RHS where
  toAbstract AbsurdRHS'            = return A.AbsurdRHS
  toAbstract (RHS' e)              = return $ A.RHS e
  toAbstract (RewriteRHS' eqs rhs wh) = do
    auxs <- replicateM (length eqs) $ withFunctionName "rewrite-"
    rhs  <- toAbstract rhs
    return $ RewriteRHS (zip auxs eqs) rhs wh
  toAbstract (WithRHS' es cs) = do
    aux <- withFunctionName "with-"
    A.WithRHS aux es <$> do toAbstract =<< sequence cs

instance ToAbstract RightHandSide AbstractRHS where
  toAbstract (RightHandSide eqs@(_:_) es cs rhs wh) = do
    eqs <- toAbstractCtx TopCtx eqs
                 -- TODO: remember named where
    (rhs, ds) <- whereToAbstract (getRange wh) Nothing wh $
                  toAbstract (RightHandSide [] es cs rhs [])
    return $ RewriteRHS' eqs rhs ds
  toAbstract (RightHandSide [] [] (_ : _) _ _)        = __IMPOSSIBLE__
  toAbstract (RightHandSide [] (_ : _) _ (C.RHS _) _) = typeError $ BothWithAndRHS
  toAbstract (RightHandSide [] [] [] rhs [])          = toAbstract rhs
  toAbstract (RightHandSide [] es cs C.AbsurdRHS [])  = do
    es <- toAbstractCtx TopCtx es
    return $ WithRHS' es cs
  -- TODO: some of these might be possible
  toAbstract (RightHandSide [] (_ : _) _ C.AbsurdRHS (_ : _)) = __IMPOSSIBLE__
  toAbstract (RightHandSide [] [] [] (C.RHS _) (_ : _))       = __IMPOSSIBLE__
  toAbstract (RightHandSide [] [] [] C.AbsurdRHS (_ : _))     = __IMPOSSIBLE__

instance ToAbstract C.RHS AbstractRHS where
    toAbstract C.AbsurdRHS = return $ AbsurdRHS'
    toAbstract (C.RHS e)   = RHS' <$> toAbstract e

data LeftHandSide = LeftHandSide C.Name C.Pattern [C.Pattern]

instance ToAbstract LeftHandSide A.LHS where
    toAbstract (LeftHandSide top lhs wps) =
      traceCall (ScopeCheckLHS top lhs) $ do
        lhscore <- parseLHS top lhs
        reportSLn "scope.lhs" 5 $ "parsed lhs: " ++ show lhscore
        printLocals 10 "before lhs:"
        -- error if copattern parsed but --no-copatterns option
        unlessM (optCopatterns <$> pragmaOptions) $
          case lhscore of
            C.LHSProj{} -> typeError $ NeedOptionCopatterns
            C.LHSHead{} -> return ()
        -- scope check patterns except for dot patterns
        lhscore <- toAbstract lhscore
        reportSLn "scope.lhs" 5 $ "parsed lhs patterns: " ++ show lhscore
        wps  <- toAbstract =<< mapM parsePattern wps
        checkPatternLinearity $ lhsCoreAllPatterns lhscore ++ wps
        printLocals 10 "checked pattern:"
        -- scope check dot patterns
        lhscore <- toAbstract lhscore
        reportSLn "scope.lhs" 5 $ "parsed lhs dot patterns: " ++ show lhscore
        wps     <- toAbstract wps
        printLocals 10 "checked dots:"
        return $ A.LHS (LHSRange $ getRange (lhs, wps)) lhscore wps

-- does not check pattern linearity
instance ToAbstract C.LHSCore (A.LHSCore' C.Expr) where
    toAbstract (C.LHSHead x ps) = do
        x    <- withLocalVars $ setLocalVars [] >> toAbstract (OldName x)
        args <- toAbstract ps
        return $ A.LHSHead x args
    toAbstract (C.LHSProj d ps1 l ps2) = do
        qx <- resolveName d
        d  <- case qx of
                FieldName d -> return $ anameName d
                UnknownName -> notInScope d
                _           -> genericError $
                  "head of copattern needs to be a field identifier, but "
                  ++ show d ++ " isn't one"
        args1 <- toAbstract ps1
        l     <- toAbstract l
        args2 <- toAbstract ps2
        return $ A.LHSProj d args1 l args2

instance ToAbstract c a => ToAbstract (WithHiding c) (WithHiding a) where
  toAbstract (WithHiding h a) = WithHiding h <$> toAbstractHiding h a

instance ToAbstract c a => ToAbstract (Arg c) (Arg a) where
    toAbstract (Arg info e) =
        Arg info <$> toAbstractHiding info e

instance ToAbstract c a => ToAbstract (Named name c) (Named name a) where
    toAbstract (Named n e) = Named n <$> toAbstract e

{- DOES NOT WORK ANYMORE with pattern synonyms
instance ToAbstract c a => ToAbstract (A.LHSCore' c) (A.LHSCore' a) where
    toAbstract = mapM toAbstract
-}

instance ToAbstract (A.LHSCore' C.Expr) (A.LHSCore' A.Expr) where
    toAbstract (A.LHSHead f ps)             = A.LHSHead f <$> mapM toAbstract ps
    toAbstract (A.LHSProj d ps lhscore ps') = A.LHSProj d <$> mapM toAbstract ps
      <*> mapM toAbstract lhscore <*> mapM toAbstract ps'

-- Patterns are done in two phases. First everything but the dot patterns, and
-- then the dot patterns. This is because dot patterns can refer to variables
-- bound anywhere in the pattern.

instance ToAbstract (A.Pattern' C.Expr) (A.Pattern' A.Expr) where
    toAbstract (A.VarP x)             = return $ A.VarP x
    toAbstract (A.ConP i ds as)       = A.ConP i ds <$> mapM toAbstract as
    toAbstract (A.DefP i x as)        = A.DefP i x <$> mapM toAbstract as
    toAbstract (A.WildP i)            = return $ A.WildP i
    toAbstract (A.AsP i x p)          = A.AsP i x <$> toAbstract p
    toAbstract (A.DotP i e)           = A.DotP i <$> insideDotPattern (toAbstract e)
    toAbstract (A.AbsurdP i)          = return $ A.AbsurdP i
    toAbstract (A.LitP l)             = return $ A.LitP l
    toAbstract (A.PatternSynP i x as) = A.PatternSynP i x <$> mapM toAbstract as
    toAbstract (A.RecP i fs)          = A.RecP i <$> mapM (traverse toAbstract) fs

resolvePatternIdentifier ::
  Range -> C.QName -> Maybe (Set A.Name) -> ScopeM (A.Pattern' C.Expr)
resolvePatternIdentifier r x ns = do
  px <- toAbstract (PatName x ns)
  case px of
    VarPatName y        -> return $ VarP y
    ConPatName ds       -> return $ ConP (ConPatInfo ConPCon $ PatRange r)
                                         (AmbQ $ map anameName ds)
                                         []
    PatternSynPatName d -> return $ PatternSynP (PatRange r)
                                                (anameName d) []

instance ToAbstract C.Pattern (A.Pattern' C.Expr) where

    toAbstract (C.IdentP x) =
      resolvePatternIdentifier (getRange x) x Nothing

    toAbstract (AppP (QuoteP _) p)
      | IdentP x <- namedArg p,
        getHiding p == NotHidden = do
      e <- toAbstract (OldQName x Nothing)
      let quoted (A.Def x) = return x
          quoted (A.Proj x) = return x
          quoted (A.Con (AmbQ [x])) = return x
          quoted (A.Con (AmbQ xs))  = genericError $ "quote: Ambigous name: " ++ show xs
          quoted (A.ScopedExpr _ e) = quoted e
          quoted _                  = genericError $ "quote: not a defined name"
      A.LitP . LitQName (getRange x) <$> quoted e

    toAbstract (QuoteP r) =
      genericError "quote must be applied to an identifier"

    toAbstract p0@(AppP p q) = do
        (p', q') <- toAbstract (p, q)
        case p' of
            ConP i x as        -> return $ ConP (i {patInfo = info}) x (as ++ [q'])
            DefP _ x as        -> return $ DefP info x (as ++ [q'])
            PatternSynP _ x as -> return $ PatternSynP info x (as ++ [q'])
            _                  -> typeError $ InvalidPattern p0
        where
            r = getRange p0
            info = PatRange r

    toAbstract p0@(OpAppP r op ns ps) = do
        p  <- resolvePatternIdentifier (getRange op) op (Just ns)
        ps <- toAbstract ps
        case p of
          ConP        i x as -> return $ ConP (i {patInfo = info}) x (as ++ ps)
          DefP        _ x as -> return $ DefP               info   x (as ++ ps)
          PatternSynP _ x as -> return $ PatternSynP        info   x (as ++ ps)
          _                  -> __IMPOSSIBLE__
        where
        info = PatRange r

    -- Removed when parsing
    toAbstract (HiddenP _ _)   = __IMPOSSIBLE__
    toAbstract (InstanceP _ _) = __IMPOSSIBLE__
    toAbstract (RawAppP _ _)   = __IMPOSSIBLE__

    toAbstract p@(C.WildP r)    = return $ A.WildP (PatRange r)
    -- Andreas, 2015-05-28 futile attempt to fix issue 819: repeated variable on lhs "_"
    -- toAbstract p@(C.WildP r)    = A.VarP <$> freshName r "_"
    toAbstract (C.ParenP _ p)   = toAbstract p
    toAbstract (C.LitP l)       = return $ A.LitP l
    toAbstract p0@(C.AsP r x p) = typeError $ NotSupported "@-patterns"
      {- do
        x <- toAbstract (NewName x)
        p <- toAbstract p
        return $ A.AsP info x p
        where
            info = PatRange r
      -}
    -- we have to do dot patterns at the end
    toAbstract p0@(C.DotP r e) = return $ A.DotP info e
        where info = PatRange r
    toAbstract p0@(C.AbsurdP r) = return $ A.AbsurdP info
        where info = PatRange r
    toAbstract (C.RecP r fs) = A.RecP (PatRange r) <$>
      mapM (traverse toAbstract) fs

-- | An argument @OpApp C.Expr@ to an operator can have binders,
--   in case the operator is some @syntax@-notation.
--   For these binders, we have to create lambda-abstractions.
toAbstractOpArg :: Precedence -> OpApp C.Expr -> ScopeM A.Expr
toAbstractOpArg ctx (Ordinary e)                 = toAbstractCtx ctx e
toAbstractOpArg ctx (SyntaxBindingLambda r bs e) = toAbstractLam r bs e ctx

-- | Turn an operator application into abstract syntax. Make sure to
-- record the right precedences for the various arguments.
toAbstractOpApp :: C.QName -> Set A.Name ->
                   [NamedArg (MaybePlaceholder (OpApp C.Expr))] ->
                   ScopeM A.Expr
toAbstractOpApp op ns es = do
    -- Replace placeholders with bound variables.
    (binders, es) <- replacePlaceholders es
    -- Get the notation for the operator.
    nota <- getNotation op ns
    let parts = notation nota
    -- We can throw away the @BindingHoles@, since binders
    -- have been preprocessed into @OpApp C.Expr@.
    let nonBindingParts = filter (not . isBindingHole) parts
    -- We should be left with as many holes as we have been given args @es@.
    -- If not, crash.
    unless (length (filter isAHole nonBindingParts) == length es) __IMPOSSIBLE__
    -- Translate operator and its arguments (each in the right context).
    op <- toAbstract (OldQName op (Just ns))
    es <- left (notaFixity nota) nonBindingParts es
    -- Prepend the generated section binders (if any).
    let body = foldl' app op es
    return $ foldr (A.Lam (ExprRange (getRange body))) body binders
  where
    -- Build an application in the abstract syntax, with correct Range.
    app e arg = A.App (ExprRange (fuseRange e arg)) e arg

    -- Translate an argument.
    toAbsOpArg :: Precedence ->
                  NamedArg (Either A.Expr (OpApp C.Expr)) ->
                  ScopeM (NamedArg A.Expr)
    toAbsOpArg cxt =
      traverse $ traverse $ either return (toAbstractOpArg cxt)

    -- The hole left to the first @IdPart@ is filled with an expression in @LeftOperandCtx@.
    left f (IdPart _ : xs) es = inside f xs es
    left f (_ : xs) (e : es) = do
        e  <- toAbsOpArg (LeftOperandCtx f) e
        es <- inside f xs es
        return (e : es)
    left f (_  : _)  [] = __IMPOSSIBLE__
    left f []        _  = __IMPOSSIBLE__

    -- The holes in between the @IdPart@s is filled with an expression in @InsideOperandCtx@.
    inside f [x]          es    = right f x es
    inside f (IdPart _ : xs) es = inside f xs es
    inside f (_  : xs) (e : es) = do
        e  <- toAbsOpArg InsideOperandCtx e
        es <- inside f xs es
        return (e : es)
    inside _ (_ : _) [] = __IMPOSSIBLE__
    inside _ []         _  = __IMPOSSIBLE__

    -- The hole right of the last @IdPart@ is filled with an expression in @RightOperandCtx@.
    right _ (IdPart _)  [] = return []
    right f _          [e] = do
        e <- toAbsOpArg (RightOperandCtx f) e
        return [e]
    right _ _     _  = __IMPOSSIBLE__

    replacePlaceholders ::
      [NamedArg (MaybePlaceholder (OpApp e))] ->
      ScopeM ([A.LamBinding], [NamedArg (Either A.Expr (OpApp e))])
    replacePlaceholders []       = return ([], [])
    replacePlaceholders (a : as) = case namedArg a of
      NoPlaceholder x -> mapSnd (set (Right x) a :) <$>
                           replacePlaceholders as
      Placeholder p   -> do
        x <- freshName noRange "section"
        let i = argInfo a
        (ls, ns) <- replacePlaceholders as
        return ( A.DomainFree i x : ls
               , set (Left (Var x)) a : ns
               )
      where
      set :: a -> NamedArg b -> NamedArg a
      set x arg = fmap (fmap (const x)) arg<|MERGE_RESOLUTION|>--- conflicted
+++ resolved
@@ -238,13 +238,8 @@
     let noRecConstr | null args = id
                     | otherwise = removeOnlyQualified
     -- Copy the scope associated with m and take the parts actually imported.
-<<<<<<< HEAD
-    s <- applyImportDirectiveM (C.QName x) dir' =<< getNamedScope m1
+    (adir, s) <- applyImportDirectiveM (C.QName x) dir' =<< getNamedScope m1
     (s', (renM, renD)) <- copyScope m m0 (noRecConstr s)
-=======
-    (s', (renM, renD)) <- copyScope m m0 . noRecConstr =<< getNamedScope m1
-    (adir, s') <- applyImportDirectiveM (C.QName x) dir' s'
->>>>>>> c215b321
     -- Set the current scope to @s'@
     modifyCurrentScope $ const s'
     printScope "mod.inst" 20 "copied source module"
@@ -262,12 +257,8 @@
   withCurrentModule m0 $ do
     m1 <- toAbstract $ OldModuleName recN
     s <- getNamedScope m1
-    s <- applyImportDirectiveM recN dir' s
+    (adir, s) <- applyImportDirectiveM recN dir' s
     (s', (renM, renD)) <- copyScope recN m0 s
-<<<<<<< HEAD
-=======
-    (adir, s') <- applyImportDirectiveM recN dir' s'
->>>>>>> c215b321
     modifyCurrentScope $ const s'
 
     printScope "mod.inst" 20 "copied record module"
@@ -315,16 +306,12 @@
           (DontOpen, _)     -> (dir, defaultImportDir)
 
     -- Restore the locals after module application has been checked.
-<<<<<<< HEAD
-    (modapp', renD, renM) <- withLocalVars $ checkModuleApplication modapp m0 x moduleDir
-=======
-    (modapp', renD, renM, adir') <- withLocalVars $ checkModuleApplication modapp m0 x dir'
+    (modapp', renD, renM, adir') <- withLocalVars $ checkModuleApplication modapp m0 x moduleDir
     printScope "mod.inst.app" 20 "checkModuleMacro, after checkModuleApplication"
 
     reportSDoc "scope.decl" 90 $ text "after mod app: trying to print m0 ..."
     reportSDoc "scope.decl" 90 $ text "after mod app: m0 =" <+> prettyA m0
 
->>>>>>> c215b321
     bindModule p x m0
     reportSDoc "scope.decl" 90 $ text "after bindMod: m0 =" <+> prettyA m0
 
@@ -332,14 +319,9 @@
 
     -- Open the module if DoOpen.
     -- Andreas, 2014-09-02 openModule_ might shadow some locals!
-<<<<<<< HEAD
-    when (open == DoOpen) $
-      openModule_ (C.QName x) openDir
-=======
     adir <- case open of
       DontOpen -> return adir'
-      DoOpen   -> openModule_ (C.QName x) dir
->>>>>>> c215b321
+      DoOpen   -> openModule_ (C.QName x) openDir
     printScope "mod.inst" 20 $ show open
     reportSDoc "scope.decl" 90 $ text "after open   : m0 =" <+> prettyA m0
 
@@ -859,8 +841,8 @@
                           (C.SectionApp (getRange (m , es)) [] (RawApp (fuseRange m es) (Ident m : es)))
                           DontOpen i
         case r of
-          (LetApply _ m' _ _ _ : _) -> return (m', r)
-          _                         -> __IMPOSSIBLE__
+          (LetApply _ m' _ _ _ _ : _) -> return (m', r)
+          _ -> __IMPOSSIBLE__
 
 instance ToAbstract c a => ToAbstract (FieldAssignment' c) (FieldAssignment' a) where
   toAbstract = traverse toAbstract
