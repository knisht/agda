--- conflicted
+++ resolved
@@ -86,11 +86,8 @@
 import Data.Typeable (Typeable)
 import Data.Sequence (Seq)
 import qualified Data.Sequence as Seq
-<<<<<<< HEAD
-=======
 
 import GHC.Generics (Generic)
->>>>>>> 0fc6ffc7
 
 import Test.QuickCheck.All
 
@@ -171,12 +168,8 @@
 --
 -- Note the invariant which ranges have to satisfy: 'rangeInvariant'.
 newtype Range' a = Range (Seq (Interval' a))
-<<<<<<< HEAD
-  deriving (Typeable, Eq, Ord, Functor, Foldable, Traversable, Null)
-=======
   deriving
     (Typeable, Eq, Ord, Functor, Foldable, Traversable, Null, Generic)
->>>>>>> 0fc6ffc7
 
 type Range = Range' SrcFile
 
@@ -699,7 +692,6 @@
 
   -- The following two functions could use binary search instead of
   -- linear.
-<<<<<<< HEAD
 
   outputLeftPrefix s1 r1 s2 is2 = s1 Seq.<| r1' Seq.>< fuse r1'' is2
     where
@@ -709,17 +701,6 @@
     where
     r1' = Seq.dropWhileL (\s -> iEnd s <= iEnd s2) r1
 
-=======
-
-  outputLeftPrefix s1 r1 s2 is2 = s1 Seq.<| r1' Seq.>< fuse r1'' is2
-    where
-    (r1', r1'') = Seq.spanl (\s -> iEnd s < iStart s2) r1
-
-  fuseSome s1 r1 s2 r2 = fuse r1' (fuseIntervals s1 s2 Seq.<| r2)
-    where
-    r1' = Seq.dropWhileL (\s -> iEnd s <= iEnd s2) r1
-
->>>>>>> 0fc6ffc7
 -- | Precondition: The ranges must point to the same file (or be
 -- empty).
 fuseRange :: (HasRange u, HasRange t) => u -> t -> Range
