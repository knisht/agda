<<<<<<< HEAD
{-# LANGUAGE CPP                 #-}
{-# LANGUAGE DataKinds           #-}
{-# LANGUAGE DeriveGeneric       #-}
{-# LANGUAGE GADTs               #-}
=======
{-# LANGUAGE CPP #-} -- GHC 7.4.2 requires this indentation. See Issue 1460.
>>>>>>> 370e43ba
{-# LANGUAGE ScopedTypeVariables #-}
{-# LANGUAGE TypeFamilies        #-}

module Agda.Syntax.Concrete.Operators.Parser where

import Control.Applicative
import Control.Exception (throw)

import Data.Either
import Data.Hashable
import Data.Maybe
import Data.Set (Set)

import GHC.Generics (Generic)

import Agda.Syntax.Position
import qualified Agda.Syntax.Abstract.Name as A
import qualified Agda.Syntax.Common as C
import Agda.Syntax.Common hiding (Arg, Dom, NamedArg)
import Agda.Syntax.Fixity
import Agda.Syntax.Notation
import Agda.Syntax.Concrete
import Agda.TypeChecking.Monad.Base (TCErr(Exception))
import qualified Agda.Utils.Parser.MemoisedCPS as MemoisedCPS
import Agda.Utils.Parser.MemoisedCPS hiding (Parser, parse)
import qualified Agda.Utils.Parser.MemoisedCPS as Parser
import Agda.Utils.Monad
import Agda.Utils.Suffix
import Agda.Utils.Tuple

#include "undefined.h"
import Agda.Utils.Impossible

data MemoKey = NodeK      (Either Integer Integer)
             | PostLeftsK (Either Integer Integer)
             | TopK
             | AppK
             | NonfixK
  deriving (Eq, Generic)

instance Hashable MemoKey

data Placeholder
  = Beginning
    -- ^ @_foo@.
  | Middle
    -- ^ @foo_bar@.
  | End
    -- ^ @foo_@.
  deriving (Eq, Ord, Show)

-- | Placeholders are used to represent the underscores in a section.
data MaybePlaceholder e
  = Placeholder Placeholder
  | NoPlaceholder e
  deriving (Eq, Ord, Show)

type Parser tok a =
  MemoisedCPS.Parser MemoKey tok (MaybePlaceholder tok) a

placeholder :: Placeholder -> Parser e (MaybePlaceholder e)
placeholder p = sat $ \t ->
  case t of
    Placeholder p' | p' == p -> True
    _                        -> False

maybePlaceholder ::
  Maybe Placeholder -> Parser e e -> Parser e (MaybePlaceholder e)
maybePlaceholder mp p = case mp of
  Nothing -> p'
  Just h  -> placeholder h <|> p'
  where
  p' = NoPlaceholder <$> p

notPlaceholder :: Parser e e
notPlaceholder = do
  tok <- token
  case tok of
    Placeholder _   -> empty
    NoPlaceholder e -> return e

sat' :: (e -> Bool) -> Parser e e
sat' p = do
  tok <- notPlaceholder
  if p tok then return tok else empty

data ExprView e
    = LocalV QName
    | WildV e
    | OtherV e
    | AppV e (NamedArg e)
    | OpAppV QName (Set A.Name) [NamedArg (OpApp e)]
      -- ^ The 'QName' is possibly ambiguous, but it must correspond
      -- to one of the names in the set.
    | HiddenArgV (Named_ e)
    | InstanceArgV (Named_ e)
    | LamV [LamBinding] e
    | ParenV e
--    deriving (Show)

class HasRange e => IsExpr e where
    exprView   :: e -> ExprView e
    unExprView :: ExprView e -> e

instance IsExpr e => HasRange (ExprView e) where
  getRange = getRange . unExprView

-- | Should sections be parsed?
data ParseSections = ParseSections | DoNotParseSections
  deriving (Eq, Show)

parse :: IsExpr e => (ParseSections, Parser e a) -> [e] -> [a]
parse (DoNotParseSections, p) es = Parser.parse p (map NoPlaceholder es)
parse (ParseSections,      p) es = Parser.parse p
                                     (concat $ map splitExpr es)
  where
  splitExpr :: IsExpr e => e -> [MaybePlaceholder e]
  splitExpr e = case exprView e of
    LocalV n -> splitName n
    _        -> noSplit
    where
    noSplit = [NoPlaceholder e]

    splitName n = case last ns of
      NoName{}  -> noSplit
      Name r ps -> splitParts r (init ns) Beginning ps
      where
      ns = qnameParts n

      -- Note that the same range is used for every name part. This is
      -- not entirely correct, but will hopefully not lead to any
      -- problems.

      -- Note also that the module qualifier, if any, is only applied
      -- to the first name part.

      splitParts _ _ _ []          = []
      splitParts _ _ _ (Hole : []) = [Placeholder End]
      splitParts r m w (Hole : ps) = Placeholder w : splitParts r m  Middle ps
      splitParts r m _ (Id s : ps) = part          : splitParts r [] Middle ps
        where
        part = NoPlaceholder $ unExprView $ LocalV $
                 foldr Qual (QName (Name r [Id s])) m

---------------------------------------------------------------------------
-- * Parser combinators
---------------------------------------------------------------------------

----------------------------
-- Specific combinators

-- | Parse a specific identifier as a NamePart
partP :: IsExpr e => [Name] -> RawName -> Parser e Range
partP ms s = do
    tok <- notPlaceholder
    case isLocal tok of
      Just p  -> return p
      Nothing -> empty
    where
        str = show (foldr Qual (QName (Name noRange [Id s])) ms)
        isLocal e = case exprView e of
            LocalV y | str == show y -> Just (getRange y)
            _                        -> Nothing

-- | Used to define the return type of 'opP'.

type family OperatorType (k :: NotationKind) (e :: *) :: *
type instance OperatorType 'InfixNotation   e = MaybePlaceholder e -> MaybePlaceholder e -> e
type instance OperatorType 'PrefixNotation  e = MaybePlaceholder e -> e
type instance OperatorType 'PostfixNotation e = MaybePlaceholder e -> e
type instance OperatorType 'NonfixNotation  e = e

-- | A singleton type for 'NotationKind' (except for the constructor
-- 'NoNotation').

data NK (k :: NotationKind) :: * where
  In   :: NK 'InfixNotation
  Pre  :: NK 'PrefixNotation
  Post :: NK 'PostfixNotation
  Non  :: NK 'NonfixNotation

-- | Parse the \"operator part\" of the given notation.
--
-- Normal holes (but not binders) at the beginning and end are
-- ignored.
--
-- If the notation does not contain any binders, then a section
-- notation is allowed.
opP :: forall e k. IsExpr e
    => ParseSections
    -> Parser e e -> NewNotation -> NK k -> Parser e (OperatorType k e)
opP parseSections p (NewNotation q names _ syn isOp) kind = do

  (range, hs) <- worker (init $ qnameParts q) withoutExternalHoles

  let (normal, binders) = partitionEithers hs
      lastHole          = maximum $ mapMaybe holeTarget syn

      app :: ([(MaybePlaceholder e, C.NamedArg () Int)] ->
              [(MaybePlaceholder e, C.NamedArg () Int)]) -> e
      app f = case bs of
        [] -> opApp
        bs -> -- Turn a section into a lambda, unless we have an
              -- operator and there is exactly one placeholder for
              -- every hole, in which case we only return the
              -- operator.
              if isOp && length bs == lastHole + 1
              then -- Note that the information in the set
                   -- "names" is thrown away here.
                   unExprView (LocalV q')
              else unExprView (LamV bs opApp)
        where
        args        = map (findExprFor (f normal) binders) [0..lastHole]
        (bs, args') = replacePlaceholders 0 args
        q'          = setRange range q
        opApp       = unExprView (OpAppV q' names args')

  return $ case kind of
    In   -> \x y -> app (\es -> (x, leadingHole) : es ++ [(y, trailingHole)])
    Pre  -> \  y -> app (\es ->                    es ++ [(y, trailingHole)])
    Post -> \x   -> app (\es -> (x, leadingHole) : es)
    Non  ->         app (\es ->                    es)

  where

  (leadingHoles,  syn1) = span isNormalHole syn
  (trailingHoles, syn2) = span isNormalHole (reverse syn1)
  withoutExternalHoles  = reverse syn2

  leadingHole = case leadingHoles of
    [NormalHole h] -> h
    _              -> __IMPOSSIBLE__

  trailingHole = case trailingHoles of
    [NormalHole h] -> h
    _              -> __IMPOSSIBLE__

  worker ::
    [Name] -> Notation ->
    Parser e (Range, [Either (MaybePlaceholder e, C.NamedArg () Int)
                             (LamBinding, Int)])
  worker ms []              = return (noRange, [])
  worker ms (IdPart x : xs) = do
    r1       <- partP ms x
    (r2, es) <- worker [] xs
                -- Only the first
                -- part is qualified.
    return (fuseRanges r1 r2, es)
  worker ms (NormalHole h : xs) = do
    e <- maybePlaceholder
           (if isOp && parseSections == ParseSections
            then Just Middle else Nothing)
           p
    (r, es) <- worker ms xs
    return (r, Left (e, h) : es)
  worker ms (WildHole h : xs) = do
    (r, es) <- worker ms xs
    return (r, Right (mkBinding h $ Name noRange [Hole]) : es)
  worker ms (BindHole h : xs) = do
    e <- notPlaceholder
    case exprView e of
      LocalV (QName name) -> ret name
      WildV e             -> ret (Name noRange [Hole])
      _                   -> empty
        -- Old error message: "Expected variable name in binding
        -- position".
    where
    ret x = do
      (r, es) <- worker ms xs
      return (r, Right (mkBinding h x) : es)
      -- Andreas, 2011-04-07 put just 'Relevant' here, is this correct?

  mkBinding h x = (DomainFree defaultArgInfo $ mkBoundName_ x, h)

  set x arg = fmap (fmap (const x)) arg

  findExprFor ::
    [(MaybePlaceholder e, C.NamedArg () Int)] ->
    [(LamBinding, Int)] -> Int ->
    NamedArg (MaybePlaceholder (OpApp e))
  findExprFor normalHoles binders n =
    case [ (e, setArgColors [] m)
         | (e, m) <- normalHoles, namedArg m == n
         ] of
      [(Placeholder p,   arg)] -> set (Placeholder p) arg
      [(NoPlaceholder e, arg)] -> case [b | (b, m) <- binders, m == n] of
        [] -> set (NoPlaceholder (Ordinary e)) arg -- no variable to bind
        bs -> set (NoPlaceholder (SyntaxBindingLambda (fuseRange bs e) bs e)) arg
      _ -> __IMPOSSIBLE__


  -- Note that the bound names introduced below have the form
  -- .section-variable-n (for some natural number n). These names must
  -- not clash with any other names.
  --
  -- This hack can perhaps be avoided by translating sections to
  -- lambda expressions in the type checker instead of in the parser.
  -- Such a change could also lead to improved error messages.

  replacePlaceholders ::
    Integer ->
    [NamedArg (MaybePlaceholder (OpApp e))] ->
    ([LamBinding], [NamedArg (OpApp e)])
  replacePlaceholders n []       = ([], [])
  replacePlaceholders n (a : as) = case namedArg a of
    NoPlaceholder x -> mapSnd (set x a :) (replacePlaceholders n as)
    Placeholder p   ->
      ((b :) -*- (set (Ordinary (unExprView (LocalV (QName x)))) a :))
        (replacePlaceholders (succ n) as)
      where
      name = ".section" ++ map toSubscriptDigit (show n)
      x    = Name noRange [Id name]
      b    = DomainFree (argInfo a) (mkBoundName_ x)

argsP :: IsExpr e => Parser e e -> Parser e [NamedArg e]
argsP p = many (nothidden <|> hidden <|> instanceH)
    where
        isHidden (HiddenArgV _) = True
        isHidden _              = False

        isInstance (InstanceArgV _) = True
        isInstance _                = False

        nothidden = defaultArg . unnamed <$> do
            e <- p
            case exprView e of
                HiddenArgV   _ -> empty
                InstanceArgV _ -> empty
                _              -> return e

        instanceH = do
            InstanceArgV e <- exprView <$> sat' (isInstance . exprView)
            return $ makeInstance $ defaultArg e

        hidden = do
            HiddenArgV e <- exprView <$> sat' (isHidden . exprView)
            return $ hide $ defaultArg e

appP :: IsExpr e => Parser e e -> Parser e [NamedArg e] -> Parser e e
appP p pa = do
    h  <- p
    es <- pa
    return $ foldl app h es
    where
        app e = unExprView . AppV e

atomP :: IsExpr e => (QName -> Bool) -> Parser e e
atomP p = do
    e <- notPlaceholder
    case exprView e of
        LocalV x | not (p x) -> empty
        _                    -> return e<|MERGE_RESOLUTION|>--- conflicted
+++ resolved
@@ -1,11 +1,7 @@
-<<<<<<< HEAD
-{-# LANGUAGE CPP                 #-}
+{-# LANGUAGE CPP #-} -- GHC 7.4.2 requires this indentation. See Issue 1460.
 {-# LANGUAGE DataKinds           #-}
 {-# LANGUAGE DeriveGeneric       #-}
 {-# LANGUAGE GADTs               #-}
-=======
-{-# LANGUAGE CPP #-} -- GHC 7.4.2 requires this indentation. See Issue 1460.
->>>>>>> 370e43ba
 {-# LANGUAGE ScopedTypeVariables #-}
 {-# LANGUAGE TypeFamilies        #-}
 
