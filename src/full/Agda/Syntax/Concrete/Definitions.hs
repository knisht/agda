{-# LANGUAGE CPP                 #-}
{-# LANGUAGE DeriveDataTypeable  #-}
{-# LANGUAGE FlexibleInstances   #-}
{-# LANGUAGE PatternGuards       #-}
{-# LANGUAGE ScopedTypeVariables #-}
{-# LANGUAGE TupleSections       #-}

#if __GLASGOW_HASKELL__ >= 710
{-# LANGUAGE FlexibleContexts #-}
#endif

-- | Preprocess 'Agda.Syntax.Concrete.Declaration's, producing 'NiceDeclaration's.
--
--   * Attach fixity and syntax declarations to the definition they refer to.
--
--   * Distribute the following attributes to the individual definitions:
--       @abstract@,
--       @instance@,
--       @postulate@,
--       @primitive@,
--       @private@,
--       termination pragmas.
--
--   * Gather the function clauses belonging to one function definition.
--
--   * Expand ellipsis @...@ in function clauses following @with@.
--
--   * Infer mutual blocks.
--     A block starts when a lone signature is encountered, and ends when
--     all lone signatures have seen their definition.
--
--   * Report basic well-formedness error,
--     when one of the above transformation fails.

module Agda.Syntax.Concrete.Definitions
    ( NiceDeclaration(..)
    , NiceConstructor, NiceTypeSignature
    , Clause(..)
    , DeclarationException(..)
    , Nice, runNice
    , niceDeclarations
    , notSoNiceDeclaration
    , niceHasAbstract
    , Measure
    ) where

import Prelude hiding (null)

import Control.Arrow ((***))
import Control.Applicative hiding (empty)
import Control.Monad.State

#if __GLASGOW_HASKELL__ <= 708
import Data.Foldable ( foldMap )
#endif

import qualified Data.Map as Map
import Data.Map (Map)
import Data.Maybe
import Data.Monoid ( Monoid(mappend, mempty) )
import Data.List as List hiding (null)
import Data.Traversable (traverse)
import Data.Typeable (Typeable)

import Agda.Syntax.Concrete
import Agda.Syntax.Common hiding (TerminationCheck())
import qualified Agda.Syntax.Common as Common
import Agda.Syntax.Position
import Agda.Syntax.Fixity
import Agda.Syntax.Notation
import Agda.Syntax.Concrete.Pretty ()

import Agda.Utils.Except ( Error(strMsg), MonadError(throwError) )
import Agda.Utils.Lens
import Agda.Utils.List (headMaybe, isSublistOf)
import Agda.Utils.Monad
import Agda.Utils.Null
import Agda.Utils.Pretty
import Agda.Utils.Tuple
import Agda.Utils.Update

#include "undefined.h"
import Agda.Utils.Impossible

{--------------------------------------------------------------------------
    Types
 --------------------------------------------------------------------------}

{-| The nice declarations. No fixity declarations and function definitions are
    contained in a single constructor instead of spread out between type
    signatures and clauses. The @private@, @postulate@, @abstract@ and @instance@
    modifiers have been distributed to the individual declarations.
-}
data NiceDeclaration
  = Axiom Range Fixity' Access IsInstance ArgInfo Name Expr
      -- ^ Axioms and functions can be declared irrelevant. (Hiding should be NotHidden)
  | NiceField Range Fixity' Access IsAbstract Name (Arg Expr)
  | PrimitiveFunction Range Fixity' Access IsAbstract Name Expr
  | NiceMutual Range TerminationCheck PositivityCheck [NiceDeclaration]
  | NiceModule Range Access IsAbstract QName Telescope [Declaration]
  | NiceModuleMacro Range Access Name ModuleApplication OpenShortHand ImportDirective
  | NiceOpen Range QName ImportDirective
  | NiceImport Range QName (Maybe AsName) OpenShortHand ImportDirective
  | NicePragma Range Pragma
  | NiceRecSig Range Fixity' Access Name [LamBinding] Expr PositivityCheck
  | NiceDataSig Range Fixity' Access Name [LamBinding] Expr PositivityCheck
  | NiceFunClause Range Access IsAbstract TerminationCheck Catchall Declaration
    -- ^ An uncategorized function clause, could be a function clause
    --   without type signature or a pattern lhs (e.g. for irrefutable let).
    --   The 'Declaration' is the actual 'FunClause'.
  | FunSig Range Fixity' Access IsInstance IsMacro ArgInfo TerminationCheck Name Expr
  | FunDef  Range [Declaration] Fixity' IsAbstract TerminationCheck Name [Clause]
      -- ^ Block of function clauses (we have seen the type signature before).
      --   The 'Declaration's are the original declarations that were processed
      --   into this 'FunDef' and are only used in 'notSoNiceDeclaration'.
  | DataDef Range Fixity' IsAbstract Name [LamBinding] PositivityCheck [NiceConstructor]
  | RecDef Range Fixity' IsAbstract Name (Maybe (Ranged Induction)) (Maybe Bool) (Maybe (ThingWithFixity Name, IsInstance)) [LamBinding] PositivityCheck [NiceDeclaration]
  | NicePatternSyn Range Fixity' Name [Arg Name] Pattern
<<<<<<< HEAD
  | NiceUnquoteDecl Range Fixity' Access IsInstance IsAbstract TerminationCheck Name Expr
  | NiceUnquoteDef Range Fixity' Access IsAbstract TerminationCheck Name Expr
=======
  | NiceUnquoteDecl Range [Fixity'] Access IsInstance IsAbstract TerminationCheck [Name] Expr
  | NiceUnquoteDef Range [Fixity'] Access IsAbstract TerminationCheck [Name] Expr
>>>>>>> 97c5415e
  deriving (Typeable, Show)

type TerminationCheck = Common.TerminationCheck Measure

-- | Termination measure is, for now, a variable name.
type Measure = Name

type Catchall = Bool

-- | Only 'Axiom's.
type NiceConstructor = NiceTypeSignature

-- | Only 'Axiom's.
type NiceTypeSignature  = NiceDeclaration

-- | One clause in a function definition. There is no guarantee that the 'LHS'
--   actually declares the 'Name'. We will have to check that later.
data Clause = Clause Name Catchall LHS RHS WhereClause [Clause]
    deriving (Typeable, Show)

-- | The exception type.
data DeclarationException
        = MultipleFixityDecls [(Name, [Fixity'])]
        | InvalidName Name
        | DuplicateDefinition Name
        | MissingDefinition Name
        | MissingWithClauses Name
        | MissingTypeSignature LHS -- Andreas 2012-06-02: currently unused, remove after a while -- Fredrik 2012-09-20: now used, can we keep it?
        | MissingDataSignature Name
        | WrongDefinition Name DataRecOrFun DataRecOrFun
        | WrongParameters Name
        | NotAllowedInMutual NiceDeclaration
        | UnknownNamesInFixityDecl [Name]
        | Codata Range
        | DeclarationPanic String
        | UselessPrivate Range
        | UselessAbstract Range
        | UselessInstance Range
        | WrongContentBlock KindOfBlock Range
        | AmbiguousFunClauses LHS [Name] -- ^ in a mutual block, a clause could belong to any of the @[Name]@ type signatures
        | InvalidTerminationCheckPragma Range
        | InvalidMeasureMutual Range
          -- ^ In a mutual block, all or none need a MEASURE pragma.
          --   Range is of mutual block.
        | PragmaNoTerminationCheck Range
          -- ^ Pragma @{-# NO_TERMINATION_CHECK #-}@ has been replaced
          --   by {-# TERMINATING #-} and {-# NON_TERMINATING #-}.
        | InvalidCatchallPragma Range
<<<<<<< HEAD
        | UnquoteDefRequiresSignature Name
=======
        | UnquoteDefRequiresSignature [Name]
>>>>>>> 97c5415e
        | BadMacroDef NiceDeclaration
        | InvalidNoPositivityCheckPragma Range
    deriving (Typeable)

-- | Several declarations expect only type signatures as sub-declarations.  These are:
data KindOfBlock
  = PostulateBlock  -- ^ @postulate@
  | PrimitiveBlock  -- ^ @primitive@.  Ensured by parser.
  | InstanceBlock   -- ^ @instance@.  Actually, here all kinds of sub-declarations are allowed a priori.
  | FieldBlock      -- ^ @field@.  Ensured by parser.
  | DataBlock       -- ^ @data ... where@.  Here we got a bad error message for Agda-2.5 (Issue 1698).
  deriving (Typeable, Eq, Ord, Show)


instance HasRange DeclarationException where
  getRange (MultipleFixityDecls xs)           = getRange (fst $ head xs)
  getRange (InvalidName x)                    = getRange x
  getRange (DuplicateDefinition x)            = getRange x
  getRange (MissingDefinition x)              = getRange x
  getRange (MissingWithClauses x)             = getRange x
  getRange (MissingTypeSignature x)           = getRange x
  getRange (MissingDataSignature x)           = getRange x
  getRange (WrongDefinition x k k')           = getRange x
  getRange (WrongParameters x)                = getRange x
  getRange (AmbiguousFunClauses lhs xs)       = getRange lhs
  getRange (NotAllowedInMutual x)             = getRange x
  getRange (UnknownNamesInFixityDecl xs)      = getRange . head $ xs
  getRange (Codata r)                         = r
  getRange (DeclarationPanic _)               = noRange
  getRange (UselessPrivate r)                 = r
  getRange (UselessAbstract r)                = r
  getRange (UselessInstance r)                = r
  getRange (WrongContentBlock _ r)            = r
  getRange (InvalidTerminationCheckPragma r)  = r
  getRange (InvalidMeasureMutual r)           = r
  getRange (PragmaNoTerminationCheck r)       = r
  getRange (InvalidCatchallPragma r)          = r
  getRange (UnquoteDefRequiresSignature x)    = getRange x
  getRange (BadMacroDef d)                    = getRange d
  getRange (InvalidNoPositivityCheckPragma r) = r

instance HasRange NiceDeclaration where
  getRange (Axiom r _ _ _ _ _ _)             = r
  getRange (NiceField r _ _ _ _ _)           = r
  getRange (NiceMutual r _ _ _)              = r
  getRange (NiceModule r _ _ _ _ _ )         = r
  getRange (NiceModuleMacro r _ _ _ _ _)     = r
  getRange (NiceOpen r _ _)                  = r
  getRange (NiceImport r _ _ _ _)            = r
  getRange (NicePragma r _)                  = r
  getRange (PrimitiveFunction r _ _ _ _ _)   = r
  getRange (FunSig r _ _ _ _ _ _ _ _)        = r
  getRange (FunDef r _ _ _ _ _ _)            = r
  getRange (DataDef r _ _ _ _ _ _)           = r
  getRange (RecDef r _ _ _ _ _ _ _ _ _)      = r
  getRange (NiceRecSig r _ _ _ _ _ _)        = r
  getRange (NiceDataSig r _ _ _ _ _ _)       = r
  getRange (NicePatternSyn r _ _ _ _)        = r
  getRange (NiceFunClause r _ _ _ _ _)       = r
  getRange (NiceUnquoteDecl r _ _ _ _ _ _ _) = r
  getRange (NiceUnquoteDef r _ _ _ _ _ _)    = r

instance Error DeclarationException where
  strMsg = DeclarationPanic

-- These error messages can (should) be terminated by a dot ".",
-- there is no error context printed after them.
instance Pretty DeclarationException where
  pretty (MultipleFixityDecls xs) =
    sep [ fsep $ pwords "Multiple fixity or syntax declarations for"
        , vcat $ map f xs
        ]
      where
        f (x, fs) = pretty x <> text ": " <+> fsep (map pretty fs)
  pretty (InvalidName x) = fsep $
    pwords "Invalid name:" ++ [pretty x]
  pretty (DuplicateDefinition x) = fsep $
    pwords "Duplicate definition of" ++ [pretty x]
  pretty (MissingDefinition x) = fsep $
    pwords "Missing definition for" ++ [pretty x]
  pretty (MissingWithClauses x) = fsep $
    pwords "Missing with-clauses for function" ++ [pretty x]
  pretty (MissingTypeSignature x) = fsep $
    pwords "Missing type signature for left hand side" ++ [pretty x]
  pretty (MissingDataSignature x) = fsep $
    pwords "Missing type signature for " ++ [pretty x]
  pretty (WrongDefinition x k k') = fsep $ pretty x :
    pwords ("has been declared as a " ++ show k ++
      ", but is being defined as a " ++ show k')
  pretty (WrongParameters x) = fsep $
    pwords "List of parameters does not match previous signature for" ++ [pretty x]
  pretty (AmbiguousFunClauses lhs xs) = sep
    [ fsep $
        pwords "More than one matching type signature for left hand side " ++ [pretty lhs] ++
        pwords "it could belong to any of:"
    , vcat $ map (pretty . PrintRange) xs
    ]
  pretty (UnknownNamesInFixityDecl xs) = fsep $
    pwords "The following names are not declared in the same scope as their syntax or fixity declaration (i.e., either not in scope at all, imported from another module, or declared in a super module):" ++ map pretty xs
  pretty (UselessPrivate _)      = fsep $
    pwords "Using private here has no effect. Private applies only to declarations that introduce new identifiers into the module, like type signatures and data, record, and module declarations."
  pretty (UselessAbstract _)      = fsep $
    pwords "Using abstract here has no effect. Abstract applies only definitions like data definitions, record type definitions and function clauses."
  pretty (UselessInstance _)      = fsep $
    pwords "Using instance here has no effect. Instance applies only to declarations that introduce new identifiers into the module, like type signatures and axioms."
  pretty (WrongContentBlock b _)      = fsep . pwords $
    case b of
      PostulateBlock -> "A postulate block can only contain type signatures, possibly under keyword instance"
      DataBlock -> "A data definition can only contain type signatures, possibly under keyword instance"
      _ -> __IMPOSSIBLE__
  pretty (PragmaNoTerminationCheck _) = fsep $
    pwords "Pragma {-# NO_TERMINATION_CHECK #-} has been removed.  To skip the termination check, label your definitions either as {-# TERMINATING #-} or {-# NON_TERMINATING #-}."
  pretty (InvalidTerminationCheckPragma _) = fsep $
    pwords "Termination checking pragmas can only precede a mutual block or a function definition."
  pretty (InvalidMeasureMutual _) = fsep $
    pwords "In a mutual block, either all functions must have the same (or no) termination checking pragma."
  pretty (InvalidCatchallPragma _) = fsep $
    pwords "The CATCHALL pragma can only preceed a function clause."
<<<<<<< HEAD
  pretty (UnquoteDefRequiresSignature x) = fsep $
    pwords "Missing type signature for unquoteDef" ++ [pretty x]
=======
  pretty (UnquoteDefRequiresSignature xs) = fsep $
    pwords "Missing type signatures for unquoteDef" ++ map pretty xs
>>>>>>> 97c5415e
  pretty (BadMacroDef nd) = fsep $
    [text $ declName nd] ++ pwords "are not allowed in macro blocks"
  pretty (NotAllowedInMutual nd) = fsep $
    [text $ declName nd] ++ pwords "are not allowed in mutual blocks"
  pretty (Codata _) = text $
    "The codata construction has been removed. " ++
    "Use the INFINITY builtin instead."
  pretty (DeclarationPanic s) = text s
  pretty (InvalidNoPositivityCheckPragma _) = fsep $
    pwords "No positivity checking pragmas can only precede a mutual block or a data/record definition."

declName :: NiceDeclaration -> String
declName Axiom{}             = "Postulates"
declName NiceField{}         = "Fields"
declName NiceMutual{}        = "Mutual blocks"
declName NiceModule{}        = "Modules"
declName NiceModuleMacro{}   = "Modules"
declName NiceOpen{}          = "Open declarations"
declName NiceImport{}        = "Import statements"
declName NicePragma{}        = "Pragmas"
declName PrimitiveFunction{} = "Primitive declarations"
declName NicePatternSyn{}    = "Pattern synonyms"
declName NiceUnquoteDecl{}   = "Unquoted declarations"
declName NiceUnquoteDef{}    = "Unquoted definitions"
declName NiceRecSig{}        = "Records"
declName NiceDataSig{}       = "Data types"
declName NiceFunClause{}     = "Functions without a type signature"
declName FunSig{}            = "Type signatures"
declName FunDef{}            = "Function definitions"
declName RecDef{}            = "Records"
declName DataDef{}           = "Data types"

{--------------------------------------------------------------------------
    The niceifier
 --------------------------------------------------------------------------}

data InMutual
  = InMutual    -- ^ we are nicifying a mutual block
  | NotInMutual -- ^ we are nicifying decls not in a mutual block
    deriving (Eq, Show)

-- | The kind of the forward declaration, remembering the parameters.

data DataRecOrFun
  = DataName PositivityCheck Params  -- ^ name of a data with parameters
  | RecName  PositivityCheck Params  -- ^ name of a record with parameters
  | FunName  TerminationCheck        -- ^ name of a function
  deriving (Eq)

type Params = [Hiding]

instance Show DataRecOrFun where
  show (DataName _ n) = "data type" --  "with " ++ show n ++ " visible parameters"
  show (RecName _ n)  = "record type" -- "with " ++ show n ++ " visible parameters"
  show (FunName{})    = "function"

isFunName :: DataRecOrFun -> Bool
isFunName (FunName{}) = True
isFunName _           = False

sameKind :: DataRecOrFun -> DataRecOrFun -> Bool
sameKind DataName{} DataName{} = True
sameKind RecName{} RecName{} = True
sameKind FunName{} FunName{} = True
sameKind _ _ = False

terminationCheck :: DataRecOrFun -> TerminationCheck
terminationCheck (FunName tc) = tc
terminationCheck _            = TerminationCheck

positivityCheck :: DataRecOrFun -> PositivityCheck
positivityCheck (DataName pc _) = pc
positivityCheck (RecName pc _)  = pc
positivityCheck _               = True

-- | Check that declarations in a mutual block are consistently
--   equipped with MEASURE pragmas, or whether there is a
--   NO_TERMINATION_CHECK pragma.
combineTermChecks :: Range -> [TerminationCheck] -> Nice TerminationCheck
combineTermChecks r tcs = loop tcs where
  loop []         = return TerminationCheck
  loop (tc : tcs) = do
    let failure r = throwError $ InvalidMeasureMutual r
    tc' <- loop tcs
    case (tc, tc') of
      (TerminationCheck      , tc'                   ) -> return tc'
      (tc                    , TerminationCheck      ) -> return tc
      (NonTerminating        , NonTerminating        ) -> return NonTerminating
      (NoTerminationCheck    , NoTerminationCheck    ) -> return NoTerminationCheck
      (NoTerminationCheck    , Terminating           ) -> return Terminating
      (Terminating           , NoTerminationCheck    ) -> return Terminating
      (Terminating           , Terminating           ) -> return Terminating
      (TerminationMeasure{}  , TerminationMeasure{}  ) -> return tc
      (TerminationMeasure r _, NoTerminationCheck    ) -> failure r
      (TerminationMeasure r _, Terminating           ) -> failure r
      (NoTerminationCheck    , TerminationMeasure r _) -> failure r
      (Terminating           , TerminationMeasure r _) -> failure r
      (TerminationMeasure r _, NonTerminating        ) -> failure r
      (NonTerminating        , TerminationMeasure r _) -> failure r
      (NoTerminationCheck    , NonTerminating        ) -> failure r
      (Terminating           , NonTerminating        ) -> failure r
      (NonTerminating        , NoTerminationCheck    ) -> failure r
      (NonTerminating        , Terminating           ) -> failure r


-- | Nicifier monad.

type Nice = StateT NiceEnv (Either DeclarationException)

-- | Nicifier state.

data NiceEnv = NiceEnv
  { _loneSigs :: LoneSigs
    -- ^ Lone type signatures that wait for their definition.
  , fixs     :: Fixities
  }

type LoneSigs = Map Name DataRecOrFun
type Fixities = Map Name Fixity'

-- | Initial nicifier state.

initNiceEnv :: NiceEnv
initNiceEnv = NiceEnv
  { _loneSigs = empty
  , fixs      = empty
  }

-- * Handling the lone signatures, stored to infer mutual blocks.

-- | Lens for field '_loneSigs'.

loneSigs :: Lens' LoneSigs NiceEnv
loneSigs f e = f (_loneSigs e) <&> \ s -> e { _loneSigs = s }

-- | Adding a lone signature to the state.

addLoneSig :: Name -> DataRecOrFun -> Nice ()
addLoneSig x k = loneSigs %== \ s -> do
   let (mr, s') = Map.insertLookupWithKey (\ k new old -> new) x k s
   case mr of
     Nothing -> return s'
     Just{}  -> throwError $ DuplicateDefinition x

-- | Remove a lone signature from the state.

removeLoneSig :: Name -> Nice ()
removeLoneSig x = loneSigs %= Map.delete x

-- | Search for forward type signature.

getSig :: Name -> Nice (Maybe DataRecOrFun)
getSig x = Map.lookup x <$> use loneSigs

-- | Check that no lone signatures are left in the state.

noLoneSigs :: Nice Bool
noLoneSigs = null <$> use loneSigs

-- | Ensure that all forward declarations have been given a definition.

checkLoneSigs :: [(Name, a)] -> Nice ()
checkLoneSigs xs =
  case xs of
    []       -> return ()
    (x, _):_ -> throwError $ MissingDefinition x

-- | Check whether name is not "_" and return its fixity.
getFixity :: Name -> Nice Fixity'
getFixity x = do
  when (isUnderscore x) $ throwError $ InvalidName x
  Map.findWithDefault noFixity' x <$> gets fixs  -- WAS: defaultFixity'

runNice :: Nice a -> Either DeclarationException a
runNice nice = nice `evalStateT` initNiceEnv

data DeclKind
    = LoneSig DataRecOrFun Name
    | LoneDefs DataRecOrFun [Name]
    | OtherDecl
  deriving (Eq, Show)

declKind :: NiceDeclaration -> DeclKind
declKind (FunSig _ _ _ _ _ _ tc x _)      = LoneSig (FunName tc) x
declKind (NiceRecSig _ _ _ x pars _ pc)   = LoneSig (RecName pc $ parameters pars) x
declKind (NiceDataSig _ _ _ x pars _ pc)  = LoneSig (DataName pc $ parameters pars) x
<<<<<<< HEAD
declKind (FunDef _ _ _ _ tc x _)          = LoneDef (FunName tc) x
declKind (DataDef _ _ _ x pars pc _)      = LoneDef (DataName pc $ parameters pars) x
declKind (RecDef _ _ _ x _ _ _ pars pc _) = LoneDef (RecName pc $ parameters pars) x
declKind (NiceUnquoteDef _ _ _ _ tc x _)  = LoneDef (FunName tc) x
=======
declKind (FunDef _ _ _ _ tc x _)          = LoneDefs (FunName tc) [x]
declKind (DataDef _ _ _ x pars pc _)      = LoneDefs (DataName pc $ parameters pars) [x]
declKind (RecDef _ _ _ x _ _ _ pars pc _) = LoneDefs (RecName pc $ parameters pars) [x]
declKind (NiceUnquoteDef _ _ _ _ tc xs _) = LoneDefs (FunName tc) xs
>>>>>>> 97c5415e
declKind Axiom{}                          = OtherDecl
declKind NiceField{}                      = OtherDecl
declKind PrimitiveFunction{}              = OtherDecl
declKind NiceMutual{}                     = OtherDecl
declKind NiceModule{}                     = OtherDecl
declKind NiceModuleMacro{}                = OtherDecl
declKind NiceOpen{}                       = OtherDecl
declKind NiceImport{}                     = OtherDecl
declKind NicePragma{}                     = OtherDecl
declKind NiceFunClause{}                  = OtherDecl
declKind NicePatternSyn{}                 = OtherDecl
declKind NiceUnquoteDecl{}                = OtherDecl

-- | Compute visible parameters of a data or record signature or definition.
parameters :: [LamBinding] -> Params
parameters = List.concat . List.map numP where
  numP (DomainFree i _) = [argInfoHiding i]
  numP (DomainFull (TypedBindings _ (Arg i (TBind _ xs _)))) = List.replicate (length xs) $ argInfoHiding i
  numP (DomainFull (TypedBindings _ (Arg _ TLet{})))         = []

-- | Main.
niceDeclarations :: [Declaration] -> Nice [NiceDeclaration]
niceDeclarations ds = do
  -- Get fixity and syntax declarations.
  fixs <- fixities ds
  case Map.keys fixs \\ concatMap declaredNames ds of
    -- If we have fixity/syntax decls for names not declared
    -- in the current scope, fail.
    xs@(_:_) -> throwError $ UnknownNamesInFixityDecl xs
    []       -> localState $ do
      -- Run the nicifier in an initial environment of fixity decls.
      put $ initNiceEnv { fixs = fixs }
      ds <- nice ds
      -- Check that every signature got its definition.
      checkLoneSigs . Map.toList =<< use loneSigs
      -- Note that loneSigs is ensured to be empty.
      -- (Important, since inferMutualBlocks also uses loneSigs state).
      inferMutualBlocks ds
  where
    -- Compute the names defined in a declaration.
    -- We stay in the current scope, i.e., do not go into modules.
    declaredNames :: Declaration -> [Name]
    declaredNames d = case d of
      TypeSig _ x _        -> [x]
      Field x _            -> [x]
      FunClause (LHS p [] [] []) _ _ _
        | IdentP (QName x) <- removeSingletonRawAppP p
                           -> [x]
      FunClause{}          -> []
      DataSig _ _ x _ _    -> [x]
      Data _ _ x _ _ cs    -> x : concatMap declaredNames cs
      RecordSig _ x _ _    -> [x]
      Record _ x _ _ c _ _ _ -> x : foldMap (:[]) (fst <$> c)
      Infix _ _            -> []
      Syntax _ _           -> []
      PatternSyn _ x _ _   -> [x]
      Mutual    _ ds       -> concatMap declaredNames ds
      Abstract  _ ds       -> concatMap declaredNames ds
      Private   _ ds       -> concatMap declaredNames ds
      InstanceB _ ds       -> concatMap declaredNames ds
      Macro     _ ds       -> concatMap declaredNames ds
      Postulate _ ds       -> concatMap declaredNames ds
      Primitive _ ds       -> concatMap declaredNames ds
      Open{}               -> []
      Import{}             -> []
      ModuleMacro{}        -> []
      Module{}             -> []
<<<<<<< HEAD
      UnquoteDecl _ x _    -> [x]
=======
      UnquoteDecl _ xs _   -> xs
>>>>>>> 97c5415e
      UnquoteDef{}         -> []
      Pragma{}             -> []

    inferMutualBlocks :: [NiceDeclaration] -> Nice [NiceDeclaration]
    inferMutualBlocks [] = return []
    inferMutualBlocks (d : ds) =
      case declKind d of
        OtherDecl    -> (d :) <$> inferMutualBlocks ds
        LoneDefs _ xs -> __IMPOSSIBLE__
        LoneSig k x  -> do
          addLoneSig x k
          ((tcs, pcs), (ds0, ds1)) <- untilAllDefined ([terminationCheck k], [positivityCheck k]) ds
          tc <- combineTermChecks (getRange d) tcs

          -- Record modules are, for performance reasons, not always
          -- placed in mutual blocks.

          -- ASR (01 January 2016): If the record module has a
          -- NO_POSITIVITY_CHECK pragma, it is placed in a mutual
          -- block. See Issue 1760.
          let prefix :: [NiceDeclaration] -> [NiceDeclaration]
              prefix = case (d, ds0) of
                (NiceRecSig{}, [r@(RecDef _ _ _ _ _ _ _ _ True _)]) -> ([d, r] ++)
                _                                                   ->
                  (NiceMutual (getRange (d : ds0)) tc (and pcs) (d : ds0) :)

          prefix <$> inferMutualBlocks ds1
      where
        untilAllDefined :: ([TerminationCheck], [PositivityCheck])
                        -> [NiceDeclaration]
                        -> Nice (([TerminationCheck], [PositivityCheck]), ([NiceDeclaration], [NiceDeclaration]))
        untilAllDefined (tc, pc) ds = do
          done <- noLoneSigs
          if done then return ((tc, pc), ([], ds)) else
            case ds of
              []     -> __IMPOSSIBLE__ <$ (checkLoneSigs . Map.toList =<< use loneSigs)
              d : ds -> case declKind d of
                LoneSig k x ->
                  addLoneSig x k >> cons d (untilAllDefined (terminationCheck k : tc, positivityCheck k : pc) ds)
                LoneDefs k xs -> do
                  mapM_ removeLoneSig xs
                  cons d (untilAllDefined (terminationCheck k : tc, positivityCheck k : pc) ds)
                OtherDecl   -> cons d (untilAllDefined (tc, pc) ds)
          where
            -- ASR (26 December 2015): Type annotated version of the @cons@ function.
            -- cons d = fmap $
            --            (id :: (([TerminationCheck], [PositivityCheck]) -> ([TerminationCheck], [PositivityCheck])))
            --            *** (d :)
            --            *** (id :: [NiceDeclaration] -> [NiceDeclaration])
            cons d = fmap (id *** (d :) *** id)

    notMeasure TerminationMeasure{} = False
    notMeasure _ = True

    nice :: [Declaration] -> Nice [NiceDeclaration]
    nice [] = return []

    nice (Pragma (TerminationCheckPragma r NoTerminationCheck) : _) =
      throwError $ PragmaNoTerminationCheck r

    nice (Pragma (TerminationCheckPragma r tc) : ds@(Mutual{} : _)) | notMeasure tc = do
      ds <- nice ds
      case ds of
        NiceMutual r _ pc ds' : ds -> return $ NiceMutual r tc pc ds' : ds
        _                          -> __IMPOSSIBLE__

    nice (Pragma (TerminationCheckPragma r tc) : d@TypeSig{} : ds) =
      niceTypeSig tc d ds

    nice (Pragma (TerminationCheckPragma r tc) : d@FunClause{} : ds) | notMeasure tc =
      niceFunClause tc False d ds

    nice (Pragma (TerminationCheckPragma r tc) : ds@(UnquoteDecl{} : _)) | notMeasure tc = do
      NiceUnquoteDecl r f p a i _ x e : ds <- nice ds
      return $ NiceUnquoteDecl r f p a i tc x e : ds

    nice (Pragma (TerminationCheckPragma r tc) : d@(Pragma (NoPositivityCheckPragma _)) : ds@(Mutual{} : _)) | notMeasure tc = do
      ds <- nice (d : ds)
      case ds of
        NiceMutual r _ pc ds' : ds -> return $ NiceMutual r tc pc ds' : ds
        _                          -> __IMPOSSIBLE__

    nice (Pragma (CatchallPragma r) : d@FunClause{} : ds) =
      niceFunClause TerminationCheck True d ds

    nice (d@TypeSig{} : Pragma (TerminationCheckPragma r (TerminationMeasure _ x)) : ds) =
      niceTypeSig (TerminationMeasure r x) d ds

    -- nice (Pragma (MeasurePragma r x) : d@FunClause{} : ds) =
    --   niceFunClause (TerminationMeasure r x) d ds

    nice (Pragma (NoPositivityCheckPragma _) : ds@(Mutual{} : _)) = do
      ds <- nice ds
      case ds of
        NiceMutual r tc _ ds' : ds -> return $ NiceMutual r tc False ds' : ds
        _                          -> __IMPOSSIBLE__

    nice (Pragma (NoPositivityCheckPragma _) : d@(Data _ Inductive _ _ _ _) : ds) =
      niceDataDef False d ds

    nice (Pragma (NoPositivityCheckPragma _) : d@(DataSig _ Inductive _ _ _) : ds) =
      niceDataSig False d ds

    nice (Pragma (NoPositivityCheckPragma _) : d@Record{} : ds) =
      niceRecord False d ds

    nice (Pragma (NoPositivityCheckPragma _) : d@RecordSig{} : ds) =
      niceRecordSig False d ds

    nice (Pragma (NoPositivityCheckPragma _) : d@(Pragma (TerminationCheckPragma _ _)) : ds@(Mutual{} : _)) = do
      ds <- nice (d : ds)
      case ds of
        NiceMutual r tc _ ds' : ds -> return $ NiceMutual r tc False ds' : ds
        _                          -> __IMPOSSIBLE__

    nice (d:ds) = do
      case d of
        TypeSig{}                     -> niceTypeSig TerminationCheck d ds
        FunClause{}                   -> niceFunClause TerminationCheck False d ds
        Field{}                       -> (++) <$> niceAxioms FieldBlock [ d ] <*> nice ds
        DataSig r CoInductive _ _ _   -> throwError (Codata r)
        Data r CoInductive _ _ _ _    -> throwError (Codata r)
        d@(DataSig _ Inductive _ _ _) -> niceDataSig True d ds
        d@(Data _ Inductive _ _ _ _)  -> niceDataDef True d ds
        d@RecordSig{}                 -> niceRecordSig True d ds
        d@Record{}                    -> niceRecord True d ds

        Mutual r ds' ->
          (:) <$> (mkOldMutual r =<< nice ds') <*> nice ds

        Abstract r ds' ->
          (++) <$> (abstractBlock r =<< nice ds') <*> nice ds

        Private r ds' ->
          (++) <$> (privateBlock r =<< nice ds') <*> nice ds

        InstanceB r ds' ->
          (++) <$> (instanceBlock r =<< nice ds') <*> nice ds

        Macro r ds' ->
          (++) <$> (macroBlock r =<< nice ds') <*> nice ds

        Postulate _ ds' -> (++) <$> niceAxioms PostulateBlock ds' <*> nice ds

        Primitive _ ds' -> (++) <$> (map toPrim <$> niceAxioms PrimitiveBlock ds') <*> nice ds

        Module r x tel ds' ->
          (NiceModule r PublicAccess ConcreteDef x tel ds' :) <$> nice ds

        ModuleMacro r x modapp op is ->
          (NiceModuleMacro r PublicAccess x modapp op is :)
            <$> nice ds

        -- Fixity and syntax declarations have been looked at already.
        Infix _ _           -> nice ds
        Syntax _ _          -> nice ds

        PatternSyn r n as p -> do
          fx <- getFixity n
          (NicePatternSyn r fx n as p :) <$> nice ds
        Open r x is         -> (NiceOpen r x is :) <$> nice ds
        Import r x as op is -> (NiceImport r x as op is :) <$> nice ds

<<<<<<< HEAD
        UnquoteDecl r x e -> do
          fx <- getFixity x
          (NiceUnquoteDecl r fx PublicAccess NotInstanceDef ConcreteDef TerminationCheck x e :) <$> nice ds

        UnquoteDef r x e -> do
          fx <- getFixity x
          ifM (elem x <$> map fst . filter (isFunName . snd) . Map.toList <$> use loneSigs)
          {- then -} (do
            removeLoneSig x
            (NiceUnquoteDef r fx PublicAccess ConcreteDef TerminationCheck x e :) <$> nice ds)
          {- else -} (throwError $ UnquoteDefRequiresSignature x)
=======
        UnquoteDecl r xs e -> do
          fxs <- mapM getFixity xs
          (NiceUnquoteDecl r fxs PublicAccess NotInstanceDef ConcreteDef TerminationCheck xs e :) <$> nice ds

        UnquoteDef r xs e -> do
          fxs  <- mapM getFixity xs
          sigs <- map fst . filter (isFunName . snd) . Map.toList <$> use loneSigs
          let missing = filter (`notElem` sigs) xs
          if null missing
            then do
              mapM_ removeLoneSig xs
              (NiceUnquoteDef r fxs PublicAccess ConcreteDef TerminationCheck xs e :) <$> nice ds
            else throwError $ UnquoteDefRequiresSignature missing
>>>>>>> 97c5415e

        Pragma (TerminationCheckPragma r NoTerminationCheck) ->
          throwError $ PragmaNoTerminationCheck r
        Pragma (TerminationCheckPragma r _) ->
          throwError $ InvalidTerminationCheckPragma r

        Pragma (CatchallPragma r) ->
          throwError $ InvalidCatchallPragma r

        Pragma (NoPositivityCheckPragma r) ->
          throwError $ InvalidNoPositivityCheckPragma r

        Pragma p -> (NicePragma (getRange p) p :) <$> nice ds

    niceFunClause :: TerminationCheck -> Catchall -> Declaration -> [Declaration] -> Nice [NiceDeclaration]
    niceFunClause termCheck catchall d@(FunClause lhs _ _ _) ds = do
          xs <- map fst . filter (isFunName . snd) . Map.toList <$> use loneSigs
          -- for each type signature 'x' waiting for clauses, we try
          -- if we have some clauses for 'x'
          fixs <- gets fixs
          case [ (x, (fits, rest))
               | x <- xs
               , let (fits, rest) =
                      span (couldBeFunClauseOf (Map.lookup x fixs) x) (d : ds)
               , not (null fits)
               ] of

            -- case: clauses match none of the sigs
            [] -> case lhs of
              -- Subcase: The lhs is single identifier.
              -- Treat it as a function clause without a type signature.
              LHS p [] [] [] | IdentP (QName x) <- removeSingletonRawAppP p -> do
                ds <- nice ds
                d  <- mkFunDef defaultArgInfo termCheck x Nothing [d] -- fun def without type signature is relevant
                return $ d ++ ds
              -- Subcase: The lhs is a proper pattern.
              -- This could be a let-pattern binding. Pass it on.
              -- A missing type signature error might be raise in ConcreteToAbstract
              _ -> do
                ds <- nice ds
                return $ NiceFunClause (getRange d) PublicAccess ConcreteDef termCheck catchall d : ds

            -- case: clauses match exactly one of the sigs
            [(x,(fits,rest))] -> do
               removeLoneSig x
               cs  <- mkClauses x (expandEllipsis fits) False
               ds1 <- nice rest
               fx  <- getFixity x
               d   <- return $ FunDef (getRange fits) fits fx ConcreteDef termCheck x cs
               return $ d : ds1

            -- case: clauses match more than one sigs (ambiguity)
            l -> throwError $ AmbiguousFunClauses lhs $ reverse $ map fst l -- "ambiguous function clause; cannot assign it uniquely to one type signature"
    niceFunClause _ _ _ _ = __IMPOSSIBLE__

    niceTypeSig :: TerminationCheck -> Declaration -> [Declaration] -> Nice [NiceDeclaration]
    niceTypeSig termCheck d@(TypeSig info x t) ds = do
      fx <- getFixity x
      -- register x as lone type signature, to recognize clauses later
      addLoneSig x (FunName termCheck)
      ds <- nice ds
      return $ FunSig (getRange d) fx PublicAccess NotInstanceDef NotMacroDef info termCheck x t : ds
    niceTypeSig _ _ _ = __IMPOSSIBLE__

    niceDataDef :: PositivityCheck -> Declaration -> [Declaration] ->
                   Nice [NiceDeclaration]
    niceDataDef pc (Data r Inductive x tel t cs) ds = do
      t <- defaultTypeSig (DataName pc $ parameters tel) x t
      (++) <$> dataOrRec pc DataDef NiceDataSig (niceAxioms DataBlock) r x tel t (Just cs)
           <*> nice ds
    niceDataDef _ _ _ = __IMPOSSIBLE__

    niceDataSig :: PositivityCheck -> Declaration -> [Declaration] ->
                   Nice [NiceDeclaration]
    niceDataSig pc (DataSig r Inductive x tel t) ds = do
      addLoneSig x (DataName pc $ parameters tel)
      (++) <$> dataOrRec pc DataDef NiceDataSig (niceAxioms DataBlock) r x tel (Just t) Nothing
           <*> nice ds
    niceDataSig _ _ _ = __IMPOSSIBLE__

    niceRecord :: PositivityCheck -> Declaration -> [Declaration] ->
                  Nice [NiceDeclaration]
    niceRecord pc (Record r x i e c tel t cs) ds = do
      t <- defaultTypeSig (RecName pc $ parameters tel) x t
      c <- traverse (\(cname, cinst) -> do fix <- getFixity cname; return (ThingWithFixity cname fix, cinst)) c
      (++) <$> dataOrRec pc (\x1 x2 x3 x4 -> RecDef x1 x2 x3 x4 i e c) NiceRecSig
                 niceDeclarations r x tel t (Just cs)
           <*> nice ds
    niceRecord _ _ _ = __IMPOSSIBLE__

    niceRecordSig :: PositivityCheck -> Declaration -> [Declaration] ->
                     Nice [NiceDeclaration]
    niceRecordSig pc (RecordSig r x tel t) ds = do
      addLoneSig x (RecName pc $ parameters tel)
      fx <- getFixity x
      (NiceRecSig r fx PublicAccess x tel t pc :) <$> nice ds
    niceRecordSig _ _ _ = __IMPOSSIBLE__

    -- We could add a default type signature here, but at the moment we can't
    -- infer the type of a record or datatype, so better to just fail here.
    defaultTypeSig :: DataRecOrFun -> Name -> Maybe Expr -> Nice (Maybe Expr)
    defaultTypeSig k x t@Just{} = return t
    defaultTypeSig k x Nothing  = do
      mk <- getSig x
      case mk of
        Nothing -> throwError $ MissingDataSignature x
        Just k' | k == k'       -> Nothing <$ removeLoneSig x
                | sameKind k k' -> throwError $ WrongParameters x
                | otherwise     -> throwError $ WrongDefinition x k' k

    dataOrRec :: forall a .
                 PositivityCheck ->
                 (Range -> Fixity' -> IsAbstract -> Name -> [LamBinding] ->
                   PositivityCheck -> [NiceConstructor] -> NiceDeclaration) ->
                 (Range -> Fixity' -> Access -> Name -> [LamBinding] -> Expr ->
                   PositivityCheck -> NiceDeclaration) ->
                 ([a] -> Nice [NiceDeclaration]) ->
                 Range ->
                 Name ->
                 [LamBinding] ->
                 Maybe Expr ->
                 Maybe [a] ->
                 Nice [NiceDeclaration]
    dataOrRec pc mkDef mkSig niceD r x tel mt mcs = do
      mds <- traverse niceD mcs
      f   <- getFixity x
      return $ catMaybes $
        [ mt <&> \ t -> mkSig (fuseRange x t) f PublicAccess x tel t pc
        , mkDef r f ConcreteDef x (concatMap dropType tel) pc <$> mds
        ]
      where
        dropType :: LamBinding -> [LamBinding]
        dropType (DomainFull (TypedBindings _r (Arg ai (TBind _ xs _)))) =
          map (mergeHiding . fmap (DomainFree ai)) xs
        dropType (DomainFull (TypedBindings _r (Arg _ TLet{}))) = []
        dropType b@DomainFree{} = [b]

    -- Translate axioms
    niceAxioms :: KindOfBlock -> [TypeSignatureOrInstanceBlock] -> Nice [NiceDeclaration]
    niceAxioms b ds = liftM List.concat $ mapM (niceAxiom b) ds

    niceAxiom :: KindOfBlock -> TypeSignatureOrInstanceBlock -> Nice [NiceDeclaration]
    niceAxiom b d = case d of
      TypeSig rel x t -> do
        fx <- getFixity x
        return [ Axiom (getRange d) fx PublicAccess NotInstanceDef rel x t ]
      Field x argt -> do
        fx <- getFixity x
        return [ NiceField (getRange d) fx PublicAccess ConcreteDef x argt ]
      InstanceB r decls -> do
        instanceBlock r =<< niceAxioms InstanceBlock decls
      Pragma p@(RewritePragma r _) -> do
        return [ NicePragma r p ]
      _ -> throwError $ WrongContentBlock b $ getRange d

    toPrim :: NiceDeclaration -> NiceDeclaration
    toPrim (Axiom r f a i rel x t) = PrimitiveFunction r f a ConcreteDef x t
    toPrim _                     = __IMPOSSIBLE__

    -- Create a function definition.
    mkFunDef info termCheck x mt ds0 = do
      cs <- mkClauses x (expandEllipsis ds0) False
      f  <- getFixity x
      return [ FunSig (fuseRange x t) f PublicAccess NotInstanceDef NotMacroDef info termCheck x t
             , FunDef (getRange ds0) ds0 f ConcreteDef termCheck x cs ]
        where
          t = case mt of
                Just t  -> t
                Nothing -> underscore (getRange x)

    underscore r = Underscore r Nothing


    expandEllipsis :: [Declaration] -> [Declaration]
    expandEllipsis [] = []
    expandEllipsis (d@(FunClause Ellipsis{} _ _ _) : ds) =
      d : expandEllipsis ds
    expandEllipsis (d@(FunClause lhs@(LHS p ps _ _) _ _ _) : ds) =
      d : expand p ps ds
      where
        expand _ _ [] = []
        expand p ps (d@(Pragma (CatchallPragma r)) : ds) = d : expand p ps ds
        expand p ps (FunClause (Ellipsis r ps' eqs []) rhs wh ca : ds) =
          FunClause (LHS (setRange r p) ((setRange r ps) ++ ps') eqs []) rhs wh ca : expand p ps ds
        expand p ps (FunClause (Ellipsis r ps' eqs es) rhs wh ca : ds) =
          FunClause (LHS (setRange r p) ((setRange r ps) ++ ps') eqs es) rhs wh ca : expand p (ps ++ ps') ds
        expand p ps (d@(FunClause (LHS _ _ _ []) _ _ _) : ds) =
          d : expand p ps ds
        expand _ _ (d@(FunClause (LHS p ps _ (_ : _)) _ _ _) : ds) =
          d : expand p ps ds
        expand _ _ (_ : ds) = __IMPOSSIBLE__
    expandEllipsis (_ : ds) = __IMPOSSIBLE__

    -- Turn function clauses into nice function clauses.
    mkClauses :: Name -> [Declaration] -> Catchall -> Nice [Clause]
    mkClauses _ [] _ = return []
    mkClauses x (Pragma (CatchallPragma r) : cs) True  = throwError $ InvalidCatchallPragma r
    mkClauses x (Pragma (CatchallPragma r) : cs) False = do
      when (null cs) $ throwError $ InvalidCatchallPragma r
      mkClauses x cs True
    mkClauses x (FunClause lhs@(LHS _ _ _ []) rhs wh ca : cs) catchall =
      (Clause x (ca || catchall) lhs rhs wh [] :) <$> mkClauses x cs False
    mkClauses x (FunClause lhs@(LHS _ ps _ es) rhs wh ca : cs) catchall = do
      when (null with) $ throwError $ MissingWithClauses x
      wcs <- mkClauses x with False
      (Clause x (ca || catchall) lhs rhs wh wcs :) <$> mkClauses x cs' False
      where
        (with, cs') = subClauses cs

        -- A clause is a subclause if the number of with-patterns is
        -- greater or equal to the current number of with-patterns plus the
        -- number of with arguments.
        subClauses :: [Declaration] -> ([Declaration],[Declaration])
        subClauses (c@(FunClause (LHS _ ps' _ _) _ _ _) : cs)
         | length ps' >= length ps + length es = mapFst (c:) (subClauses cs)
         | otherwise                           = ([], c:cs)
        subClauses (c@(FunClause (Ellipsis _ ps' _ _) _ _ _) : cs)
         = mapFst (c:) (subClauses cs)
        subClauses (c@(Pragma (CatchallPragma r)) : cs) = case subClauses cs of
          ([], cs') -> ([], c:cs')
          (cs, cs') -> (c:cs, cs')
        subClauses [] = ([],[])
        subClauses _  = __IMPOSSIBLE__
    mkClauses x (FunClause lhs@Ellipsis{} rhs wh ca : cs) catchall =
      (Clause x (ca || catchall) lhs rhs wh [] :) <$> mkClauses x cs False   -- Will result in an error later.
    mkClauses _ _ _ = __IMPOSSIBLE__

    -- for finding clauses for a type sig in mutual blocks
    couldBeFunClauseOf :: Maybe Fixity' -> Name -> Declaration -> Bool
    couldBeFunClauseOf mFixity x (Pragma (CatchallPragma{})) = True
    couldBeFunClauseOf mFixity x (FunClause Ellipsis{} _ _ _) = True
    couldBeFunClauseOf mFixity x (FunClause (LHS p _ _ _) _ _ _) =
      let
      pns        = patternNames p
      xStrings   = nameStringParts x
      patStrings = concatMap nameStringParts pns
      in
--          trace ("x = " ++ show x) $
--          trace ("pns = " ++ show pns) $
--          trace ("xStrings = " ++ show xStrings) $
--          trace ("patStrings = " ++ show patStrings) $
--          trace ("mFixity = " ++ show mFixity) $
      case (headMaybe pns, mFixity) of
        -- first identifier in the patterns is the fun.symbol?
        (Just y, _) | x == y -> True -- trace ("couldBe since y = " ++ show y) $ True
        -- are the parts of x contained in p
        _ | xStrings `isSublistOf` patStrings -> True -- trace ("couldBe since isSublistOf") $ True
        -- looking for a mixfix fun.symb
        (_, Just fix) ->  -- also matches in case of a postfix
           let notStrings = stringParts (theNotation fix)
           in  -- trace ("notStrings = " ++ show notStrings) $
               -- trace ("patStrings = " ++ show patStrings) $
               (not $ null notStrings) && (notStrings `isSublistOf` patStrings)
        -- not a notation, not first id: give up
        _ -> False -- trace ("couldBe not (case default)") $ False
    couldBeFunClauseOf _ _ _ = False -- trace ("couldBe not (fun default)") $ False

    -- ASR (27 May 2014). Commented out unused code.
    -- @isFunClauseOf@ is for non-mutual blocks where clauses must follow the
    -- type sig immediately
    -- isFunClauseOf :: Name -> Declaration -> Bool
    -- isFunClauseOf x (FunClause Ellipsis{} _ _) = True
    -- isFunClauseOf x (FunClause (LHS p _ _ _) _ _) =
    --  -- p is the whole left hand side, excluding "with" patterns and clauses
    --   case removeSingletonRawAppP p of
    --     IdentP (QName q)    -> x == q  -- lhs is just an identifier
    --     _                   -> True
    --         -- more complicated lhss must come with type signatures, so we just assume
    --         -- it's part of the current definition
    -- isFunClauseOf _ _ = False

    removeSingletonRawAppP :: Pattern -> Pattern
    removeSingletonRawAppP p =
      case p of
        RawAppP _ [p'] -> removeSingletonRawAppP p'
        ParenP _ p'    -> removeSingletonRawAppP p'
        _ -> p

    -- Make an old style mutual block from a list of mutual declarations
    mkOldMutual :: Range -> [NiceDeclaration] -> Nice NiceDeclaration
    mkOldMutual r ds = do
        -- Check that there aren't any missing definitions
        checkLoneSigs loneNames
        -- Check that there are no declarations that aren't allowed in old style mutual blocks
        case filter notAllowedInMutual ds of
          []  -> return ()
          (NiceFunClause _ _ _ _ s_ (FunClause lhs _ _ _)):_ -> throwError $ MissingTypeSignature lhs
          d:_ -> throwError $ NotAllowedInMutual d
        let tcs = map termCheck ds
        tc <- combineTermChecks r tcs

        let pc :: PositivityCheck
            pc = all positivityCheckOldMutual ds

        return $ NiceMutual r tc pc $ sigs ++ other
      where
        -- Andreas, 2013-11-23 allow postulates in mutual blocks
        notAllowedInMutual Axiom{} = False
        notAllowedInMutual d       = declKind d == OtherDecl
        -- Pull type signatures to the top
        (sigs, other) = partition isTypeSig ds
        isTypeSig Axiom{}                     = True
        isTypeSig d | LoneSig{} <- declKind d = True
        isTypeSig _                           = False

        sigNames  = [ (x, k) | LoneSig k x <- map declKind ds ]
        defNames  = [ (x, k) | LoneDefs k xs <- map declKind ds, x <- xs ]
        -- compute the set difference with equality just on names
        loneNames = [ (x, k) | (x, k) <- sigNames, List.all ((x /=) . fst) defNames ]

        -- Andreas, 2013-02-28 (issue 804):
        -- do not termination check a mutual block if any of its
        -- inner declarations comes with a {-# NO_TERMINATION_CHECK #-}
        termCheck (FunSig _ _ _ _ _ _ tc _ _)        = tc
        termCheck (FunDef _ _ _ _ tc _ _)            = tc
        -- ASR (28 December 2015): Is this equation necessary?
        termCheck (NiceMutual _ tc _ _)              = __IMPOSSIBLE__
        termCheck (NiceUnquoteDecl _ _ _ _ _ tc _ _) = tc
        termCheck (NiceUnquoteDef _ _ _ _ tc _ _)    = tc
        termCheck Axiom{}                            = TerminationCheck
        termCheck NiceField{}                        = TerminationCheck
        termCheck PrimitiveFunction{}                = TerminationCheck
        termCheck NiceModule{}                       = TerminationCheck
        termCheck NiceModuleMacro{}                  = TerminationCheck
        termCheck NiceOpen{}                         = TerminationCheck
        termCheck NiceImport{}                       = TerminationCheck
        termCheck NicePragma{}                       = TerminationCheck
        termCheck NiceRecSig{}                       = TerminationCheck
        termCheck NiceDataSig{}                      = TerminationCheck
        termCheck NiceFunClause{}                    = TerminationCheck
        termCheck DataDef{}                          = TerminationCheck
        termCheck RecDef{}                           = TerminationCheck
        termCheck NicePatternSyn{}                   = TerminationCheck

        -- ASR (26 December 2015): Do not positivity check a mutual
        -- block if any of its inner declarations comes with a
        -- NO_POSITIVITY_CHECK pragma. See Issue 1614.
        positivityCheckOldMutual :: NiceDeclaration -> PositivityCheck
        positivityCheckOldMutual (DataDef _ _ _ _ _ pc _)      = pc
        positivityCheckOldMutual (NiceDataSig _ _ _ _ _ _ pc)  = pc
        positivityCheckOldMutual (NiceMutual _ _ pc _)         = __IMPOSSIBLE__
        positivityCheckOldMutual (NiceRecSig _ _ _ _ _ _ pc)   = pc
        positivityCheckOldMutual (RecDef _ _ _ _ _ _ _ _ pc _) = pc
        positivityCheckOldMutual _                             = True

        -- A mutual block cannot have a measure,
        -- but it can skip termination check.

    abstractBlock _ [] = return []
    abstractBlock r ds = do
      let (ds', anyChange) = runChange $ mapM mkAbstract ds
          inherited        = r == noRange
          -- hack to avoid failing on inherited abstract blocks in where clauses
      if anyChange || inherited then return ds' else throwError $ UselessAbstract r

    -- Make a declaration abstract
    mkAbstract :: Updater NiceDeclaration
    mkAbstract d =
      case d of
        NiceMutual r termCheck pc ds     -> NiceMutual r termCheck pc <$> mapM mkAbstract ds
        FunDef r ds f a tc x cs          -> (\ a -> FunDef r ds f a tc x) <$> setAbstract a <*> mapM mkAbstractClause cs
        DataDef r f a x ps pc cs         -> (\ a -> DataDef r f a x ps pc) <$> setAbstract a <*> mapM mkAbstract cs
        RecDef r f a x i e c ps pc cs    -> (\ a -> RecDef r f a x i e c ps pc) <$> setAbstract a <*> mapM mkAbstract cs
        NiceFunClause r p a termCheck catchall d  -> (\ a -> NiceFunClause r p a termCheck catchall d) <$> setAbstract a
        -- no effect on fields or primitives, the InAbstract field there is unused
        NiceField r f p _ x e            -> return $ NiceField r f p AbstractDef x e
        PrimitiveFunction r f p _ x e    -> return $ PrimitiveFunction r f p AbstractDef x e
        NiceUnquoteDecl r f p i _ t x e  -> return $ NiceUnquoteDecl r f p i AbstractDef t x e
        NiceUnquoteDef r f p _ t x e     -> return $ NiceUnquoteDef r f p AbstractDef t x e
        NiceModule{}                     -> return d
        NiceModuleMacro{}                -> return d
        Axiom{}                          -> return d
        NicePragma{}                     -> return d
        NiceOpen{}                       -> return d
        NiceImport{}                     -> return d
        FunSig{}                         -> return d
        NiceRecSig{}                     -> return d
        NiceDataSig{}                    -> return d
        NicePatternSyn{}                 -> return d

    setAbstract :: Updater IsAbstract
    setAbstract a = case a of
      AbstractDef -> return a
      ConcreteDef -> dirty $ AbstractDef

    mkAbstractClause :: Updater Clause
    mkAbstractClause (Clause x catchall lhs rhs wh with) = do
        wh <- mkAbstractWhere wh
        Clause x catchall lhs rhs wh <$> mapM mkAbstractClause with

    mkAbstractWhere :: Updater WhereClause
    mkAbstractWhere  NoWhere         = return $ NoWhere
    mkAbstractWhere (AnyWhere ds)    = dirty $ AnyWhere [Abstract noRange ds]
    mkAbstractWhere (SomeWhere m ds) = dirty $SomeWhere m [Abstract noRange ds]

    privateBlock _ [] = return []
    privateBlock r ds = do
      let (ds', anyChange) = runChange $ mapM mkPrivate ds
      if anyChange then return ds' else throwError $ UselessPrivate r

    -- Make a declaration private.
    -- Andreas, 2012-11-17:
    -- Mark computation 'dirty' if there was a declaration that could be privatized.
    -- If no privatization is taking place, we want to complain about 'UselessPrivate'.
    -- Alternatively, we could only dirty if a non-private thing was privatized.
    -- Then, nested 'private's would sometimes also be complained about.
    mkPrivate :: Updater NiceDeclaration
    mkPrivate d =
      case d of
        Axiom r f p i rel x e            -> (\ p -> Axiom r f p i rel x e) <$> setPrivate p
        NiceField r f p a x e            -> (\ p -> NiceField r f p a x e) <$> setPrivate p
        PrimitiveFunction r f p a x e    -> (\ p -> PrimitiveFunction r f p a x e) <$> setPrivate p
        NiceMutual r termCheck pc ds     -> NiceMutual r termCheck pc <$> mapM mkPrivate ds
        NiceModule r p a x tel ds        -> (\ p -> NiceModule r p a x tel ds) <$> setPrivate p
        NiceModuleMacro r p x ma op is   -> (\ p -> NiceModuleMacro r p x ma op is) <$> setPrivate p
        FunSig r f p i m rel tc x e      -> (\ p -> FunSig r f p i m rel tc x e) <$> setPrivate p
        NiceRecSig r f p x ls t pc       -> (\ p -> NiceRecSig r f p x ls t pc) <$> setPrivate p
        NiceDataSig r f p x ls t pc      -> (\ p -> NiceDataSig r f p x ls t pc) <$> setPrivate p
        NiceFunClause r p a termCheck catchall d -> (\ p -> NiceFunClause r p a termCheck catchall d) <$> setPrivate p
        NiceUnquoteDecl r f p i a t x e  -> (\ p -> NiceUnquoteDecl r f p i a t x e) <$> setPrivate p
        NiceUnquoteDef r f p a t x e     -> (\ p -> NiceUnquoteDef r f p a t x e) <$> setPrivate p
        NicePragma _ _                   -> return $ d
        NiceOpen _ _ _                   -> return $ d
        NiceImport _ _ _ _ _             -> return $ d
        FunDef{}                         -> return $ d
        DataDef{}                        -> return $ d
        RecDef{}                         -> return $ d
        NicePatternSyn _ _ _ _ _         -> return $ d

    setPrivate :: Updater Access
    setPrivate p = case p of
      PrivateAccess -> return p
      _             -> dirty $ PrivateAccess

    -- Andreas, 2012-11-22: Q: is this necessary?
    -- Are where clauses not always private?
    mkPrivateClause :: Updater Clause
    mkPrivateClause (Clause x catchall lhs rhs wh with) = do
        wh <- mkPrivateWhere wh
        Clause x catchall lhs rhs wh <$> mapM mkPrivateClause with

    mkPrivateWhere :: Updater WhereClause
    mkPrivateWhere  NoWhere         = return $ NoWhere
    mkPrivateWhere (AnyWhere ds)    = dirty  $ AnyWhere [Private (getRange ds) ds]
    mkPrivateWhere (SomeWhere m ds) = dirty  $ SomeWhere m [Private (getRange ds) ds]

    instanceBlock _ [] = return []
    instanceBlock r ds = do
      let (ds', anyChange) = runChange $ mapM mkInstance ds
      if anyChange then return ds' else throwError $ UselessInstance r

    -- Make a declaration eligible for instance search.
    mkInstance :: Updater NiceDeclaration
    mkInstance d =
      case d of
        Axiom r f p i rel x e            -> (\ i -> Axiom r f p i rel x e) <$> setInstance i
        FunSig r f p i m rel tc x e      -> (\ i -> FunSig r f p i m rel tc x e) <$> setInstance i
        NiceUnquoteDecl r f p i a tc x e -> (\ i -> NiceUnquoteDecl r f p i a tc x e) <$> setInstance i
        NiceMutual{}                     -> return d
        NiceFunClause{}                  -> return d
        FunDef{}                         -> return d
        NiceField{}                      -> return d
        PrimitiveFunction{}              -> return d
        NiceUnquoteDef{}                 -> return d
        NiceRecSig{}                     -> return d
        NiceDataSig{}                    -> return d
        NiceModuleMacro{}                -> return d
        NiceModule{}                     -> return d
        NicePragma{}                     -> return d
        NiceOpen{}                       -> return d
        NiceImport{}                     -> return d
        DataDef{}                        -> return d
        RecDef{}                         -> return d
        NicePatternSyn{}                 -> return d

    setInstance :: Updater IsInstance
    setInstance i = case i of
      InstanceDef -> return i
      _           -> dirty $ InstanceDef

    macroBlock r ds = mapM mkMacro ds

    mkMacro :: NiceDeclaration -> Nice NiceDeclaration
    mkMacro d =
      case d of
        FunSig r f p i _ rel tc x e -> return $ FunSig r f p i MacroDef rel tc x e
        FunDef{}                    -> return d
        _                           -> throwError (BadMacroDef d)

-- | Add more fixities. Throw an exception for multiple fixity declarations.
--   OR:  Disjoint union of fixity maps.  Throws exception if not disjoint.

plusFixities :: Fixities -> Fixities -> Nice Fixities
plusFixities m1 m2
    -- If maps are not disjoint, report conflicts as exception.
    | not (null isect) = throwError $ MultipleFixityDecls isect
    -- Otherwise, do the union.
    | otherwise        = return $ Map.unionWithKey mergeFixites m1 m2
  where
    --  Merge two fixities, assuming there is no conflict
    mergeFixites name (Fixity' f1 s1) (Fixity' f2 s2) = Fixity' f s
              where f | f1 == noFixity = f2
                      | f2 == noFixity = f1
                      | otherwise = __IMPOSSIBLE__
                    s | s1 == noNotation = s2
                      | s2 == noNotation = s1
                      | otherwise = __IMPOSSIBLE__

    -- Compute a list of conflicts in a format suitable for error reporting.
    isect = [ (x, map (Map.findWithDefault __IMPOSSIBLE__ x) [m1,m2])
            | (x, False) <- Map.assocs $ Map.intersectionWith compatible m1 m2 ]

    -- Check for no conflict.
    compatible (Fixity' f1 s1) (Fixity' f2 s2) = (f1 == noFixity || f2 == noFixity) &&
                                                 (s1 == noNotation || s2 == noNotation)

-- | While 'Fixities' is not a monoid under disjoint union (which might fail),
--   we get the monoid instance for the monadic @Nice Fixities@ which propagates
--   the first error.
instance Monoid (Nice Fixities) where
  mempty        = return $ Map.empty
  mappend c1 c2 = plusFixities ==<< (c1, c2)

-- | Get the fixities from the current block.
--   Doesn't go inside modules and where blocks.
--   The reason for this is that fixity declarations have to appear at the same
--   level (or possibly outside an abstract or mutual block) as its target
--   declaration.
fixities :: [Declaration] -> Nice Fixities
fixities = foldMap $ \ d -> case d of
  -- These declarations define fixities:
  Syntax x syn    -> return $ Map.singleton x $ Fixity' noFixity syn
  Infix  f xs     -> return $ Map.fromList $ map (,Fixity' f noNotation) xs
  -- We look into these blocks:
  Mutual    _ ds' -> fixities ds'
  Abstract  _ ds' -> fixities ds'
  Private   _ ds' -> fixities ds'
  InstanceB _ ds' -> fixities ds'
  Macro     _ ds' -> fixities ds'
  -- All other declarations are ignored.
  -- We expand these boring cases to trigger a revisit
  -- in case the @Declaration@ type is extended in the future.
  TypeSig     {}  -> mempty
  Field       {}  -> mempty
  FunClause   {}  -> mempty
  DataSig     {}  -> mempty
  Data        {}  -> mempty
  RecordSig   {}  -> mempty
  Record      {}  -> mempty
  PatternSyn  {}  -> mempty
  Postulate   {}  -> mempty
  Primitive   {}  -> mempty
  Open        {}  -> mempty
  Import      {}  -> mempty
  ModuleMacro {}  -> mempty
  Module      {}  -> mempty
  UnquoteDecl {}  -> mempty
  UnquoteDef  {}  -> mempty
  Pragma      {}  -> mempty


-- Andreas, 2012-04-07
-- The following function is only used twice, for building a Let, and for
-- printing an error message.

-- | (Approximately) convert a 'NiceDeclaration' back to a 'Declaration'.
notSoNiceDeclaration :: NiceDeclaration -> Declaration
notSoNiceDeclaration d =
  case d of
    Axiom _ _ _ _ rel x e            -> TypeSig rel x e
    NiceField _ _ _ _ x argt         -> Field x argt
    PrimitiveFunction r _ _ _ x e    -> Primitive r [TypeSig defaultArgInfo x e]
    NiceMutual r _ _ ds              -> Mutual r $ map notSoNiceDeclaration ds
    NiceModule r _ _ x tel ds        -> Module r x tel ds
    NiceModuleMacro r _ x ma o dir   -> ModuleMacro r x ma o dir
    NiceOpen r x dir                 -> Open r x dir
    NiceImport r x as o dir          -> Import r x as o dir
    NicePragma _ p                   -> Pragma p
    NiceRecSig r _ _ x bs e _        -> RecordSig r x bs e
    NiceDataSig r _ _ x bs e _       -> DataSig r Inductive x bs e
    NiceFunClause _ _ _ _ _ d        -> d
    FunSig _ _ _ _ _ rel tc x e      -> TypeSig rel x e
    FunDef r [d] _ _ _ _ _           -> d
    FunDef r ds _ _ _ _ _            -> Mutual r ds -- Andreas, 2012-04-07 Hack!
    DataDef r _ _ x bs _ cs          -> Data r Inductive x bs Nothing $ map notSoNiceDeclaration cs
    RecDef r _ _ x i e c bs _ ds     -> Record r x i e (unThing <$> c) bs Nothing $ map notSoNiceDeclaration ds
      where unThing (ThingWithFixity c _, inst) = (c, inst)
    NicePatternSyn r _ n as p        -> PatternSyn r n as p
    NiceUnquoteDecl r _ _ _ _ _ x e  -> UnquoteDecl r x e
    NiceUnquoteDef r _ _ _ _ x e     -> UnquoteDef r x e

-- | Has the 'NiceDeclaration' a field of type 'IsAbstract'?
niceHasAbstract :: NiceDeclaration -> Maybe IsAbstract
niceHasAbstract d =
  case d of
    Axiom{}                         -> Nothing
    NiceField _ _ _ a _ _           -> Just a
    PrimitiveFunction _ _ _ a _ _   -> Just a
    NiceMutual{}                    -> Nothing
    NiceModule _ _ a _ _ _          -> Just a
    NiceModuleMacro{}               -> Nothing
    NiceOpen{}                      -> Nothing
    NiceImport{}                    -> Nothing
    NicePragma{}                    -> Nothing
    NiceRecSig{}                    -> Nothing
    NiceDataSig{}                   -> Nothing
    NiceFunClause _ _ a _ _ _       -> Just a
    FunSig{}                        -> Nothing
    FunDef _ _ _ a _ _ _            -> Just a
    DataDef _ _ a _ _ _ _           -> Just a
    RecDef _ _ a _ _ _ _ _ _ _      -> Just a
    NicePatternSyn{}                -> Nothing
    NiceUnquoteDecl _ _ _ _ a _ _ _ -> Just a
    NiceUnquoteDef _ _ _ a _ _ _    -> Just a<|MERGE_RESOLUTION|>--- conflicted
+++ resolved
@@ -116,13 +116,8 @@
   | DataDef Range Fixity' IsAbstract Name [LamBinding] PositivityCheck [NiceConstructor]
   | RecDef Range Fixity' IsAbstract Name (Maybe (Ranged Induction)) (Maybe Bool) (Maybe (ThingWithFixity Name, IsInstance)) [LamBinding] PositivityCheck [NiceDeclaration]
   | NicePatternSyn Range Fixity' Name [Arg Name] Pattern
-<<<<<<< HEAD
-  | NiceUnquoteDecl Range Fixity' Access IsInstance IsAbstract TerminationCheck Name Expr
-  | NiceUnquoteDef Range Fixity' Access IsAbstract TerminationCheck Name Expr
-=======
   | NiceUnquoteDecl Range [Fixity'] Access IsInstance IsAbstract TerminationCheck [Name] Expr
   | NiceUnquoteDef Range [Fixity'] Access IsAbstract TerminationCheck [Name] Expr
->>>>>>> 97c5415e
   deriving (Typeable, Show)
 
 type TerminationCheck = Common.TerminationCheck Measure
@@ -171,11 +166,7 @@
           -- ^ Pragma @{-# NO_TERMINATION_CHECK #-}@ has been replaced
           --   by {-# TERMINATING #-} and {-# NON_TERMINATING #-}.
         | InvalidCatchallPragma Range
-<<<<<<< HEAD
-        | UnquoteDefRequiresSignature Name
-=======
         | UnquoteDefRequiresSignature [Name]
->>>>>>> 97c5415e
         | BadMacroDef NiceDeclaration
         | InvalidNoPositivityCheckPragma Range
     deriving (Typeable)
@@ -294,13 +285,8 @@
     pwords "In a mutual block, either all functions must have the same (or no) termination checking pragma."
   pretty (InvalidCatchallPragma _) = fsep $
     pwords "The CATCHALL pragma can only preceed a function clause."
-<<<<<<< HEAD
-  pretty (UnquoteDefRequiresSignature x) = fsep $
-    pwords "Missing type signature for unquoteDef" ++ [pretty x]
-=======
   pretty (UnquoteDefRequiresSignature xs) = fsep $
     pwords "Missing type signatures for unquoteDef" ++ map pretty xs
->>>>>>> 97c5415e
   pretty (BadMacroDef nd) = fsep $
     [text $ declName nd] ++ pwords "are not allowed in macro blocks"
   pretty (NotAllowedInMutual nd) = fsep $
@@ -487,17 +473,10 @@
 declKind (FunSig _ _ _ _ _ _ tc x _)      = LoneSig (FunName tc) x
 declKind (NiceRecSig _ _ _ x pars _ pc)   = LoneSig (RecName pc $ parameters pars) x
 declKind (NiceDataSig _ _ _ x pars _ pc)  = LoneSig (DataName pc $ parameters pars) x
-<<<<<<< HEAD
-declKind (FunDef _ _ _ _ tc x _)          = LoneDef (FunName tc) x
-declKind (DataDef _ _ _ x pars pc _)      = LoneDef (DataName pc $ parameters pars) x
-declKind (RecDef _ _ _ x _ _ _ pars pc _) = LoneDef (RecName pc $ parameters pars) x
-declKind (NiceUnquoteDef _ _ _ _ tc x _)  = LoneDef (FunName tc) x
-=======
 declKind (FunDef _ _ _ _ tc x _)          = LoneDefs (FunName tc) [x]
 declKind (DataDef _ _ _ x pars pc _)      = LoneDefs (DataName pc $ parameters pars) [x]
 declKind (RecDef _ _ _ x _ _ _ pars pc _) = LoneDefs (RecName pc $ parameters pars) [x]
 declKind (NiceUnquoteDef _ _ _ _ tc xs _) = LoneDefs (FunName tc) xs
->>>>>>> 97c5415e
 declKind Axiom{}                          = OtherDecl
 declKind NiceField{}                      = OtherDecl
 declKind PrimitiveFunction{}              = OtherDecl
@@ -565,11 +544,7 @@
       Import{}             -> []
       ModuleMacro{}        -> []
       Module{}             -> []
-<<<<<<< HEAD
-      UnquoteDecl _ x _    -> [x]
-=======
       UnquoteDecl _ xs _   -> xs
->>>>>>> 97c5415e
       UnquoteDef{}         -> []
       Pragma{}             -> []
 
@@ -733,19 +708,6 @@
         Open r x is         -> (NiceOpen r x is :) <$> nice ds
         Import r x as op is -> (NiceImport r x as op is :) <$> nice ds
 
-<<<<<<< HEAD
-        UnquoteDecl r x e -> do
-          fx <- getFixity x
-          (NiceUnquoteDecl r fx PublicAccess NotInstanceDef ConcreteDef TerminationCheck x e :) <$> nice ds
-
-        UnquoteDef r x e -> do
-          fx <- getFixity x
-          ifM (elem x <$> map fst . filter (isFunName . snd) . Map.toList <$> use loneSigs)
-          {- then -} (do
-            removeLoneSig x
-            (NiceUnquoteDef r fx PublicAccess ConcreteDef TerminationCheck x e :) <$> nice ds)
-          {- else -} (throwError $ UnquoteDefRequiresSignature x)
-=======
         UnquoteDecl r xs e -> do
           fxs <- mapM getFixity xs
           (NiceUnquoteDecl r fxs PublicAccess NotInstanceDef ConcreteDef TerminationCheck xs e :) <$> nice ds
@@ -759,7 +721,6 @@
               mapM_ removeLoneSig xs
               (NiceUnquoteDef r fxs PublicAccess ConcreteDef TerminationCheck xs e :) <$> nice ds
             else throwError $ UnquoteDefRequiresSignature missing
->>>>>>> 97c5415e
 
         Pragma (TerminationCheckPragma r NoTerminationCheck) ->
           throwError $ PragmaNoTerminationCheck r
