{-# LANGUAGE CPP                #-}
{-# LANGUAGE DeriveDataTypeable #-}
{-# LANGUAGE FlexibleInstances  #-}
{-# LANGUAGE PatternGuards      #-}
{-# LANGUAGE TupleSections      #-}

#if __GLASGOW_HASKELL__ >= 710
{-# LANGUAGE FlexibleContexts #-}
#endif

-- | Preprocess 'Agda.Syntax.Concrete.Declaration's, producing 'NiceDeclaration's.
--
--   * Attach fixity and syntax declarations to the definition they refer to.
--
--   * Distribute the following attributes to the individual definitions:
--       @abstract@,
--       @instance@,
--       @postulate@,
--       @primitive@,
--       @private@,
--       termination pragmas.
--
--   * Gather the function clauses belonging to one function definition.
--
--   * Expand ellipsis @...@ in function clauses following @with@.
--
--   * Infer mutual blocks.
--     A block starts when a lone signature is encountered, and ends when
--     all lone signatures have seen their definition.
--
--   * Report basic well-formedness error,
--     when one of the above transformation fails.

module Agda.Syntax.Concrete.Definitions
    ( NiceDeclaration(..)
    , NiceConstructor, NiceTypeSignature
    , Clause(..)
    , DeclarationException(..)
    , Nice, runNice
    , niceDeclarations
    , notSoNiceDeclaration
    , niceHasAbstract
    , Measure
    ) where

import Prelude hiding (null)

import Control.Arrow ((***))
import Control.Applicative hiding (empty)
import Control.Monad.State

import Data.Foldable hiding
  ( all
  , concatMap
  , elem
  , mapM_
  , notElem
#if MIN_VERSION_base(4,8,0)
  , null
#endif
  )

import qualified Data.Map as Map
import Data.Map (Map)
import Data.Maybe
import Data.Monoid ( Monoid(mappend, mempty) )
import Data.List as List hiding (null)
import Data.Traversable (traverse)
import Data.Typeable (Typeable)

import Agda.Syntax.Concrete
import Agda.Syntax.Common hiding (TerminationCheck())
import qualified Agda.Syntax.Common as Common
import Agda.Syntax.Position
import Agda.Syntax.Fixity
import Agda.Syntax.Notation
import Agda.Syntax.Concrete.Pretty ()

import Agda.Utils.Except ( Error(strMsg), MonadError(throwError) )
import Agda.Utils.Lens
import Agda.Utils.List (headMaybe, isSublistOf)
import Agda.Utils.Monad
import Agda.Utils.Null
import Agda.Utils.Pretty
import Agda.Utils.Tuple
import Agda.Utils.Update

#include "undefined.h"
import Agda.Utils.Impossible

{--------------------------------------------------------------------------
    Types
 --------------------------------------------------------------------------}

{-| The nice declarations. No fixity declarations and function definitions are
    contained in a single constructor instead of spread out between type
    signatures and clauses. The @private@, @postulate@, @abstract@ and @instance@
    modifiers have been distributed to the individual declarations.
-}
data NiceDeclaration
  = Axiom Range Fixity' Access IsInstance ArgInfo Name Expr
      -- ^ Axioms and functions can be declared irrelevant. (Hiding should be NotHidden)
  | NiceField Range Fixity' Access IsAbstract Name (Arg Expr)
  | PrimitiveFunction Range Fixity' Access IsAbstract Name Expr
  | NiceMutual Range TerminationCheck [NiceDeclaration]
  | NiceModule Range Access IsAbstract QName Telescope [Declaration]
  | NiceModuleMacro Range Access Name ModuleApplication OpenShortHand ImportDirective
  | NiceOpen Range QName ImportDirective
  | NiceImport Range QName (Maybe AsName) OpenShortHand ImportDirective
  | NicePragma Range Pragma
  | NiceRecSig Range Fixity' Access Name [LamBinding] Expr
  | NiceDataSig Range Fixity' Access Name [LamBinding] Expr
  | NiceFunClause Range Access IsAbstract TerminationCheck Catchall Declaration
    -- ^ An uncategorized function clause, could be a function clause
    --   without type signature or a pattern lhs (e.g. for irrefutable let).
    --   The 'Declaration' is the actual 'FunClause'.
  | FunSig Range Fixity' Access IsInstance IsMacro ArgInfo TerminationCheck Name Expr
  | FunDef  Range [Declaration] Fixity' IsAbstract TerminationCheck Name [Clause]
      -- ^ Block of function clauses (we have seen the type signature before).
      --   The 'Declaration's are the original declarations that were processed
      --   into this 'FunDef' and are only used in 'notSoNiceDeclaration'.
  | DataDef Range Fixity' IsAbstract Name [LamBinding] [NiceConstructor]
  | RecDef Range Fixity' IsAbstract Name (Maybe (Ranged Induction)) (Maybe Bool) (Maybe (ThingWithFixity Name, IsInstance)) [LamBinding] [NiceDeclaration]
  | NicePatternSyn Range Fixity' Name [Arg Name] Pattern
  | NiceUnquoteDecl Range Fixity' Access IsInstance IsAbstract TerminationCheck Name Expr
  | NiceUnquoteDef Range Fixity' Access IsAbstract TerminationCheck Name Expr
  deriving (Typeable, Show)

type TerminationCheck = Common.TerminationCheck Measure

-- | Termination measure is, for now, a variable name.
type Measure = Name

type Catchall = Bool

-- | Only 'Axiom's.
type NiceConstructor = NiceTypeSignature

-- | Only 'Axiom's.
type NiceTypeSignature  = NiceDeclaration

-- | One clause in a function definition. There is no guarantee that the 'LHS'
--   actually declares the 'Name'. We will have to check that later.
data Clause = Clause Name Catchall LHS RHS WhereClause [Clause]
    deriving (Typeable, Show)

-- | The exception type.
data DeclarationException
        = MultipleFixityDecls [(Name, [Fixity'])]
        | InvalidName Name
        | DuplicateDefinition Name
        | MissingDefinition Name
        | MissingWithClauses Name
        | MissingTypeSignature LHS -- Andreas 2012-06-02: currently unused, remove after a while -- Fredrik 2012-09-20: now used, can we keep it?
        | MissingDataSignature Name
        | WrongDefinition Name DataRecOrFun DataRecOrFun
        | WrongParameters Name
        | NotAllowedInMutual NiceDeclaration
        | UnknownNamesInFixityDecl [Name]
        | Codata Range
        | DeclarationPanic String
        | UselessPrivate Range
        | UselessAbstract Range
        | UselessInstance Range
        | WrongContentBlock KindOfBlock Range
        | AmbiguousFunClauses LHS [Name] -- ^ in a mutual block, a clause could belong to any of the @[Name]@ type signatures
        | InvalidTerminationCheckPragma Range
        | InvalidMeasureMutual Range
          -- ^ In a mutual block, all or none need a MEASURE pragma.
          --   Range is of mutual block.
        | PragmaNoTerminationCheck Range
          -- ^ Pragma @{-# NO_TERMINATION_CHECK #-}@ has been replaced
          --   by {-# TERMINATING #-} and {-# NON_TERMINATING #-}.
        | InvalidCatchallPragma Range
        | UnquoteDefRequiresSignature Name
        | BadMacroDef NiceDeclaration
    deriving (Typeable)

-- | Several declarations expect only type signatures as sub-declarations.  These are:
data KindOfBlock
  = PostulateBlock  -- ^ @postulate@
  | PrimitiveBlock  -- ^ @primitive@.  Ensured by parser.
  | InstanceBlock   -- ^ @instance@.  Actually, here all kinds of sub-declarations are allowed a priori.
  | FieldBlock      -- ^ @field@.  Ensured by parser.
  | DataBlock       -- ^ @data ... where@.  Here we got a bad error message for Agda-2.4.3 (Issue 1698).
  deriving (Typeable, Eq, Ord, Show)


instance HasRange DeclarationException where
    getRange (MultipleFixityDecls xs)      = getRange (fst $ head xs)
    getRange (InvalidName x)               = getRange x
    getRange (DuplicateDefinition x)       = getRange x
    getRange (MissingDefinition x)         = getRange x
    getRange (MissingWithClauses x)        = getRange x
    getRange (MissingTypeSignature x)      = getRange x
    getRange (MissingDataSignature x)      = getRange x
    getRange (WrongDefinition x k k')      = getRange x
    getRange (WrongParameters x)           = getRange x
    getRange (AmbiguousFunClauses lhs xs)  = getRange lhs
    getRange (NotAllowedInMutual x)        = getRange x
    getRange (UnknownNamesInFixityDecl xs) = getRange . head $ xs
    getRange (Codata r)                    = r
    getRange (DeclarationPanic _)          = noRange
    getRange (UselessPrivate r)            = r
    getRange (UselessAbstract r)           = r
    getRange (UselessInstance r)           = r
    getRange (WrongContentBlock _ r)       = r
    getRange (InvalidTerminationCheckPragma r) = r
    getRange (InvalidMeasureMutual r)      = r
    getRange (PragmaNoTerminationCheck r)  = r
    getRange (InvalidCatchallPragma r)     = r
    getRange (UnquoteDefRequiresSignature x) = getRange x
    getRange (BadMacroDef d)               = getRange d

instance HasRange NiceDeclaration where
  getRange (Axiom r _ _ _ _ _ _)           = r
  getRange (NiceField r _ _ _ _ _)         = r
  getRange (NiceMutual r _ _)              = r
  getRange (NiceModule r _ _ _ _ _)        = r
  getRange (NiceModuleMacro r _ _ _ _ _)   = r
  getRange (NiceOpen r _ _)                = r
  getRange (NiceImport r _ _ _ _)          = r
  getRange (NicePragma r _)                = r
  getRange (PrimitiveFunction r _ _ _ _ _) = r
  getRange (FunSig r _ _ _ _ _ _ _ _)      = r
  getRange (FunDef r _ _ _ _ _ _)          = r
  getRange (DataDef r _ _ _ _ _)           = r
  getRange (RecDef r _ _ _ _ _ _ _ _)      = r
  getRange (NiceRecSig r _ _ _ _ _)        = r
  getRange (NiceDataSig r _ _ _ _ _)       = r
  getRange (NicePatternSyn r _ _ _ _)      = r
  getRange (NiceFunClause r _ _ _ _ _)     = r
  getRange (NiceUnquoteDecl r _ _ _ _ _ _ _) = r
  getRange (NiceUnquoteDef r _ _ _ _ _ _)  = r

instance Error DeclarationException where
  strMsg = DeclarationPanic

-- These error messages can (should) be terminated by a dot ".",
-- there is no error context printed after them.
instance Pretty DeclarationException where
  pretty (MultipleFixityDecls xs) =
    sep [ fsep $ pwords "Multiple fixity or syntax declarations for"
        , vcat $ map f xs
        ]
      where
        f (x, fs) = pretty x <> text ": " <+> fsep (map pretty fs)
  pretty (InvalidName x) = fsep $
    pwords "Invalid name:" ++ [pretty x]
  pretty (DuplicateDefinition x) = fsep $
    pwords "Duplicate definition of" ++ [pretty x]
  pretty (MissingDefinition x) = fsep $
    pwords "Missing definition for" ++ [pretty x]
  pretty (MissingWithClauses x) = fsep $
    pwords "Missing with-clauses for function" ++ [pretty x]
  pretty (MissingTypeSignature x) = fsep $
    pwords "Missing type signature for left hand side" ++ [pretty x]
  pretty (MissingDataSignature x) = fsep $
    pwords "Missing type signature for " ++ [pretty x]
  pretty (WrongDefinition x k k') = fsep $ pretty x :
    pwords ("has been declared as a " ++ show k ++
      ", but is being defined as a " ++ show k')
  pretty (WrongParameters x) = fsep $
    pwords "List of parameters does not match previous signature for" ++ [pretty x]
  pretty (AmbiguousFunClauses lhs xs) = sep
    [ fsep $
        pwords "More than one matching type signature for left hand side " ++ [pretty lhs] ++
        pwords "it could belong to any of:"
    , vcat $ map (pretty . PrintRange) xs
    ]
  pretty (UnknownNamesInFixityDecl xs) = fsep $
    pwords "The following names are not declared in the same scope as their syntax or fixity declaration (i.e., either not in scope at all, imported from another module, or declared in a super module):" ++ map pretty xs
  pretty (UselessPrivate _)      = fsep $
    pwords "Using private here has no effect. Private applies only to declarations that introduce new identifiers into the module, like type signatures and data, record, and module declarations."
  pretty (UselessAbstract _)      = fsep $
    pwords "Using abstract here has no effect. Abstract applies only definitions like data definitions, record type definitions and function clauses."
  pretty (UselessInstance _)      = fsep $
    pwords "Using instance here has no effect. Instance applies only to declarations that introduce new identifiers into the module, like type signatures and axioms."
  pretty (WrongContentBlock b _)      = fsep $
    pwords "A postulate block can only contain type signatures or instance blocks"
  pretty (PragmaNoTerminationCheck _) = fsep $
    pwords "Pragma {-# NO_TERMINATION_CHECK #-} has been removed.  To skip the termination check, label your definitions either as {-# TERMINATING #-} or {-# NON_TERMINATING #-}."
  pretty (InvalidTerminationCheckPragma _) = fsep $
    pwords "Termination checking pragmas can only precede a mutual block or a function definition."
  pretty (InvalidMeasureMutual _) = fsep $
    pwords "In a mutual block, either all functions must have the same (or no) termination checking pragma."
  pretty (InvalidCatchallPragma _) = fsep $
    pwords "The CATCHALL pragma can only preceed a function clause."
  pretty (UnquoteDefRequiresSignature x) = fsep $
    pwords "Missing type signature for unquoteDef" ++ [pretty x]
  pretty (BadMacroDef nd) = fsep $
    [text $ declName nd] ++ pwords "are not allowed in macro blocks"
  pretty (NotAllowedInMutual nd) = fsep $
    [text $ declName nd] ++ pwords "are not allowed in mutual blocks"
  pretty (Codata _) = text $
    "The codata construction has been removed. " ++
    "Use the INFINITY builtin instead."
  pretty (DeclarationPanic s) = text s

declName :: NiceDeclaration -> String
declName Axiom{}             = "Postulates"
declName NiceField{}         = "Fields"
declName NiceMutual{}        = "Mutual blocks"
declName NiceModule{}        = "Modules"
declName NiceModuleMacro{}   = "Modules"
declName NiceOpen{}          = "Open declarations"
declName NiceImport{}        = "Import statements"
declName NicePragma{}        = "Pragmas"
declName PrimitiveFunction{} = "Primitive declarations"
declName NicePatternSyn{}    = "Pattern synonyms"
declName NiceUnquoteDecl{}   = "Unquoted declarations"
declName NiceUnquoteDef{}    = "Unquoted definitions"
declName NiceRecSig{}        = "Records"
declName NiceDataSig{}       = "Data types"
declName NiceFunClause{}     = "Functions without a type signature"
declName FunSig{}            = "Type signatures"
declName FunDef{}            = "Function definitions"
declName RecDef{}            = "Records"
declName DataDef{}           = "Data types"

{--------------------------------------------------------------------------
    The niceifier
 --------------------------------------------------------------------------}

data InMutual
  = InMutual    -- ^ we are nicifying a mutual block
  | NotInMutual -- ^ we are nicifying decls not in a mutual block
    deriving (Eq, Show)

-- | The kind of the forward declaration, remembering the parameters.
data DataRecOrFun
  = DataName Params           -- ^ name of a data with parameters
  | RecName  Params           -- ^ name of a record with parameters
  | FunName  TerminationCheck -- ^ name of a function
  deriving (Eq)

type Params = [Hiding]

instance Show DataRecOrFun where
  show (DataName n) = "data type" --  "with " ++ show n ++ " visible parameters"
  show (RecName n)  = "record type" -- "with " ++ show n ++ " visible parameters"
  show (FunName{})  = "function"

isFunName :: DataRecOrFun -> Bool
isFunName (FunName{}) = True
isFunName _           = False

sameKind :: DataRecOrFun -> DataRecOrFun -> Bool
sameKind DataName{} DataName{} = True
sameKind RecName{} RecName{} = True
sameKind FunName{} FunName{} = True
sameKind _ _ = False

terminationCheck :: DataRecOrFun -> TerminationCheck
terminationCheck (FunName tc) = tc
terminationCheck _            = TerminationCheck

-- | Check that declarations in a mutual block are consistently
--   equipped with MEASURE pragmas, or whether there is a
--   NO_TERMINATION_CHECK pragma.
combineTermChecks :: Range -> [TerminationCheck] -> Nice TerminationCheck
combineTermChecks r tcs = loop tcs where
  loop []         = return TerminationCheck
  loop (tc : tcs) = do
    let failure r = throwError $ InvalidMeasureMutual r
    tc' <- loop tcs
    case (tc, tc') of
      (TerminationCheck      , tc'                   ) -> return tc'
      (tc                    , TerminationCheck      ) -> return tc
      (NonTerminating        , NonTerminating        ) -> return NonTerminating
      (NoTerminationCheck    , NoTerminationCheck    ) -> return NoTerminationCheck
      (NoTerminationCheck    , Terminating           ) -> return Terminating
      (Terminating           , NoTerminationCheck    ) -> return Terminating
      (Terminating           , Terminating           ) -> return Terminating
      (TerminationMeasure{}  , TerminationMeasure{}  ) -> return tc
      (TerminationMeasure r _, NoTerminationCheck    ) -> failure r
      (TerminationMeasure r _, Terminating           ) -> failure r
      (NoTerminationCheck    , TerminationMeasure r _) -> failure r
      (Terminating           , TerminationMeasure r _) -> failure r
      (TerminationMeasure r _, NonTerminating        ) -> failure r
      (NonTerminating        , TerminationMeasure r _) -> failure r
      (NoTerminationCheck    , NonTerminating        ) -> failure r
      (Terminating           , NonTerminating        ) -> failure r
      (NonTerminating        , NoTerminationCheck    ) -> failure r
      (NonTerminating        , Terminating           ) -> failure r


-- | Nicifier monad.

type Nice = StateT NiceEnv (Either DeclarationException)

-- | Nicifier state.

data NiceEnv = NiceEnv
  { _loneSigs :: LoneSigs
    -- ^ Lone type signatures that wait for their definition.
  , fixs     :: Fixities
  }

type LoneSigs = Map Name DataRecOrFun
type Fixities = Map Name Fixity'

-- | Initial nicifier state.

initNiceEnv :: NiceEnv
initNiceEnv = NiceEnv
  { _loneSigs = empty
  , fixs      = empty
  }

-- * Handling the lone signatures, stored to infer mutual blocks.

-- | Lens for field '_loneSigs'.

loneSigs :: Lens' LoneSigs NiceEnv
loneSigs f e = f (_loneSigs e) <&> \ s -> e { _loneSigs = s }

-- | Adding a lone signature to the state.

addLoneSig :: Name -> DataRecOrFun -> Nice ()
addLoneSig x k = loneSigs %== \ s -> do
   let (mr, s') = Map.insertLookupWithKey (\ k new old -> new) x k s
   case mr of
     Nothing -> return s'
     Just{}  -> throwError $ DuplicateDefinition x

-- | Remove a lone signature from the state.

removeLoneSig :: Name -> Nice ()
removeLoneSig x = loneSigs %= Map.delete x

-- | Search for forward type signature.

getSig :: Name -> Nice (Maybe DataRecOrFun)
getSig x = Map.lookup x <$> use loneSigs

-- | Check that no lone signatures are left in the state.

noLoneSigs :: Nice Bool
noLoneSigs = null <$> use loneSigs

-- | Ensure that all forward declarations have been given a definition.

checkLoneSigs :: [(Name, a)] -> Nice ()
checkLoneSigs xs =
  case xs of
    []       -> return ()
    (x, _):_ -> throwError $ MissingDefinition x

-- | Check whether name is not "_" and return its fixity.
getFixity :: Name -> Nice Fixity'
getFixity x = do
  when (isUnderscore x) $ throwError $ InvalidName x
  Map.findWithDefault noFixity' x <$> gets fixs  -- WAS: defaultFixity'

runNice :: Nice a -> Either DeclarationException a
runNice nice = nice `evalStateT` initNiceEnv

data DeclKind
    = LoneSig DataRecOrFun Name
    | LoneDef DataRecOrFun Name
    | OtherDecl
  deriving (Eq, Show)

declKind :: NiceDeclaration -> DeclKind
declKind (FunSig _ _ _ _ _ _ tc x _)     = LoneSig (FunName tc) x
declKind (NiceRecSig _ _ _ x pars _)     = LoneSig (RecName $ parameters pars) x
declKind (NiceDataSig _ _ _ x pars _)    = LoneSig (DataName $ parameters pars) x
declKind (FunDef _ _ _ _ tc x _)         = LoneDef (FunName tc) x
declKind (DataDef _ _ _ x pars _)        = LoneDef (DataName $ parameters pars) x
declKind (RecDef _ _ _ x _ _ _ pars _)   = LoneDef (RecName $ parameters pars) x
declKind (NiceUnquoteDef _ _ _ _ tc x _) = LoneDef (FunName tc) x
declKind Axiom{}                         = OtherDecl
declKind NiceField{}                     = OtherDecl
declKind PrimitiveFunction{}             = OtherDecl
declKind NiceMutual{}                    = OtherDecl
declKind NiceModule{}                    = OtherDecl
declKind NiceModuleMacro{}               = OtherDecl
declKind NiceOpen{}                      = OtherDecl
declKind NiceImport{}                    = OtherDecl
declKind NicePragma{}                    = OtherDecl
declKind NiceFunClause{}                 = OtherDecl
declKind NicePatternSyn{}                = OtherDecl
declKind NiceUnquoteDecl{}               = OtherDecl

-- | Compute visible parameters of a data or record signature or definition.
parameters :: [LamBinding] -> Params
parameters = List.concat . List.map numP where
  numP (DomainFree i _) = [argInfoHiding i]
  numP (DomainFull (TypedBindings _ (Arg i (TBind _ xs _)))) = List.replicate (length xs) $ argInfoHiding i
  numP (DomainFull (TypedBindings _ (Arg _ TLet{})))         = []

-- | Main.
niceDeclarations :: [Declaration] -> Nice [NiceDeclaration]
niceDeclarations ds = do
  -- Get fixity and syntax declarations.
  fixs <- fixities ds
  case Map.keys fixs \\ concatMap declaredNames ds of
    -- If we have fixity/syntax decls for names not declared
    -- in the current scope, fail.
    xs@(_:_) -> throwError $ UnknownNamesInFixityDecl xs
    []       -> localState $ do
      -- Run the nicifier in an initial environment of fixity decls.
      put $ initNiceEnv { fixs = fixs }
      ds <- nice ds
      -- Check that every signature got its definition.
      checkLoneSigs . Map.toList =<< use loneSigs
      -- Note that loneSigs is ensured to be empty.
      -- (Important, since inferMutualBlocks also uses loneSigs state).
      inferMutualBlocks ds
  where
    -- Compute the names defined in a declaration.
    -- We stay in the current scope, i.e., do not go into modules.
    declaredNames :: Declaration -> [Name]
    declaredNames d = case d of
      TypeSig _ x _        -> [x]
      Field x _            -> [x]
      FunClause (LHS p [] [] []) _ _
        | IdentP (QName x) <- removeSingletonRawAppP p
                           -> [x]
      FunClause{}          -> []
      DataSig _ _ x _ _    -> [x]
      Data _ _ x _ _ cs    -> x : concatMap declaredNames cs
      RecordSig _ x _ _    -> [x]
      Record _ x _ _ c _ _ _ -> x : foldMap (:[]) (fst <$> c)
      Infix _ _            -> []
      Syntax _ _           -> []
      PatternSyn _ x _ _   -> [x]
      Mutual    _ ds       -> concatMap declaredNames ds
      Abstract  _ ds       -> concatMap declaredNames ds
      Private   _ ds       -> concatMap declaredNames ds
      InstanceB _ ds       -> concatMap declaredNames ds
      Macro     _ ds       -> concatMap declaredNames ds
      Postulate _ ds       -> concatMap declaredNames ds
      Primitive _ ds       -> concatMap declaredNames ds
      Open{}               -> []
      Import{}             -> []
      ModuleMacro{}        -> []
      Module{}             -> []
      UnquoteDecl _ x _    -> [x]
      UnquoteDef{}         -> []
      Pragma{}             -> []

    inferMutualBlocks :: [NiceDeclaration] -> Nice [NiceDeclaration]
    inferMutualBlocks [] = return []
    inferMutualBlocks (d : ds) =
      case declKind d of
        OtherDecl   -> (d :) <$> inferMutualBlocks ds
        LoneDef _ x -> __IMPOSSIBLE__
        LoneSig k x -> do
          addLoneSig x k
          (tcs, (ds0, ds1)) <- untilAllDefined [terminationCheck k] ds
          tc <- combineTermChecks (getRange d) tcs

          -- Record modules are, for performance reasons, not always
          -- placed in mutual blocks.
          let prefix = case (d, ds0) of
                (NiceRecSig{}, [r@RecDef{}]) -> ([d, r] ++)
                _                            ->
                  (NiceMutual (getRange (d : ds0)) tc (d : ds0) :)
          prefix <$> inferMutualBlocks ds1
      where
        untilAllDefined :: [TerminationCheck]
          -> [NiceDeclaration]
          -> Nice ([TerminationCheck], ([NiceDeclaration], [NiceDeclaration]))
        untilAllDefined tc ds = do
          done <- noLoneSigs
          if done then return (tc, ([], ds)) else
            case ds of
              []     -> __IMPOSSIBLE__ <$ (checkLoneSigs . Map.toList =<< use loneSigs)
              d : ds -> case declKind d of
                LoneSig k x -> addLoneSig  x k >> cons d (untilAllDefined (terminationCheck k : tc) ds)
                LoneDef k x -> removeLoneSig x >> cons d (untilAllDefined (terminationCheck k : tc) ds)
                OtherDecl   -> cons d (untilAllDefined tc ds)
          where
            cons d = fmap (id *** (d :) *** id)

    notMeasure TerminationMeasure{} = False
    notMeasure _ = True

    nice :: [Declaration] -> Nice [NiceDeclaration]
    nice [] = return []
    nice (Pragma (TerminationCheckPragma r NoTerminationCheck) : _) =
      throwError $ PragmaNoTerminationCheck r
    nice (Pragma (TerminationCheckPragma r tc) : ds@(Mutual{} : _)) | notMeasure tc = do
      ds <- nice ds
      case ds of
        NiceMutual r _ ds' : ds -> return $ NiceMutual r tc ds' : ds
        _ -> __IMPOSSIBLE__
    nice (Pragma (TerminationCheckPragma r tc) : d@TypeSig{} : ds) =
      niceTypeSig tc d ds
    nice (Pragma (TerminationCheckPragma r tc) : d@FunClause{} : ds) | notMeasure tc =
      niceFunClause tc False d ds
    nice (Pragma (CatchallPragma r) : d@FunClause{} : ds) =
      niceFunClause TerminationCheck True d ds
    nice (Pragma (TerminationCheckPragma r tc) : ds@(UnquoteDecl{} : _)) | notMeasure tc = do
      NiceUnquoteDecl r f p a i _ x e : ds <- nice ds
      return $ NiceUnquoteDecl r f p a i tc x e : ds

    nice (d@TypeSig{} : Pragma (TerminationCheckPragma r (TerminationMeasure _ x)) : ds) =
      niceTypeSig (TerminationMeasure r x) d ds
    -- nice (Pragma (MeasurePragma r x) : d@FunClause{} : ds) =
    --   niceFunClause (TerminationMeasure r x) d ds

    nice (d:ds) = do
      case d of
        TypeSig{} -> niceTypeSig TerminationCheck d ds
<<<<<<< HEAD
        FunClause{} -> niceFunClause TerminationCheck False d ds
        Field x t                     -> (++) <$> niceAxioms [ d ] <*> nice ds
=======
        FunClause{} -> niceFunClause TerminationCheck d ds
        Field x t                     -> (++) <$> niceAxioms FieldBlock [ d ] <*> nice ds
>>>>>>> 877070b4
        DataSig r CoInductive x tel t -> throwError (Codata r)
        Data r CoInductive x tel t cs -> throwError (Codata r)
        DataSig r Inductive   x tel t -> do
          addLoneSig x (DataName $ parameters tel)
          (++) <$> dataOrRec DataDef NiceDataSig (niceAxioms DataBlock) r x tel (Just t) Nothing
               <*> nice ds
        Data r Inductive x tel t cs -> do
          t <- defaultTypeSig (DataName $ parameters tel) x t
          (++) <$> dataOrRec DataDef NiceDataSig (niceAxioms DataBlock) r x tel t (Just cs)
               <*> nice ds
        RecordSig r x tel t -> do
          addLoneSig x (RecName $ parameters tel)
          fx <- getFixity x
          (NiceRecSig r fx PublicAccess x tel t :) <$> nice ds
        Record r x i e c tel t cs -> do
          t <- defaultTypeSig (RecName $ parameters tel) x t
          c <- traverse (\(cname, cinst) -> do fix <- getFixity cname; return (ThingWithFixity cname fix, cinst)) c
          (++) <$> dataOrRec (\x1 x2 x3 x4 -> RecDef x1 x2 x3 x4 i e c) NiceRecSig
                             niceDeclarations r x tel t (Just cs)
               <*> nice ds
        Mutual r ds' ->
          (:) <$> (mkOldMutual r =<< nice ds') <*> nice ds

        Abstract r ds' ->
          (++) <$> (abstractBlock r =<< nice ds') <*> nice ds

        Private r ds' ->
          (++) <$> (privateBlock r =<< nice ds') <*> nice ds

        InstanceB r ds' ->
          (++) <$> (instanceBlock r =<< nice ds') <*> nice ds

<<<<<<< HEAD
        Macro r ds' ->
          (++) <$> (macroBlock r =<< nice ds') <*> nice ds

        Postulate _ ds' -> (++) <$> niceAxioms ds' <*> nice ds
=======
        Postulate _ ds' -> (++) <$> niceAxioms PostulateBlock ds' <*> nice ds
>>>>>>> 877070b4

        Primitive _ ds' -> (++) <$> (map toPrim <$> niceAxioms PrimitiveBlock ds') <*> nice ds

        Module r x tel ds' ->
          (NiceModule r PublicAccess ConcreteDef x tel ds' :) <$> nice ds

        ModuleMacro r x modapp op is ->
          (NiceModuleMacro r PublicAccess x modapp op is :)
            <$> nice ds

        -- Fixity and syntax declarations have been looked at already.
        Infix _ _           -> nice ds
        Syntax _ _          -> nice ds

        PatternSyn r n as p -> do
          fx <- getFixity n
          (NicePatternSyn r fx n as p :) <$> nice ds
        Open r x is         -> (NiceOpen r x is :) <$> nice ds
        Import r x as op is -> (NiceImport r x as op is :) <$> nice ds

        UnquoteDecl r x e -> do
          fx <- getFixity x
          (NiceUnquoteDecl r fx PublicAccess NotInstanceDef ConcreteDef TerminationCheck x e :) <$> nice ds

        UnquoteDef r x e -> do
          fx <- getFixity x
          ifM (elem x <$> map fst . filter (isFunName . snd) . Map.toList <$> use loneSigs)
          {- then -} (do
            removeLoneSig x
            (NiceUnquoteDef r fx PublicAccess ConcreteDef TerminationCheck x e :) <$> nice ds)
          {- else -} (throwError $ UnquoteDefRequiresSignature x)

        Pragma (TerminationCheckPragma r NoTerminationCheck) ->
          throwError $ PragmaNoTerminationCheck r
        Pragma (TerminationCheckPragma r _) ->
          throwError $ InvalidTerminationCheckPragma r
        Pragma (CatchallPragma r) ->
          throwError $ InvalidCatchallPragma r
        Pragma p            -> (NicePragma (getRange p) p :) <$> nice ds

    niceFunClause :: TerminationCheck -> Catchall -> Declaration -> [Declaration] -> Nice [NiceDeclaration]
    niceFunClause termCheck catchall d@(FunClause lhs _ _) ds = do
          xs <- map fst . filter (isFunName . snd) . Map.toList <$> use loneSigs
          -- for each type signature 'x' waiting for clauses, we try
          -- if we have some clauses for 'x'
          fixs <- gets fixs
          case [ (x, (fits, rest))
               | x <- xs
               , let (fits, rest) =
                      span (couldBeFunClauseOf (Map.lookup x fixs) x) (d : ds)
               , not (null fits)
               ] of

            -- case: clauses match none of the sigs
            [] -> case lhs of
              -- Subcase: The lhs is single identifier.
              -- Treat it as a function clause without a type signature.
              LHS p [] [] [] | IdentP (QName x) <- removeSingletonRawAppP p -> do
                ds <- nice ds
                d  <- mkFunDef defaultArgInfo termCheck x Nothing [d] -- fun def without type signature is relevant
                return $ d ++ ds
              -- Subcase: The lhs is a proper pattern.
              -- This could be a let-pattern binding. Pass it on.
              -- A missing type signature error might be raise in ConcreteToAbstract
              _ -> do
                ds <- nice ds
                return $ NiceFunClause (getRange d) PublicAccess ConcreteDef termCheck catchall d : ds

            -- case: clauses match exactly one of the sigs
            [(x,(fits,rest))] -> do
               removeLoneSig x
               cs  <- mkClauses x (expandEllipsis fits) False
               ds1 <- nice rest
               fx  <- getFixity x
               d   <- return $ FunDef (getRange fits) fits fx ConcreteDef termCheck x cs
               return $ d : ds1

            -- case: clauses match more than one sigs (ambiguity)
            l -> throwError $ AmbiguousFunClauses lhs $ reverse $ map fst l -- "ambiguous function clause; cannot assign it uniquely to one type signature"
    niceFunClause _ _ _ _ = __IMPOSSIBLE__

    niceTypeSig :: TerminationCheck -> Declaration -> [Declaration] -> Nice [NiceDeclaration]
    niceTypeSig termCheck d@(TypeSig info x t) ds = do
      fx <- getFixity x
      -- register x as lone type signature, to recognize clauses later
      addLoneSig x (FunName termCheck)
      ds <- nice ds
      return $ FunSig (getRange d) fx PublicAccess NotInstanceDef NotMacroDef info termCheck x t : ds
    niceTypeSig _ _ _ = __IMPOSSIBLE__

    -- We could add a default type signature here, but at the moment we can't
    -- infer the type of a record or datatype, so better to just fail here.
    defaultTypeSig :: DataRecOrFun -> Name -> Maybe Expr -> Nice (Maybe Expr)
    defaultTypeSig k x t@Just{} = return t
    defaultTypeSig k x Nothing  = do
      mk <- getSig x
      case mk of
        Nothing -> throwError $ MissingDataSignature x
        Just k' | k == k'       -> Nothing <$ removeLoneSig x
                | sameKind k k' -> throwError $ WrongParameters x
                | otherwise     -> throwError $ WrongDefinition x k' k

    dataOrRec mkDef mkSig niceD r x tel mt mcs = do
      mds <- traverse niceD mcs
      f   <- getFixity x
      return $ catMaybes $
        [ mt <&> \ t -> mkSig (fuseRange x t) f PublicAccess x tel t
        , mkDef r f ConcreteDef x (concatMap dropType tel) <$> mds
        ]
      where
        dropType :: LamBinding -> [LamBinding]
        dropType (DomainFull (TypedBindings _r (Arg ai (TBind _ xs _)))) =
          map (mergeHiding . fmap (DomainFree ai)) xs
        dropType (DomainFull (TypedBindings _r (Arg _ TLet{}))) = []
        dropType b@DomainFree{} = [b]

    -- Translate axioms
    niceAxioms :: KindOfBlock -> [TypeSignatureOrInstanceBlock] -> Nice [NiceDeclaration]
    niceAxioms b ds = liftM List.concat $ mapM (niceAxiom b) ds

    niceAxiom :: KindOfBlock -> TypeSignatureOrInstanceBlock -> Nice [NiceDeclaration]
    niceAxiom b d = case d of
      TypeSig rel x t -> do
        fx <- getFixity x
        return [ Axiom (getRange d) fx PublicAccess NotInstanceDef rel x t ]
      Field x argt -> do
        fx <- getFixity x
        return [ NiceField (getRange d) fx PublicAccess ConcreteDef x argt ]
      InstanceB r decls -> do
        instanceBlock r =<< niceAxioms InstanceBlock decls
      Pragma p@(RewritePragma r _) -> do
        return [ NicePragma r p ]
      _ -> throwError $ WrongContentBlock b $ getRange d

    toPrim :: NiceDeclaration -> NiceDeclaration
    toPrim (Axiom r f a i rel x t) = PrimitiveFunction r f a ConcreteDef x t
    toPrim _                     = __IMPOSSIBLE__

    -- Create a function definition.
    mkFunDef info termCheck x mt ds0 = do
      cs <- mkClauses x (expandEllipsis ds0) False
      f  <- getFixity x
      return [ FunSig (fuseRange x t) f PublicAccess NotInstanceDef NotMacroDef info termCheck x t
             , FunDef (getRange ds0) ds0 f ConcreteDef termCheck x cs ]
        where
          t = case mt of
                Just t  -> t
                Nothing -> underscore (getRange x)

    underscore r = Underscore r Nothing


    expandEllipsis :: [Declaration] -> [Declaration]
    expandEllipsis [] = []
    expandEllipsis (d@(FunClause Ellipsis{} _ _) : ds) =
      d : expandEllipsis ds
    expandEllipsis (d@(FunClause lhs@(LHS p ps _ _) _ _) : ds) =
      d : expand p ps ds
      where
        expand _ _ [] = []
        expand p ps (d@(Pragma (CatchallPragma r)) : ds) = d : expand p ps ds
        expand p ps (FunClause (Ellipsis r ps' eqs []) rhs wh : ds) =
          FunClause (LHS (setRange r p) ((setRange r ps) ++ ps') eqs []) rhs wh : expand p ps ds
        expand p ps (FunClause (Ellipsis r ps' eqs es) rhs wh : ds) =
          FunClause (LHS (setRange r p) ((setRange r ps) ++ ps') eqs es) rhs wh : expand p (ps ++ ps') ds
        expand p ps (d@(FunClause (LHS _ _ _ []) _ _) : ds) =
          d : expand p ps ds
        expand _ _ (d@(FunClause (LHS p ps _ (_ : _)) _ _) : ds) =
          d : expand p ps ds
        expand _ _ (_ : ds) = __IMPOSSIBLE__
    expandEllipsis (_ : ds) = __IMPOSSIBLE__

    -- Turn function clauses into nice function clauses.
    mkClauses :: Name -> [Declaration] -> Catchall -> Nice [Clause]
    mkClauses _ [] _ = return []
    mkClauses x (Pragma (CatchallPragma r) : cs) True  = throwError $ InvalidCatchallPragma r
    mkClauses x (Pragma (CatchallPragma r) : cs) False = do
      when (null cs) $ throwError $ InvalidCatchallPragma r
      mkClauses x cs True
    mkClauses x (FunClause lhs@(LHS _ _ _ []) rhs wh : cs) catchall =
      (Clause x catchall lhs rhs wh [] :) <$> mkClauses x cs False
    mkClauses x (FunClause lhs@(LHS _ ps _ es) rhs wh : cs) catchall = do
      when (null with) $ throwError $ MissingWithClauses x
      wcs <- mkClauses x with False
      (Clause x catchall lhs rhs wh wcs :) <$> mkClauses x cs' False
      where
        (with, cs') = subClauses cs

        -- A clause is a subclause if the number of with-patterns is
        -- greater or equal to the current number of with-patterns plus the
        -- number of with arguments.
        subClauses :: [Declaration] -> ([Declaration],[Declaration])
        subClauses (c@(FunClause (LHS _ ps' _ _) _ _) : cs)
         | length ps' >= length ps + length es = mapFst (c:) (subClauses cs)
         | otherwise                           = ([], c:cs)
        subClauses (c@(FunClause (Ellipsis _ ps' _ _) _ _) : cs)
         = mapFst (c:) (subClauses cs)
        subClauses (c@(Pragma (CatchallPragma r)) : cs) = case subClauses cs of
          ([], cs') -> ([], c:cs')
          (cs, cs') -> (c:cs, cs')
        subClauses [] = ([],[])
        subClauses _  = __IMPOSSIBLE__
    mkClauses x (FunClause lhs@Ellipsis{} rhs wh : cs) catchall =
      (Clause x catchall lhs rhs wh [] :) <$> mkClauses x cs False   -- Will result in an error later.
    mkClauses _ _ _ = __IMPOSSIBLE__

    -- for finding clauses for a type sig in mutual blocks
    couldBeFunClauseOf :: Maybe Fixity' -> Name -> Declaration -> Bool
    couldBeFunClauseOf mFixity x (Pragma (CatchallPragma{})) = True
    couldBeFunClauseOf mFixity x (FunClause Ellipsis{} _ _) = True
    couldBeFunClauseOf mFixity x (FunClause (LHS p _ _ _) _ _) =
      let
      pns        = patternNames p
      xStrings   = nameStringParts x
      patStrings = concatMap nameStringParts pns
      in
--          trace ("x = " ++ show x) $
--          trace ("pns = " ++ show pns) $
--          trace ("xStrings = " ++ show xStrings) $
--          trace ("patStrings = " ++ show patStrings) $
--          trace ("mFixity = " ++ show mFixity) $
      case (headMaybe pns, mFixity) of
        -- first identifier in the patterns is the fun.symbol?
        (Just y, _) | x == y -> True -- trace ("couldBe since y = " ++ show y) $ True
        -- are the parts of x contained in p
        _ | xStrings `isSublistOf` patStrings -> True -- trace ("couldBe since isSublistOf") $ True
        -- looking for a mixfix fun.symb
        (_, Just fix) ->  -- also matches in case of a postfix
           let notStrings = stringParts (theNotation fix)
           in  -- trace ("notStrings = " ++ show notStrings) $
               -- trace ("patStrings = " ++ show patStrings) $
               (not $ null notStrings) && (notStrings `isSublistOf` patStrings)
        -- not a notation, not first id: give up
        _ -> False -- trace ("couldBe not (case default)") $ False
    couldBeFunClauseOf _ _ _ = False -- trace ("couldBe not (fun default)") $ False

    -- ASR (27 May 2014). Commented out unused code.
    -- @isFunClauseOf@ is for non-mutual blocks where clauses must follow the
    -- type sig immediately
    -- isFunClauseOf :: Name -> Declaration -> Bool
    -- isFunClauseOf x (FunClause Ellipsis{} _ _) = True
    -- isFunClauseOf x (FunClause (LHS p _ _ _) _ _) =
    --  -- p is the whole left hand side, excluding "with" patterns and clauses
    --   case removeSingletonRawAppP p of
    --     IdentP (QName q)    -> x == q  -- lhs is just an identifier
    --     _                   -> True
    --         -- more complicated lhss must come with type signatures, so we just assume
    --         -- it's part of the current definition
    -- isFunClauseOf _ _ = False

    removeSingletonRawAppP :: Pattern -> Pattern
    removeSingletonRawAppP (RawAppP _ [p]) = removeSingletonRawAppP p
    removeSingletonRawAppP p               = p

    -- Make an old style mutual block from a list of mutual declarations
    mkOldMutual :: Range -> [NiceDeclaration] -> Nice NiceDeclaration
    mkOldMutual r ds = do
        -- Check that there aren't any missing definitions
        checkLoneSigs loneNames
        -- Check that there are no declarations that aren't allowed in old style mutual blocks
        case filter notAllowedInMutual ds of
          []  -> return ()
          (NiceFunClause _ _ _ _ s_ (FunClause lhs _ _)):_ -> throwError $ MissingTypeSignature lhs
          d:_ -> throwError $ NotAllowedInMutual d
        let tcs = map termCheck ds
        tc <- combineTermChecks r tcs
        return $ NiceMutual r tc $ sigs ++ other
      where
        -- Andreas, 2013-11-23 allow postulates in mutual blocks
        notAllowedInMutual Axiom{} = False
        notAllowedInMutual d       = declKind d == OtherDecl
        -- Pull type signatures to the top
        (sigs, other) = partition isTypeSig ds
        isTypeSig Axiom{}                     = True
        isTypeSig d | LoneSig{} <- declKind d = True
        isTypeSig _                           = False

        sigNames  = [ (x, k) | LoneSig k x <- map declKind ds ]
        defNames  = [ (x, k) | LoneDef k x <- map declKind ds ]
        -- compute the set difference with equality just on names
        loneNames = [ (x, k) | (x, k) <- sigNames, List.all ((x /=) . fst) defNames ]

        -- Andreas, 2013-02-28 (issue 804):
        -- do not termination check a mutual block if any of its
        -- inner declarations comes with a {-# NO_TERMINATION_CHECK #-}
        termCheck (FunSig _ _ _ _ _ _ tc _ _)      = tc
        termCheck (FunDef _ _ _ _ tc _ _)          = tc
        termCheck (NiceMutual _ tc _)              = tc
        termCheck (NiceUnquoteDecl _ _ _ _ _ tc _ _) = tc
        termCheck (NiceUnquoteDef _ _ _ _ tc _ _)  = tc
        termCheck Axiom{}                          = TerminationCheck
        termCheck NiceField{}                      = TerminationCheck
        termCheck PrimitiveFunction{}              = TerminationCheck
        termCheck NiceModule{}                     = TerminationCheck
        termCheck NiceModuleMacro{}                = TerminationCheck
        termCheck NiceOpen{}                       = TerminationCheck
        termCheck NiceImport{}                     = TerminationCheck
        termCheck NicePragma{}                     = TerminationCheck
        termCheck NiceRecSig{}                     = TerminationCheck
        termCheck NiceDataSig{}                    = TerminationCheck
        termCheck NiceFunClause{}                  = TerminationCheck
        termCheck DataDef{}                        = TerminationCheck
        termCheck RecDef{}                         = TerminationCheck
        termCheck NicePatternSyn{}                 = TerminationCheck

        -- A mutual block cannot have a measure,
        -- but it can skip termination check.


    abstractBlock _ [] = return []
    abstractBlock r ds = do
      let (ds', anyChange) = runChange $ mapM mkAbstract ds
          inherited        = r == noRange
          -- hack to avoid failing on inherited abstract blocks in where clauses
      if anyChange || inherited then return ds' else throwError $ UselessAbstract r

    -- Make a declaration abstract
    mkAbstract :: Updater NiceDeclaration
    mkAbstract d =
      case d of
        NiceMutual r termCheck ds        -> NiceMutual r termCheck <$> mapM mkAbstract ds
        FunDef r ds f a tc x cs          -> (\ a -> FunDef r ds f a tc x)  <$> setAbstract a <*> mapM mkAbstractClause cs
        DataDef r f a x ps cs            -> (\ a -> DataDef r f a x ps)    <$> setAbstract a <*> mapM mkAbstract cs
        RecDef r f a x i e c ps cs       -> (\ a -> RecDef r f a x i e c ps) <$> setAbstract a <*> mapM mkAbstract cs
        NiceFunClause r p a termCheck catchall d  -> (\ a -> NiceFunClause r p a termCheck catchall d) <$> setAbstract a
        -- no effect on fields or primitives, the InAbstract field there is unused
        NiceField r f p _ x e            -> return $ NiceField r f p AbstractDef x e
        PrimitiveFunction r f p _ x e    -> return $ PrimitiveFunction r f p AbstractDef x e
        NiceUnquoteDecl r f p i _ t x e  -> return $ NiceUnquoteDecl r f p i AbstractDef t x e
        NiceUnquoteDef r f p _ t x e     -> return $ NiceUnquoteDef r f p AbstractDef t x e
        NiceModule{}                     -> return d
        NiceModuleMacro{}                -> return d
        Axiom{}                          -> return d
        NicePragma{}                     -> return d
        NiceOpen{}                       -> return d
        NiceImport{}                     -> return d
        FunSig{}                         -> return d
        NiceRecSig{}                     -> return d
        NiceDataSig{}                    -> return d
        NicePatternSyn{}                 -> return d

    setAbstract :: Updater IsAbstract
    setAbstract a = case a of
      AbstractDef -> return a
      ConcreteDef -> dirty $ AbstractDef

    mkAbstractClause :: Updater Clause
    mkAbstractClause (Clause x catchall lhs rhs wh with) = do
        wh <- mkAbstractWhere wh
        Clause x catchall lhs rhs wh <$> mapM mkAbstractClause with

    mkAbstractWhere :: Updater WhereClause
    mkAbstractWhere  NoWhere         = return $ NoWhere
    mkAbstractWhere (AnyWhere ds)    = dirty $ AnyWhere [Abstract noRange ds]
    mkAbstractWhere (SomeWhere m ds) = dirty $SomeWhere m [Abstract noRange ds]

    privateBlock _ [] = return []
    privateBlock r ds = do
      let (ds', anyChange) = runChange $ mapM mkPrivate ds
      if anyChange then return ds' else throwError $ UselessPrivate r

    -- Make a declaration private.
    -- Andreas, 2012-11-17:
    -- Mark computation 'dirty' if there was a declaration that could be privatized.
    -- If no privatization is taking place, we want to complain about 'UselessPrivate'.
    -- Alternatively, we could only dirty if a non-private thing was privatized.
    -- Then, nested 'private's would sometimes also be complained about.
    mkPrivate :: Updater NiceDeclaration
    mkPrivate d =
      case d of
        Axiom r f p i rel x e            -> (\ p -> Axiom r f p i rel x e) <$> setPrivate p
        NiceField r f p a x e            -> (\ p -> NiceField r f p a x e) <$> setPrivate p
        PrimitiveFunction r f p a x e    -> (\ p -> PrimitiveFunction r f p a x e) <$> setPrivate p
        NiceMutual r termCheck ds        -> NiceMutual r termCheck <$> mapM mkPrivate ds
        NiceModule r p a x tel ds        -> (\ p -> NiceModule r p a x tel ds) <$> setPrivate p
        NiceModuleMacro r p x ma op is   -> (\ p -> NiceModuleMacro r p x ma op is) <$> setPrivate p
        FunSig r f p i m rel tc x e      -> (\ p -> FunSig r f p i m rel tc x e) <$> setPrivate p
        NiceRecSig r f p x ls t          -> (\ p -> NiceRecSig r f p x ls t) <$> setPrivate p
        NiceDataSig r f p x ls t         -> (\ p -> NiceDataSig r f p x ls t) <$> setPrivate p
        NiceFunClause r p a termCheck catchall d -> (\ p -> NiceFunClause r p a termCheck catchall d) <$> setPrivate p
        NiceUnquoteDecl r f p i a t x e  -> (\ p -> NiceUnquoteDecl r f p i a t x e) <$> setPrivate p
        NiceUnquoteDef r f p a t x e     -> (\ p -> NiceUnquoteDef r f p a t x e) <$> setPrivate p
        NicePragma _ _                   -> return $ d
        NiceOpen _ _ _                   -> return $ d
        NiceImport _ _ _ _ _             -> return $ d
        FunDef{}                         -> return $ d
        DataDef{}                        -> return $ d
        RecDef{}                         -> return $ d
        NicePatternSyn _ _ _ _ _         -> return $ d

    setPrivate :: Updater Access
    setPrivate p = case p of
      PrivateAccess -> return p
      _             -> dirty $ PrivateAccess

    -- Andreas, 2012-11-22: Q: is this necessary?
    -- Are where clauses not always private?
    mkPrivateClause :: Updater Clause
    mkPrivateClause (Clause x catchall lhs rhs wh with) = do
        wh <- mkPrivateWhere wh
        Clause x catchall lhs rhs wh <$> mapM mkPrivateClause with

    mkPrivateWhere :: Updater WhereClause
    mkPrivateWhere  NoWhere         = return $ NoWhere
    mkPrivateWhere (AnyWhere ds)    = dirty  $ AnyWhere [Private (getRange ds) ds]
    mkPrivateWhere (SomeWhere m ds) = dirty  $ SomeWhere m [Private (getRange ds) ds]

    instanceBlock _ [] = return []
    instanceBlock r ds = do
      let (ds', anyChange) = runChange $ mapM mkInstance ds
      if anyChange then return ds' else throwError $ UselessInstance r

    -- Make a declaration eligible for instance search.
    mkInstance :: Updater NiceDeclaration
    mkInstance d =
      case d of
        Axiom r f p i rel x e            -> (\ i -> Axiom r f p i rel x e) <$> setInstance i
        FunSig r f p i m rel tc x e      -> (\ i -> FunSig r f p i m rel tc x e) <$> setInstance i
        NiceUnquoteDecl r f p i a tc x e -> (\ i -> NiceUnquoteDecl r f p i a tc x e) <$> setInstance i
        NiceMutual{}                     -> return d
        NiceFunClause{}                  -> return d
        FunDef{}                         -> return d
        NiceField{}                      -> return d
        PrimitiveFunction{}              -> return d
        NiceUnquoteDef{}                 -> return d
        NiceRecSig{}                     -> return d
        NiceDataSig{}                    -> return d
        NiceModuleMacro{}                -> return d
        NiceModule{}                     -> return d
        NicePragma{}                     -> return d
        NiceOpen{}                       -> return d
        NiceImport{}                     -> return d
        DataDef{}                        -> return d
        RecDef{}                         -> return d
        NicePatternSyn{}                 -> return d

    setInstance :: Updater IsInstance
    setInstance i = case i of
      InstanceDef -> return i
      _           -> dirty $ InstanceDef

    macroBlock r ds = mapM mkMacro ds

    mkMacro :: NiceDeclaration -> Nice NiceDeclaration
    mkMacro d =
      case d of
        FunSig r f p i _ rel tc x e -> return $ FunSig r f p i MacroDef rel tc x e
        FunDef{}                    -> return d
        _                           -> throwError (BadMacroDef d)

-- | Add more fixities. Throw an exception for multiple fixity declarations.
--   OR:  Disjoint union of fixity maps.  Throws exception if not disjoint.

plusFixities :: Fixities -> Fixities -> Nice Fixities
plusFixities m1 m2
    -- If maps are not disjoint, report conflicts as exception.
    | not (null isect) = throwError $ MultipleFixityDecls isect
    -- Otherwise, do the union.
    | otherwise        = return $ Map.unionWithKey mergeFixites m1 m2
  where
    --  Merge two fixities, assuming there is no conflict
    mergeFixites name (Fixity' f1 s1) (Fixity' f2 s2) = Fixity' f s
              where f | f1 == noFixity = f2
                      | f2 == noFixity = f1
                      | otherwise = __IMPOSSIBLE__
                    s | s1 == noNotation = s2
                      | s2 == noNotation = s1
                      | otherwise = __IMPOSSIBLE__

    -- Compute a list of conflicts in a format suitable for error reporting.
    isect = [ (x, map (Map.findWithDefault __IMPOSSIBLE__ x) [m1,m2])
            | (x, False) <- Map.assocs $ Map.intersectionWith compatible m1 m2 ]

    -- Check for no conflict.
    compatible (Fixity' f1 s1) (Fixity' f2 s2) = (f1 == noFixity || f2 == noFixity) &&
                                                 (s1 == noNotation || s2 == noNotation)

-- | While 'Fixities' is not a monoid under disjoint union (which might fail),
--   we get the monoid instance for the monadic @Nice Fixities@ which propagates
--   the first error.
instance Monoid (Nice Fixities) where
  mempty        = return $ Map.empty
  mappend c1 c2 = plusFixities ==<< (c1, c2)

-- | Get the fixities from the current block.
--   Doesn't go inside modules and where blocks.
--   The reason for this is that fixity declarations have to appear at the same
--   level (or possibly outside an abstract or mutual block) as its target
--   declaration.
fixities :: [Declaration] -> Nice Fixities
fixities = foldMap $ \ d -> case d of
  -- These declarations define fixities:
  Syntax x syn    -> return $ Map.singleton x $ Fixity' noFixity syn
  Infix  f xs     -> return $ Map.fromList $ map (,Fixity' f noNotation) xs
  -- We look into these blocks:
  Mutual    _ ds' -> fixities ds'
  Abstract  _ ds' -> fixities ds'
  Private   _ ds' -> fixities ds'
  InstanceB _ ds' -> fixities ds'
  Macro     _ ds' -> fixities ds'
  -- All other declarations are ignored.
  -- We expand these boring cases to trigger a revisit
  -- in case the @Declaration@ type is extended in the future.
  TypeSig     {}  -> mempty
  Field       {}  -> mempty
  FunClause   {}  -> mempty
  DataSig     {}  -> mempty
  Data        {}  -> mempty
  RecordSig   {}  -> mempty
  Record      {}  -> mempty
  PatternSyn  {}  -> mempty
  Postulate   {}  -> mempty
  Primitive   {}  -> mempty
  Open        {}  -> mempty
  Import      {}  -> mempty
  ModuleMacro {}  -> mempty
  Module      {}  -> mempty
  UnquoteDecl {}  -> mempty
  UnquoteDef  {}  -> mempty
  Pragma      {}  -> mempty


-- Andreas, 2012-04-07
-- The following function is only used twice, for building a Let, and for
-- printing an error message.

-- | (Approximately) convert a 'NiceDeclaration' back to a 'Declaration'.
notSoNiceDeclaration :: NiceDeclaration -> Declaration
notSoNiceDeclaration d =
    case d of
      Axiom _ _ _ _ rel x e            -> TypeSig rel x e
      NiceField _ _ _ _ x argt         -> Field x argt
      PrimitiveFunction r _ _ _ x e    -> Primitive r [TypeSig defaultArgInfo x e]
      NiceMutual r _ ds                -> Mutual r $ map notSoNiceDeclaration ds
      NiceModule r _ _ x tel ds        -> Module r x tel ds
      NiceModuleMacro r _ x ma o dir   -> ModuleMacro r x ma o dir
      NiceOpen r x dir                 -> Open r x dir
      NiceImport r x as o dir          -> Import r x as o dir
      NicePragma _ p                   -> Pragma p
      NiceRecSig r _ _ x bs e          -> RecordSig r x bs e
      NiceDataSig r _ _ x bs e         -> DataSig r Inductive x bs e
      NiceFunClause _ _ _ _ _ d        -> d
      FunSig _ _ _ _ _ rel tc x e      -> TypeSig rel x e
      FunDef r [d] _ _ _ _ _           -> d
      FunDef r ds _ _ _ _ _            -> Mutual r ds -- Andreas, 2012-04-07 Hack!
      DataDef r _ _ x bs cs            -> Data r Inductive x bs Nothing $ map notSoNiceDeclaration cs
      RecDef r _ _ x i e c bs ds       -> Record r x i e (unThing <$> c) bs Nothing $ map notSoNiceDeclaration ds
        where unThing (ThingWithFixity c _, inst) = (c, inst)
      NicePatternSyn r _ n as p        -> PatternSyn r n as p
      NiceUnquoteDecl r _ _ _ _ _ x e  -> UnquoteDecl r x e
      NiceUnquoteDef r _ _ _ _ x e     -> UnquoteDef r x e

-- | Has the 'NiceDeclaration' a field of type 'IsAbstract'?
niceHasAbstract :: NiceDeclaration -> Maybe IsAbstract
niceHasAbstract d =
  case d of
    Axiom{}                         -> Nothing
    NiceField _ _ _ a _ _           -> Just a
    PrimitiveFunction _ _ _ a _ _   -> Just a
    NiceMutual{}                    -> Nothing
    NiceModule _ _ a _ _ _          -> Just a
    NiceModuleMacro{}               -> Nothing
    NiceOpen{}                      -> Nothing
    NiceImport{}                    -> Nothing
    NicePragma{}                    -> Nothing
    NiceRecSig{}                    -> Nothing
    NiceDataSig{}                   -> Nothing
    NiceFunClause _ _ a _ _ _       -> Just a
    FunSig{}                        -> Nothing
    FunDef _ _ _ a _ _ _            -> Just a
    DataDef _ _ a _ _ _             -> Just a
    RecDef _ _ a _ _ _ _ _ _        -> Just a
    NicePatternSyn{}                -> Nothing
    NiceUnquoteDecl _ _ _ _ a _ _ _ -> Just a
    NiceUnquoteDef _ _ _ a _ _ _    -> Just a<|MERGE_RESOLUTION|>--- conflicted
+++ resolved
@@ -605,13 +605,8 @@
     nice (d:ds) = do
       case d of
         TypeSig{} -> niceTypeSig TerminationCheck d ds
-<<<<<<< HEAD
         FunClause{} -> niceFunClause TerminationCheck False d ds
-        Field x t                     -> (++) <$> niceAxioms [ d ] <*> nice ds
-=======
-        FunClause{} -> niceFunClause TerminationCheck d ds
         Field x t                     -> (++) <$> niceAxioms FieldBlock [ d ] <*> nice ds
->>>>>>> 877070b4
         DataSig r CoInductive x tel t -> throwError (Codata r)
         Data r CoInductive x tel t cs -> throwError (Codata r)
         DataSig r Inductive   x tel t -> do
@@ -644,14 +639,10 @@
         InstanceB r ds' ->
           (++) <$> (instanceBlock r =<< nice ds') <*> nice ds
 
-<<<<<<< HEAD
         Macro r ds' ->
           (++) <$> (macroBlock r =<< nice ds') <*> nice ds
 
-        Postulate _ ds' -> (++) <$> niceAxioms ds' <*> nice ds
-=======
         Postulate _ ds' -> (++) <$> niceAxioms PostulateBlock ds' <*> nice ds
->>>>>>> 877070b4
 
         Primitive _ ds' -> (++) <$> (map toPrim <$> niceAxioms PrimitiveBlock ds') <*> nice ds
 
