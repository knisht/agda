--- conflicted
+++ resolved
@@ -360,15 +360,11 @@
 instance Rename a => Rename [a] where
   rename rho = map (rename rho)
 
-<<<<<<< HEAD
 instance (Rename a, Rename b) => Rename (Either a b) where
   rename rho = mapEither (rename rho) (rename rho)
 
-=======
 instance (Rename a, Rename b) => Rename (a, b) where
   rename rho (a,b) = (rename rho a, rename rho b)
->>>>>>> 721584fd
-
 
 
 -- | Alpha-Equivalence of patterns, ignoring dot patterns
@@ -416,4 +412,4 @@
   alpha' a a' = guard (nameOf a == nameOf a') >> alpha' (namedThing a) (namedThing a')
 
 instance Alpha a => Alpha [a] where
-  alpha' l l' = guard (length l == length l') >> zipWithM_ alpha' l l'
+  alpha' l l' = guard (length l == length l') >> zipWithM_ alpha' l l'