--- conflicted
+++ resolved
@@ -235,13 +235,8 @@
   = TBind Range [Name] Expr
     -- ^ As in telescope @(x y z : A)@ or type @(x y z : A) -> B@.
   | TLet Range [LetBinding]
-<<<<<<< HEAD
-    -- ^
-  deriving (Typeable, Show, Eq)
-=======
     -- ^ E.g. @(let x = e)@ or @(let open M)@.
-  deriving (Typeable, Show)
->>>>>>> 71639048
+  deriving (Typeable, Show, Eq)
 
 type Telescope  = [TypedBindings]
 
@@ -960,4 +955,4 @@
     matchArgs r (n:ns) [] | getHiding n == NotHidden = return ([], n : ns)    -- under-applied
     matchArgs r (n:ns) as = do
       (p, as) <- matchNextArg r n as
-      first ((unArg n, p) :) <$> matchArgs (getRange p) ns as
+      first ((unArg n, p) :) <$> matchArgs (getRange p) ns as