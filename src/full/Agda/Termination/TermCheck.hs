--- conflicted
+++ resolved
@@ -532,34 +532,10 @@
     LitDBP{}  -> return p
     ProjDBP{} -> return p
 
-<<<<<<< HEAD
-stripNonDataArgs :: [DeBruijnPat] -> TerM [DeBruijnPat]
-stripNonDataArgs ps = do
-  withoutKEnabled <- liftTCM $ optWithoutK <$> pragmaOptions
-  if withoutKEnabled
-    then do
-      f   <- terGetCurrent
-      def <- liftTCM $ getConstInfo f
-      ty  <- liftTCM $ reduce $ defType def
-      TelV tel _ <- liftTCM $ telView ty
-      let types = map (unEl . snd . unDom) $ telToList tel
-      types <- liftTCM $ mapM reduce types
-      zipWithM stripIfNotData ps types
-    else return ps
-  where
-    stripIfNotData :: DeBruijnPat -> Term -> TerM DeBruijnPat
-    stripIfNotData p ty = liftTCM $ do
-      isData <- isDataOrRecord ty
-      case isData of
-        Just _  -> return p
-        Nothing -> return unusedVar
-
-=======
 -- | Masks all non-data/record type patterns if --without-K.
 maskNonDataArgs :: [DeBruijnPat] -> TerM [DeBruijnPat]
 maskNonDataArgs ps = do
   zipWith (\ p d -> if d then p else unusedVar) ps <$> terGetMaskArgs
->>>>>>> d11d92ce
 
 -- | cf. 'TypeChecking.Coverage.Match.buildMPatterns'
 openClause :: Permutation -> [Pattern] -> ClauseBody -> TerM ([DeBruijnPat], Maybe Term)
@@ -1327,4 +1303,4 @@
       res <- isBounded i
       case res of
         BoundedNo  -> return Order.unknown
-        BoundedLt v -> decrease 1 <$> compareTerm' v (VarDBP j)
+        BoundedLt v -> decrease 1 <$> compareTerm' v (VarDBP j)