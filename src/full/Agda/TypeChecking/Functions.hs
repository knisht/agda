--- conflicted
+++ resolved
@@ -79,12 +79,9 @@
     -- it means we skipped an element of the telescope.
     useNames :: [Arg ArgName] -> ListTel -> ListTel
     useNames []     tel       = map (setOrigin Inserted) tel
-<<<<<<< HEAD
     -- Andrea: we can have more Lam's than Pi's, because they might be for Path
+    -- Andreas, 2017-03-24: the following case is not IMPOSSIBLE when positivity checking comes before termination checking, see examples/tactics/ac/AC.agda
     useNames (_:_)  []        = []
-=======
-    useNames (_:_)  []        = []  -- Andreas, 2017-03-24: not IMPOSSIBLE when positivity checking comes before termination checking, see examples/tactics/ac/AC.agda
->>>>>>> 7aa6eb67
     useNames (x:xs) (dom:tel)
       | getHiding x == getHiding dom =
           -- set the ArgName of the dom
