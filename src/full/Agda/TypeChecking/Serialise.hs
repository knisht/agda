
-- Andreas, Makoto, Francesco 2014-10-15 AIM XX:
-- -O2 does not have any noticable effect on runtime
-- but sabotages cabal repl with -Werror
-- (due to a conflict with --interactive warning)
-- {-# OPTIONS_GHC -O2                      #-}

-- | Structure-sharing serialisation of Agda interface files.

-- -!-!-!-!-!-!-!-!-!-!-!-!-!-!-!-!-!-!-!-!-!-!-!-!-!-!-!-!-!-!-!-!-!-!-
-- NOTE: Every time the interface format is changed the interface
-- version number should be bumped _in the same patch_.
--
-- See 'currentInterfaceVersion' below.
--
-- -!-!-!-!-!-!-!-!-!-!-!-!-!-!-!-!-!-!-!-!-!-!-!-!-!-!-!-!-!-!-!-!-!-!-

module Agda.TypeChecking.Serialise
  ( encode, encodeFile, encodeInterface
  , decode, decodeFile, decodeInterface, decodeHashes
  , EmbPrj
  )
  where

import Control.Arrow (second)
import Control.DeepSeq
import qualified Control.Exception as E
import Control.Monad
import Control.Monad.Reader
import Control.Monad.State.Strict

import Data.Array.IArray
import Data.Word
import qualified Data.ByteString.Lazy as L
import qualified Data.HashTable.IO as H
import qualified Data.Map as Map
import qualified Data.Binary as B
import qualified Data.Binary.Get as B
import qualified Data.Binary.Put as B
import qualified Data.List as List
import Data.Function

import qualified Codec.Compression.GZip as G

import qualified Agda.TypeChecking.Monad.Benchmark as Bench

import Agda.TypeChecking.Serialise.Base
import Agda.TypeChecking.Serialise.Instances ()

import Agda.TypeChecking.Monad

import Agda.Utils.Hash
import Agda.Utils.IORef
import Agda.Utils.Lens

import Agda.Utils.Except

-- Note that the Binary instance for Int writes 64 bits, but throws
-- away the 32 high bits when reading (at the time of writing, on
-- 32-bit machines). Word64 does not have these problems.

currentInterfaceVersion :: Word64
<<<<<<< HEAD
currentInterfaceVersion = 20190410 * 10 + 0
=======
currentInterfaceVersion = 20190509 * 10 + 0
>>>>>>> 2f7e87be

-- | Encodes something. To ensure relocatability file paths in
-- positions are replaced with module names.

encode :: EmbPrj a => a -> TCM L.ByteString
encode a = do
    collectStats <- hasVerbosity "profile.serialize" 20
    fileMod <- sourceToModule
    newD@(Dict nD sD bD iD dD _tD
      _nameD
      _qnameD
      nC sC bC iC dC tC
      nameC
      qnameC
      stats _ _) <- liftIO $ emptyDict collectStats
    root <- liftIO $ (`runReaderT` newD) $ do
       icodeFileMod fileMod  -- Only fills absPathD from fileMod
       icode a
    nL <- benchSort $ l nD
    sL <- benchSort $ l sD
    bL <- benchSort $ l bD
    iL <- benchSort $ l iD
    dL <- benchSort $ l dD
    -- Record reuse statistics.
    verboseS "profile.sharing" 10 $ do
      statistics "pointers" tC
    verboseS "profile.serialize" 10 $ do
      statistics "Integer"  iC
      statistics "String"   sC
      statistics "Text"     bC
      statistics "Double"   dC
      statistics "Node"     nC
      statistics "Shared Term" tC
      statistics "A.QName"  qnameC
      statistics "A.Name"  nameC
    when collectStats $ do
      stats <- Map.fromList . map (second toInteger) <$> do
        liftIO $ H.toList stats
      modifyStatistics $ Map.union stats
    -- Encode hashmaps and root, and compress.
    bits1 <- Bench.billTo [ Bench.Serialization, Bench.BinaryEncode ] $
      return $!! B.encode (root, nL, sL, bL, iL, dL)
    let compressParams = G.defaultCompressParams
          { G.compressLevel    = G.bestSpeed
          , G.compressStrategy = G.huffmanOnlyStrategy
          }
    cbits <- Bench.billTo [ Bench.Serialization, Bench.Compress ] $
      return $!! G.compressWith compressParams bits1
    let x = B.encode currentInterfaceVersion `L.append` cbits
    return x
  where
    l h = List.map fst . List.sortBy (compare `on` snd) <$> H.toList h
    benchSort = Bench.billTo [Bench.Serialization, Bench.Sort] . liftIO
    statistics :: String -> IORef FreshAndReuse -> TCM ()
    statistics kind ioref = do
      FreshAndReuse fresh reused <- liftIO $ readIORef ioref
      tickN (kind ++ "  (fresh)") $ fromIntegral fresh
      tickN (kind ++ " (reused)") $ fromIntegral reused

-- encode :: EmbPrj a => a -> TCM L.ByteString
-- encode a = do
--     fileMod <- sourceToModule
--     (x, shared, total) <- liftIO $ do
--       newD@(Dict nD sD iD dD _ _ _ _ _ stats _) <- emptyDict fileMod
--       root <- runReaderT (icode a) newD
--       nL <- l nD; sL <- l sD; iL <- l iD; dL <- l dD
--       (shared, total) <- readIORef stats
--       return (B.encode currentInterfaceVersion `L.append`
--               G.compress (B.encode (root, nL, sL, iL, dL)), shared, total)
--     verboseS "profile.sharing" 10 $ do
--       tickN "pointers (reused)" $ fromIntegral shared
--       tickN "pointers" $ fromIntegral total
--     return x
--   where
--   l h = List.map fst . List.sortBy (compare `on` snd) <$> H.toList h

-- | Decodes something. The result depends on the include path.
--
-- Returns 'Nothing' if the input does not start with the right magic
-- number or some other decoding error is encountered.

decode :: EmbPrj a => L.ByteString -> TCM (Maybe a)
decode s = do
  mf   <- useTC stModuleToSource
  incs <- getIncludeDirs

  -- Note that B.runGetState and G.decompress can raise errors if the
  -- input is malformed. The decoder is (intended to be) strict enough
  -- to ensure that all such errors can be caught by the handler here.

  (mf, r) <- liftIO $ E.handle (\(E.ErrorCall s) -> noResult s) $ do

    (ver, s, _) <- return $ runGetState B.get s 0
    if ver /= currentInterfaceVersion
     then noResult "Wrong interface version."
     else do

      ((r, nL, sL, bL, iL, dL), s, _) <-
        return $ runGetState B.get (G.decompress s) 0
      if s /= L.empty
         -- G.decompress seems to throw away garbage at the end, so
         -- the then branch is possibly dead code.
       then noResult "Garbage at end."
       else do

        st <- St (ar nL) (ar sL) (ar bL) (ar iL) (ar dL)
                <$> liftIO H.new
                <*> return mf <*> return incs
        (r, st) <- runStateT (runExceptT (value r)) st
        return (Just $ modFile st, r)

  case mf of
    Nothing -> return ()
    Just mf -> stModuleToSource `setTCLens` mf

  case r of
    Right x   -> return (Just x)
    Left  err -> do
      reportSLn "import.iface" 5 $ "Error when decoding interface file"
      -- Andreas, 2014-06-11 deactivated debug printing
      -- in order to get rid of dependency of Serialize on TCM.Pretty
      -- reportSDoc "import.iface" 5 $
      --   "Error when decoding interface file:"
      --   $+$ nest 2 (prettyTCM err)
      return Nothing

  where
  ar l = listArray (0, List.genericLength l - 1) l

  noResult s = return (Nothing, Left $ GenericError s)

encodeInterface :: Interface -> TCM L.ByteString
encodeInterface i = L.append hashes <$> encode i
  where
    hashes :: L.ByteString
    hashes = B.runPut $ B.put (iSourceHash i) >> B.put (iFullHash i)

-- | Encodes something. To ensure relocatability file paths in
-- positions are replaced with module names.

encodeFile :: FilePath -> Interface -> TCM ()
encodeFile f i = liftIO . L.writeFile f =<< encodeInterface i

-- | Decodes something. The result depends on the include path.
--
-- Returns 'Nothing' if the file does not start with the right magic
-- number or some other decoding error is encountered.

decodeInterface :: L.ByteString -> TCM (Maybe Interface)
decodeInterface s = decode $ L.drop 16 s

decodeHashes :: L.ByteString -> Maybe (Hash, Hash)
decodeHashes s
  | L.length s < 16 = Nothing
  | otherwise       = Just $ B.runGet getH $ L.take 16 s
  where getH = (,) <$> B.get <*> B.get

decodeFile :: FilePath -> TCM (Maybe Interface)
decodeFile f = decodeInterface =<< liftIO (L.readFile f)

-- | Store a 'SourceToModule' (map from 'AbsolutePath' to 'TopLevelModuleName')
--   as map from 'AbsolutePath' to 'Int32', in order to directly get the identifiers
--   from absolute pathes rather than going through top level module names.
icodeFileMod
  :: SourceToModule
     -- ^ Maps file names to the corresponding module names.
     --   Must contain a mapping for every file name that is later encountered.
  -> S ()
icodeFileMod fileMod = do
  hmap <- asks absPathD
  forM_ (Map.toList fileMod) $ \ (absolutePath, topLevelModuleName) -> do
    i <- icod_ topLevelModuleName
    liftIO $ H.insert hmap absolutePath i<|MERGE_RESOLUTION|>--- conflicted
+++ resolved
@@ -60,11 +60,7 @@
 -- 32-bit machines). Word64 does not have these problems.
 
 currentInterfaceVersion :: Word64
-<<<<<<< HEAD
-currentInterfaceVersion = 20190410 * 10 + 0
-=======
-currentInterfaceVersion = 20190509 * 10 + 0
->>>>>>> 2f7e87be
+currentInterfaceVersion = 20190617 * 10 + 0
 
 -- | Encodes something. To ensure relocatability file paths in
 -- positions are replaced with module names.
