{-# LANGUAGE CPP #-}

-- Andreas, Makoto, Francesco 2014-10-15 AIM XX:
-- -O2 does not have any noticable effect on runtime
-- but sabotages cabal repl with -Werror
-- (due to a conflict with --interactive warning)
-- {-# OPTIONS_GHC -O2                      #-}

-- | Structure-sharing serialisation of Agda interface files.

-- -!-!-!-!-!-!-!-!-!-!-!-!-!-!-!-!-!-!-!-!-!-!-!-!-!-!-!-!-!-!-!-!-!-!-
-- NOTE: Every time the interface format is changed the interface
-- version number should be bumped _in the same patch_.
--
-- See 'currentInterfaceVersion' below.
--
-- -!-!-!-!-!-!-!-!-!-!-!-!-!-!-!-!-!-!-!-!-!-!-!-!-!-!-!-!-!-!-!-!-!-!-

module Agda.TypeChecking.Serialise
  ( encode, encodeFile, encodeInterface
  , decode, decodeFile, decodeInterface, decodeHashes
  , EmbPrj
  )
  where

import System.Directory ( createDirectoryIfMissing )
import System.FilePath ( takeDirectory )

import Control.Arrow (second)
import Control.DeepSeq
import qualified Control.Exception as E
import Control.Monad
import Control.Monad.Except
import Control.Monad.Reader
import Control.Monad.State.Strict

import Data.Array.IArray
import Data.Word
import qualified Data.ByteString.Builder as L
import qualified Data.ByteString.Lazy as L
import qualified Data.HashTable.IO as H
import qualified Data.Map as Map
import qualified Data.Binary as B
import qualified Data.Binary.Get as B
import qualified Data.Binary.Put as B
import qualified Data.List as List
import Data.Function
#if !(MIN_VERSION_base(4,11,0))
import Data.Semigroup((<>))
#endif

import qualified Codec.Compression.GZip as G
import qualified Codec.Compression.Zlib.Internal as Z

#if __GLASGOW_HASKELL__ >= 804
import GHC.Compact as C
#endif

import qualified Agda.TypeChecking.Monad.Benchmark as Bench

import Agda.TypeChecking.Serialise.Base
import Agda.TypeChecking.Serialise.Instances () --instance only

import Agda.TypeChecking.Monad

import Agda.Utils.FileName (canonicalizeAbsolutePath)
import Agda.Utils.Hash
import Agda.Utils.IORef

-- Note that the Binary instance for Int writes 64 bits, but throws
-- away the 32 high bits when reading (at the time of writing, on
-- 32-bit machines). Word64 does not have these problems.

currentInterfaceVersion :: Word64
<<<<<<< HEAD
currentInterfaceVersion = 20200902 * 10 + 0
=======
currentInterfaceVersion = 20200917 * 10 + 0
>>>>>>> 0153c6cc

-- | The result of 'encode' and 'encodeInterface'.

data Encoded = Encoded
  { uncompressed :: L.ByteString
    -- ^ The uncompressed bytestring, without hashes and the interface
    -- version.
  , compressed :: L.ByteString
    -- ^ The compressed bytestring.
  }

-- | Encodes something. To ensure relocatability file paths in
-- positions are replaced with module names.

encode :: EmbPrj a => a -> TCM Encoded
encode a = do
    collectStats <- hasVerbosity "profile.serialize" 20
    fileMod <- sourceToModule
    newD@(Dict nD ltD stD bD iD dD _tD
      _nameD
      _qnameD
      nC ltC stC bC iC dC tC
      nameC
      qnameC
      stats _ _) <- liftIO $ emptyDict collectStats
    root <- liftIO $ (`runReaderT` newD) $ do
       icodeFileMod fileMod  -- Only fills absPathD from fileMod
       icode a
    nL  <- benchSort $ l nD
    stL <- benchSort $ l stD
    ltL <- benchSort $ l ltD
    bL  <- benchSort $ l bD
    iL  <- benchSort $ l iD
    dL  <- benchSort $ l dD
    -- Record reuse statistics.
    verboseS "profile.sharing" 10 $ do
      statistics "pointers" tC
    verboseS "profile.serialize" 10 $ do
      statistics "Integer"     iC
      statistics "Lazy Text"   ltC
      statistics "Strict Text" stC
      statistics "Text"        bC
      statistics "Double"      dC
      statistics "Node"        nC
      statistics "Shared Term" tC
      statistics "A.QName"     qnameC
      statistics "A.Name"      nameC
    when collectStats $ do
      stats <- Map.fromList . map (second toInteger) <$> do
        liftIO $ H.toList stats
      modifyStatistics $ Map.union stats
    -- Encode hashmaps and root, and compress.
    bits1 <- Bench.billTo [ Bench.Serialization, Bench.BinaryEncode ] $
      return $!! B.encode (root, nL, ltL, stL, bL, iL, dL)
    let compressParams = G.defaultCompressParams
          { G.compressLevel    = G.bestSpeed
          , G.compressStrategy = G.huffmanOnlyStrategy
          }
    cbits <- Bench.billTo [ Bench.Serialization, Bench.Compress ] $
      return $!! G.compressWith compressParams bits1
    let x = B.encode currentInterfaceVersion `L.append` cbits
    return (Encoded { uncompressed = bits1, compressed = x })
  where
    l h = List.map fst . List.sortBy (compare `on` snd) <$> H.toList h
    benchSort = Bench.billTo [Bench.Serialization, Bench.Sort] . liftIO
    statistics :: String -> IORef FreshAndReuse -> TCM ()
    statistics kind ioref = do
      FreshAndReuse fresh
#ifdef DEBUG
                          reused
#endif
                                 <- liftIO $ readIORef ioref
      tickN (kind ++ "  (fresh)") $ fromIntegral fresh
#ifdef DEBUG
      tickN (kind ++ " (reused)") $ fromIntegral reused
#endif

-- encode :: EmbPrj a => a -> TCM L.ByteString
-- encode a = do
--     fileMod <- sourceToModule
--     (x, shared, total) <- liftIO $ do
--       newD@(Dict nD sD iD dD _ _ _ _ _ stats _) <- emptyDict fileMod
--       root <- runReaderT (icode a) newD
--       nL <- l nD; sL <- l sD; iL <- l iD; dL <- l dD
--       (shared, total) <- readIORef stats
--       return (B.encode currentInterfaceVersion `L.append`
--               G.compress (B.encode (root, nL, sL, iL, dL)), shared, total)
--     verboseS "profile.sharing" 10 $ do
--       tickN "pointers (reused)" $ fromIntegral shared
--       tickN "pointers" $ fromIntegral total
--     return x
--   where
--   l h = List.map fst . List.sortBy (compare `on` snd) <$> H.toList h

-- | Decodes an uncompressed bytestring (without extra hashes or magic
-- numbers). The result depends on the include path.
--
-- Returns 'Nothing' if a decoding error is encountered.

decode :: EmbPrj a => L.ByteString -> TCM (Maybe a)
decode s = do
  mf   <- useTC stModuleToSource
  incs <- getIncludeDirs

  -- Note that runGetState can raise errors if the input is malformed.
  -- The decoder is (intended to be) strict enough to ensure that all
  -- such errors can be caught by the handler here.

  (mf, r) <- liftIO $ E.handle (\(E.ErrorCall s) -> noResult s) $ do

    ((r, nL, ltL, stL, bL, iL, dL), s, _) <- return $ runGetState B.get s 0
    if s /= L.empty
     then noResult "Garbage at end."
     else do

      st <- St (ar nL) (ar ltL) (ar stL) (ar bL) (ar iL) (ar dL)
              <$> liftIO H.new
              <*> return mf <*> return incs
      (r, st) <- runStateT (runExceptT (value r)) st
      return (Just $ modFile st, r)

  forM_ mf (setTCLens stModuleToSource)

  case r of
    Right x -> do
#if __GLASGOW_HASKELL__ >= 804
      -- "Compact" the interfaces (without breaking sharing) to
      -- reduce the amount of memory that is traversed by the
      -- garbage collector.
      Bench.billTo [Bench.Deserialization, Bench.Compaction] $
        liftIO (Just . C.getCompact <$> C.compactWithSharing x)
#else
      return (Just x)
#endif
    Left err -> do
      reportSLn "import.iface" 5 $ "Error when decoding interface file"
      -- Andreas, 2014-06-11 deactivated debug printing
      -- in order to get rid of dependency of Serialize on TCM.Pretty
      -- reportSDoc "import.iface" 5 $
      --   "Error when decoding interface file:"
      --   $+$ nest 2 (prettyTCM err)
      return Nothing

  where
  ar l = listArray (0, List.genericLength l - 1) l

  noResult s = return (Nothing, Left $ GenericError s)

encodeInterface :: Interface -> TCM Encoded
encodeInterface i = do
  r <- encode i
  return (r { compressed = L.append hashes (compressed r) })
  where
    hashes :: L.ByteString
    hashes = B.runPut $ B.put (iSourceHash i) >> B.put (iFullHash i)

-- | Encodes an interface. To ensure relocatability file paths in
-- positions are replaced with module names.
--
-- An uncompressed bytestring corresponding to the encoded interface
-- is returned.

encodeFile :: FilePath -> Interface -> TCM L.ByteString
encodeFile f i = do
  r <- encodeInterface i
  liftIO $ createDirectoryIfMissing True (takeDirectory f)
  liftIO $ L.writeFile f (compressed r)
  return (uncompressed r)

-- | Decodes an interface. The result depends on the include path.
--
-- Returns 'Nothing' if the file does not start with the right magic
-- number or some other decoding error is encountered.

decodeInterface :: L.ByteString -> TCM (Maybe Interface)
decodeInterface s = do

  -- Note that runGetState and the decompression code below can raise
  -- errors if the input is malformed. The decoder is (intended to be)
  -- strict enough to ensure that all such errors can be caught by the
  -- handler here or the one in decode.

  s <- liftIO $
       E.handle (\(E.ErrorCall s) -> return (Left s)) $
       E.evaluate $
       let (ver, s', _) = runGetState B.get (L.drop 16 s) 0 in
       if ver /= currentInterfaceVersion
       then Left "Wrong interface version."
       else Right $
            L.toLazyByteString $
            Z.foldDecompressStreamWithInput
              (\s -> (L.byteString s <>))
              (\s -> if L.null s
                     then mempty
                     else error "Garbage at end.")
              (\err -> error (show err))
              (Z.decompressST Z.gzipFormat Z.defaultDecompressParams)
              s'

  case s of
    Right s  -> decode s
    Left err -> do
      reportSLn "import.iface" 5 $
        "Error when decoding interface file: " ++ err
      return Nothing

decodeHashes :: L.ByteString -> Maybe (Hash, Hash)
decodeHashes s
  | L.length s < 16 = Nothing
  | otherwise       = Just $ B.runGet getH $ L.take 16 s
  where getH = (,) <$> B.get <*> B.get

decodeFile :: FilePath -> TCM (Maybe Interface)
decodeFile f = decodeInterface =<< liftIO (L.readFile f)

-- | Store a 'SourceToModule' (map from 'AbsolutePath' to 'TopLevelModuleName')
--   as map from 'AbsolutePath' to 'Int32', in order to directly get the identifiers
--   from absolute pathes rather than going through top level module names.
icodeFileMod
  :: SourceToModule
     -- ^ Maps file names to the corresponding module names.
     --   Must contain a mapping for every file name that is later encountered.
  -> S ()
icodeFileMod fileMod = do
  hmap <- asks absPathD
  forM_ (Map.toList fileMod) $ \ (absolutePath, topLevelModuleName) -> do
    -- Andreas, 2020-08-11, issue #4828.
    -- Expand symlinks before storing in the dictonary.
    absolutePath <- liftIO $ canonicalizeAbsolutePath absolutePath
    i <- icod_ topLevelModuleName
    liftIO $ H.insert hmap absolutePath i<|MERGE_RESOLUTION|>--- conflicted
+++ resolved
@@ -72,11 +72,7 @@
 -- 32-bit machines). Word64 does not have these problems.
 
 currentInterfaceVersion :: Word64
-<<<<<<< HEAD
-currentInterfaceVersion = 20200902 * 10 + 0
-=======
-currentInterfaceVersion = 20200917 * 10 + 0
->>>>>>> 0153c6cc
+currentInterfaceVersion = 20201013 * 10 + 0
 
 -- | The result of 'encode' and 'encodeInterface'.
 
