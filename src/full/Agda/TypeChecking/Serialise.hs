--- conflicted
+++ resolved
@@ -113,11 +113,7 @@
 -- 32-bit machines). Word64 does not have these problems.
 
 currentInterfaceVersion :: Word64
-<<<<<<< HEAD
-currentInterfaceVersion = 20150218 * 10 + 0
-=======
-currentInterfaceVersion = 20150306 * 10 + 0
->>>>>>> 46199095
+currentInterfaceVersion = 20150306 * 10 + 1
 
 -- | Constructor tag (maybe omitted) and argument indices.
 
@@ -634,13 +630,6 @@
                            valu [4] = valu0 QuotableName
                            valu _   = malformed
 
-<<<<<<< HEAD
-instance EmbPrj Agda.Syntax.Fixity.PrecedenceLevel where
-  icod_ Unrelated   = icode0'
-  icod_ (Related a) = icode1' a
-  value = vcase valu where valu []  = valu0 Unrelated
-                           valu [a] = valu1 Related a
-=======
 instance EmbPrj Agda.Syntax.Fixity.Associativity where
   icod_ LeftAssoc  = icode0'
   icod_ RightAssoc = icode0 1
@@ -648,7 +637,13 @@
   value = vcase valu where valu []  = valu0 LeftAssoc
                            valu [1] = valu0 RightAssoc
                            valu [2] = valu0 NonAssoc
->>>>>>> 46199095
+                           valu _   = malformed
+
+instance EmbPrj Agda.Syntax.Fixity.PrecedenceLevel where
+  icod_ Unrelated   = icode0'
+  icod_ (Related a) = icode1' a
+  value = vcase valu where valu []  = valu0 Unrelated
+                           valu [a] = valu1 Related a
                            valu _   = malformed
 
 instance EmbPrj Agda.Syntax.Fixity.Fixity where
