--- conflicted
+++ resolved
@@ -72,11 +72,7 @@
 -- 32-bit machines). Word64 does not have these problems.
 
 currentInterfaceVersion :: Word64
-<<<<<<< HEAD
-currentInterfaceVersion = 20200717 * 10 + 0
-=======
-currentInterfaceVersion = 20200825 * 10 + 0
->>>>>>> 73405f70
+currentInterfaceVersion = 20200902 * 10 + 0
 
 -- | The result of 'encode' and 'encodeInterface'.
 
