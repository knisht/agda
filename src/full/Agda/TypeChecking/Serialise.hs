{-# LANGUAGE CPP #-}

-- Andreas, Makoto, Francesco 2014-10-15 AIM XX:
-- -O2 does not have any noticable effect on runtime
-- but sabotages cabal repl with -Werror
-- (due to a conflict with --interactive warning)
-- {-# OPTIONS_GHC -O2                      #-}

-- | Structure-sharing serialisation of Agda interface files.

-- -!-!-!-!-!-!-!-!-!-!-!-!-!-!-!-!-!-!-!-!-!-!-!-!-!-!-!-!-!-!-!-!-!-!-
-- NOTE: Every time the interface format is changed the interface
-- version number should be bumped _in the same patch_.
--
-- See 'currentInterfaceVersion' below.
--
-- -!-!-!-!-!-!-!-!-!-!-!-!-!-!-!-!-!-!-!-!-!-!-!-!-!-!-!-!-!-!-!-!-!-!-

module Agda.TypeChecking.Serialise
  ( encode, encodeFile, encodeInterface
  , decode, decodeFile, decodeInterface, decodeHashes
  , EmbPrj
  )
  where

import System.Directory ( createDirectoryIfMissing )
import System.FilePath ( takeDirectory )

import Control.Arrow (second)
import Control.DeepSeq
import qualified Control.Exception as E
import Control.Monad
import Control.Monad.Except
import Control.Monad.Reader
import Control.Monad.State.Strict

import Data.Array.IArray
import Data.Word
import qualified Data.ByteString.Builder as L
import qualified Data.ByteString.Lazy as L
import qualified Data.HashTable.IO as H
import qualified Data.Map as Map
import qualified Data.Binary as B
import qualified Data.Binary.Get as B
import qualified Data.Binary.Put as B
import qualified Data.List as List
import Data.Function
#if !(MIN_VERSION_base(4,11,0))
import Data.Semigroup((<>))
#endif

import qualified Codec.Compression.GZip as G
import qualified Codec.Compression.Zlib.Internal as Z

#if __GLASGOW_HASKELL__ >= 804
import GHC.Compact as C
#endif

import qualified Agda.TypeChecking.Monad.Benchmark as Bench

import Agda.TypeChecking.Serialise.Base
import Agda.TypeChecking.Serialise.Instances () --instance only

import Agda.TypeChecking.Monad

import Agda.Utils.Hash
import Agda.Utils.IORef

-- Note that the Binary instance for Int writes 64 bits, but throws
-- away the 32 high bits when reading (at the time of writing, on
-- 32-bit machines). Word64 does not have these problems.

currentInterfaceVersion :: Word64
<<<<<<< HEAD
currentInterfaceVersion = 20200517 * 10 + 0
=======
currentInterfaceVersion = 20200618 * 10 + 0
>>>>>>> 552987aa

-- | The result of 'encode' and 'encodeInterface'.

data Encoded = Encoded
  { uncompressed :: L.ByteString
    -- ^ The uncompressed bytestring, without hashes and the interface
    -- version.
  , compressed :: L.ByteString
    -- ^ The compressed bytestring.
  }

-- | Encodes something. To ensure relocatability file paths in
-- positions are replaced with module names.

encode :: EmbPrj a => a -> TCM Encoded
encode a = do
    collectStats <- hasVerbosity "profile.serialize" 20
    fileMod <- sourceToModule
    newD@(Dict nD ltD stD bD iD dD _tD
      _nameD
      _qnameD
      nC ltC stC bC iC dC tC
      nameC
      qnameC
      stats _ _) <- liftIO $ emptyDict collectStats
    root <- liftIO $ (`runReaderT` newD) $ do
       icodeFileMod fileMod  -- Only fills absPathD from fileMod
       icode a
    nL  <- benchSort $ l nD
    stL <- benchSort $ l stD
    ltL <- benchSort $ l ltD
    bL  <- benchSort $ l bD
    iL  <- benchSort $ l iD
    dL  <- benchSort $ l dD
    -- Record reuse statistics.
    verboseS "profile.sharing" 10 $ do
      statistics "pointers" tC
    verboseS "profile.serialize" 10 $ do
      statistics "Integer"     iC
      statistics "Lazy Text"   ltC
      statistics "Strict Text" stC
      statistics "Text"        bC
      statistics "Double"      dC
      statistics "Node"        nC
      statistics "Shared Term" tC
      statistics "A.QName"     qnameC
      statistics "A.Name"      nameC
    when collectStats $ do
      stats <- Map.fromList . map (second toInteger) <$> do
        liftIO $ H.toList stats
      modifyStatistics $ Map.union stats
    -- Encode hashmaps and root, and compress.
    bits1 <- Bench.billTo [ Bench.Serialization, Bench.BinaryEncode ] $
      return $!! B.encode (root, nL, ltL, stL, bL, iL, dL)
    let compressParams = G.defaultCompressParams
          { G.compressLevel    = G.bestSpeed
          , G.compressStrategy = G.huffmanOnlyStrategy
          }
    cbits <- Bench.billTo [ Bench.Serialization, Bench.Compress ] $
      return $!! G.compressWith compressParams bits1
    let x = B.encode currentInterfaceVersion `L.append` cbits
    return (Encoded { uncompressed = bits1, compressed = x })
  where
    l h = List.map fst . List.sortBy (compare `on` snd) <$> H.toList h
    benchSort = Bench.billTo [Bench.Serialization, Bench.Sort] . liftIO
    statistics :: String -> IORef FreshAndReuse -> TCM ()
    statistics kind ioref = do
      FreshAndReuse fresh
#ifdef DEBUG
                          reused
#endif
                                 <- liftIO $ readIORef ioref
      tickN (kind ++ "  (fresh)") $ fromIntegral fresh
#ifdef DEBUG
      tickN (kind ++ " (reused)") $ fromIntegral reused
#endif

-- encode :: EmbPrj a => a -> TCM L.ByteString
-- encode a = do
--     fileMod <- sourceToModule
--     (x, shared, total) <- liftIO $ do
--       newD@(Dict nD sD iD dD _ _ _ _ _ stats _) <- emptyDict fileMod
--       root <- runReaderT (icode a) newD
--       nL <- l nD; sL <- l sD; iL <- l iD; dL <- l dD
--       (shared, total) <- readIORef stats
--       return (B.encode currentInterfaceVersion `L.append`
--               G.compress (B.encode (root, nL, sL, iL, dL)), shared, total)
--     verboseS "profile.sharing" 10 $ do
--       tickN "pointers (reused)" $ fromIntegral shared
--       tickN "pointers" $ fromIntegral total
--     return x
--   where
--   l h = List.map fst . List.sortBy (compare `on` snd) <$> H.toList h

-- | Decodes an uncompressed bytestring (without extra hashes or magic
-- numbers). The result depends on the include path.
--
-- Returns 'Nothing' if a decoding error is encountered.

decode :: EmbPrj a => L.ByteString -> TCM (Maybe a)
decode s = do
  mf   <- useTC stModuleToSource
  incs <- getIncludeDirs

  -- Note that runGetState can raise errors if the input is malformed.
  -- The decoder is (intended to be) strict enough to ensure that all
  -- such errors can be caught by the handler here.

  (mf, r) <- liftIO $ E.handle (\(E.ErrorCall s) -> noResult s) $ do

    ((r, nL, ltL, stL, bL, iL, dL), s, _) <- return $ runGetState B.get s 0
    if s /= L.empty
     then noResult "Garbage at end."
     else do

      st <- St (ar nL) (ar ltL) (ar stL) (ar bL) (ar iL) (ar dL)
              <$> liftIO H.new
              <*> return mf <*> return incs
      (r, st) <- runStateT (runExceptT (value r)) st
      return (Just $ modFile st, r)

  forM_ mf (setTCLens stModuleToSource)

  case r of
    Right x -> do
#if __GLASGOW_HASKELL__ >= 804
      -- "Compact" the interfaces (without breaking sharing) to
      -- reduce the amount of memory that is traversed by the
      -- garbage collector.
      Bench.billTo [Bench.Deserialization, Bench.Compaction] $
        liftIO (Just . C.getCompact <$> C.compactWithSharing x)
#else
      return (Just x)
#endif
    Left err -> do
      reportSLn "import.iface" 5 $ "Error when decoding interface file"
      -- Andreas, 2014-06-11 deactivated debug printing
      -- in order to get rid of dependency of Serialize on TCM.Pretty
      -- reportSDoc "import.iface" 5 $
      --   "Error when decoding interface file:"
      --   $+$ nest 2 (prettyTCM err)
      return Nothing

  where
  ar l = listArray (0, List.genericLength l - 1) l

  noResult s = return (Nothing, Left $ GenericError s)

encodeInterface :: Interface -> TCM Encoded
encodeInterface i = do
  r <- encode i
  return (r { compressed = L.append hashes (compressed r) })
  where
    hashes :: L.ByteString
    hashes = B.runPut $ B.put (iSourceHash i) >> B.put (iFullHash i)

-- | Encodes an interface. To ensure relocatability file paths in
-- positions are replaced with module names.
--
-- An uncompressed bytestring corresponding to the encoded interface
-- is returned.

encodeFile :: FilePath -> Interface -> TCM L.ByteString
encodeFile f i = do
  r <- encodeInterface i
  liftIO $ createDirectoryIfMissing True (takeDirectory f)
  liftIO $ L.writeFile f (compressed r)
  return (uncompressed r)

-- | Decodes an interface. The result depends on the include path.
--
-- Returns 'Nothing' if the file does not start with the right magic
-- number or some other decoding error is encountered.

decodeInterface :: L.ByteString -> TCM (Maybe Interface)
decodeInterface s = do

  -- Note that runGetState and the decompression code below can raise
  -- errors if the input is malformed. The decoder is (intended to be)
  -- strict enough to ensure that all such errors can be caught by the
  -- handler here or the one in decode.

  s <- liftIO $
       E.handle (\(E.ErrorCall s) -> return (Left s)) $
       E.evaluate $
       let (ver, s', _) = runGetState B.get (L.drop 16 s) 0 in
       if ver /= currentInterfaceVersion
       then Left "Wrong interface version."
       else Right $
            L.toLazyByteString $
            Z.foldDecompressStreamWithInput
              (\s -> (L.byteString s <>))
              (\s -> if L.null s
                     then mempty
                     else error "Garbage at end.")
              (\err -> error (show err))
              (Z.decompressST Z.gzipFormat Z.defaultDecompressParams)
              s'

  case s of
    Right s  -> decode s
    Left err -> do
      reportSLn "import.iface" 5 $
        "Error when decoding interface file: " ++ err
      return Nothing

decodeHashes :: L.ByteString -> Maybe (Hash, Hash)
decodeHashes s
  | L.length s < 16 = Nothing
  | otherwise       = Just $ B.runGet getH $ L.take 16 s
  where getH = (,) <$> B.get <*> B.get

decodeFile :: FilePath -> TCM (Maybe Interface)
decodeFile f = decodeInterface =<< liftIO (L.readFile f)

-- | Store a 'SourceToModule' (map from 'AbsolutePath' to 'TopLevelModuleName')
--   as map from 'AbsolutePath' to 'Int32', in order to directly get the identifiers
--   from absolute pathes rather than going through top level module names.
icodeFileMod
  :: SourceToModule
     -- ^ Maps file names to the corresponding module names.
     --   Must contain a mapping for every file name that is later encountered.
  -> S ()
icodeFileMod fileMod = do
  hmap <- asks absPathD
  forM_ (Map.toList fileMod) $ \ (absolutePath, topLevelModuleName) -> do
    i <- icod_ topLevelModuleName
    liftIO $ H.insert hmap absolutePath i<|MERGE_RESOLUTION|>--- conflicted
+++ resolved
@@ -71,11 +71,7 @@
 -- 32-bit machines). Word64 does not have these problems.
 
 currentInterfaceVersion :: Word64
-<<<<<<< HEAD
-currentInterfaceVersion = 20200517 * 10 + 0
-=======
-currentInterfaceVersion = 20200618 * 10 + 0
->>>>>>> 552987aa
+currentInterfaceVersion = 20200714 * 10 + 0
 
 -- | The result of 'encode' and 'encodeInterface'.
 
