--- conflicted
+++ resolved
@@ -58,11 +58,7 @@
 -- 32-bit machines). Word64 does not have these problems.
 
 currentInterfaceVersion :: Word64
-<<<<<<< HEAD
-currentInterfaceVersion = 20160412 * 10 + 0
-=======
 currentInterfaceVersion = 20160414 * 10 + 0
->>>>>>> e5f08d92
 
 -- | Encodes something. To ensure relocatability file paths in
 -- positions are replaced with module names.
