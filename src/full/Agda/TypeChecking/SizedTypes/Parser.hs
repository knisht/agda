--- conflicted
+++ resolved
@@ -12,84 +12,6 @@
 
 module Agda.TypeChecking.SizedTypes.Parser where
 
-<<<<<<< HEAD
-import Control.Applicative hiding (Const)
-
-import Data.Char
-
-import Text.Parsec (Parsec)
-import qualified Text.Parsec as P
-import qualified Text.Parsec.Token as T
-import Text.Parsec.Language (haskellDef)
-
-import Agda.TypeChecking.SizedTypes.Syntax
-import Agda.Utils.Functor (($>))
-
--- | Size meta variable identifiers are upper case or start with x, y, or z.
-isFlexId :: String -> Bool
-isFlexId []     = False
-isFlexId (x:xs) = isUpper x || x `elem` ['x','y','z']
-
--- * Parsing with Parsec
-
-languageDef = haskellDef
---  { T.identLetter = T.identLetter haskellDef <|> P.oneOf "'"
---  }
-
-tokenParser = T.makeTokenParser languageDef
-
--- skip whitespace
-white       = T.whiteSpace tokenParser
--- lexeme      = T.lexeme tokenParser -- UNUSED
-ident       = T.identifier tokenParser
-symbol s    = T.symbol tokenParser s
-number      = T.natural tokenParser
-
-type Parser a = Parsec String () a
-
-class Parse a where
-  parser :: Parser a
-  parse  :: String -> a
-  parse s = either (error . show) id $ P.parse parser "stdin" s
-
-instance Parse Cmp where
-  parser =
-      ((symbol "≤" $> Le) <|>
-       (symbol "<" *> P.option Lt (symbol "=" $> Le)))
-
-instance Parse Polarity where
-  parser = (symbol "+" $> Greatest) <|> (symbol "-" $> Least)
-
-instance Parse Flex where
-  parser = FlexId <$> ident
-
-instance Parse Rigid where
-  parser = RigidId <$> ident
-
-instance Parse flex => Parse (PolarityAssignment flex) where
-  parser = PolarityAssignment <$> parser <*> parser
-
-instance Parse SizeExpr where
-  parser = white >> do
-      (Infty <$ (symbol "oo" <|> symbol "∞")) <|>
-       (Const . fromInteger <$> number) <|>
-       (rigidOrFlexN <$> ident <*> P.option 0 (symbol "+" *> number))
-
-instance Parse Constraint where
-  parser = white >> Constraint <$> parser <*> parser <*> parser
-
-rigidOrFlex :: String -> SizeExpr
-rigidOrFlex  x   = if isFlexId x then Flex (FlexId x) 0 else Rigid (RigidId x) 0
-
-rigidOrFlexN :: String -> Integer -> SizeExpr
-rigidOrFlexN x n = (rigidOrFlex x) { offset = fromInteger $ n }
-
--- * Testing
-
-simplify :: [Constraint] -> [Maybe [Constraint]]
-simplify = map (simplify1 (\ c -> Just [c]))
-
-=======
 -- Andreas, 2016-02-01 because of dependency on parsec, we do not compile this
 -- KEEP commented out code to follow:
 
@@ -170,7 +92,6 @@
 simplify :: [Constraint] -> [Maybe [Constraint]]
 simplify = map (simplify1 (\ c -> Just [c]))
 
->>>>>>> f2a865b9
 cs = simplify $ map parse
   [ "x<y+ 1"
   , "z+1 < i+4"
@@ -184,9 +105,5 @@
   , "x < i + 2"
   , "x + 2 < i"
   , "x < i"
-<<<<<<< HEAD
   ]
-=======
-  ]
--}
->>>>>>> f2a865b9
+-}