{-# LANGUAGE CPP                      #-}
{-# LANGUAGE NondecreasingIndentation #-}
{-# LANGUAGE UndecidableInstances     #-}

module Agda.TypeChecking.Reduce where

import Prelude hiding (mapM)
import Control.Monad.Reader hiding (mapM)
import Control.Applicative

import Data.List as List hiding (sort)
import Data.Maybe
import Data.Map (Map)
import Data.Traversable
import Data.Hashable

import Agda.Interaction.Options

import Agda.Syntax.Position
import Agda.Syntax.Common
import Agda.Syntax.Internal
import Agda.Syntax.Internal.Pattern
import Agda.Syntax.Scope.Base (Scope)
import Agda.Syntax.Literal

import Agda.TypeChecking.Monad hiding ( underAbstraction_, enterClosure, isInstantiatedMeta
                                      , getConstInfo
                                      , lookupMeta )
import qualified Agda.TypeChecking.Monad as TCM
import Agda.TypeChecking.Monad.Builtin hiding (getPrimitive, constructorForm)
import Agda.TypeChecking.Substitute
import Agda.TypeChecking.CompiledClause
import Agda.TypeChecking.EtaContract

import Agda.TypeChecking.Reduce.Monad

import {-# SOURCE #-} Agda.TypeChecking.CompiledClause.Match
import {-# SOURCE #-} Agda.TypeChecking.Patterns.Match
import {-# SOURCE #-} Agda.TypeChecking.Pretty
import {-# SOURCE #-} Agda.TypeChecking.Rewriting
import {-# SOURCE #-} Agda.TypeChecking.Reduce.Fast

import Agda.Utils.Function
import Agda.Utils.Functor
import Agda.Utils.Monad
import Agda.Utils.HashMap (HashMap)
import Agda.Utils.Size
import Agda.Utils.Tuple

#include "undefined.h"
import Agda.Utils.Impossible

instantiate :: Instantiate a => a -> TCM a
instantiate = runReduceM . instantiate'

instantiateFull :: InstantiateFull a => a -> TCM a
instantiateFull = runReduceM . instantiateFull'

reduce :: Reduce a => a -> TCM a
reduce = runReduceM . reduce'

reduceB :: Reduce a => a -> TCM (Blocked a)
reduceB = runReduceM . reduceB'

normalise :: Normalise a => a -> TCM a
normalise = runReduceM . normalise'

simplify :: Simplify a => a -> TCM a
simplify = runReduceM . simplify'

-- | Instantiate something.
--   Results in an open meta variable or a non meta.
--   Doesn't do any reduction, and preserves blocking tags (when blocking meta
--   is uninstantiated).
class Instantiate t where
    instantiate' :: t -> ReduceM t

instance Instantiate Term where
  instantiate' t@(MetaV x es) = do
    mi <- mvInstantiation <$> lookupMeta x
    case mi of
      InstV tel v -> instantiate' inst
        where
          -- A slight complication here is that the meta might be underapplied,
          -- in which case we have to build the lambda abstraction before
          -- applying the substitution, or overapplied in which case we need to
          -- fall back to applyE.
          (es1, es2) = splitAt (length tel) es
          vs1 = reverse $ map unArg $ fromMaybe __IMPOSSIBLE__ $ allApplyElims es1
          rho = vs1 ++# wkS (length vs1) idS
                -- really should be .. ++# emptyS but using wkS makes it reduce to idS
                -- when applicable
          -- specification: inst == foldr mkLam v tel `applyE` es
          inst = applySubst rho (foldr mkLam v $ drop (length es1) tel) `applyE` es2
      Open                             -> return t
      OpenIFS                          -> return t
      BlockedConst _                   -> return t
      PostponedTypeCheckingProblem _ _ -> return t
  instantiate' (Level l) = levelTm <$> instantiate' l
  instantiate' (Sort s) = sortTm <$> instantiate' s
  instantiate' v@Shared{} =
    updateSharedTerm instantiate' v
  instantiate' t = return t

instance Instantiate Level where
  instantiate' (Max as) = levelMax <$> instantiate' as

instance Instantiate PlusLevel where
  instantiate' l@ClosedLevel{} = return l
  instantiate' (Plus n a) = Plus n <$> instantiate' a

instance Instantiate LevelAtom where
  instantiate' l = case l of
    MetaLevel m vs -> do
      v <- instantiate' (MetaV m vs)
      case ignoreSharing v of
        MetaV m vs -> return $ MetaLevel m vs
        _          -> return $ UnreducedLevel v
    UnreducedLevel l -> UnreducedLevel <$> instantiate' l
    _ -> return l

instance Instantiate a => Instantiate (Blocked a) where
  instantiate' v@NotBlocked{} = return v
  instantiate' v@(Blocked x u) = do
    mi <- mvInstantiation <$> lookupMeta x
    case mi of
      InstV{}                        -> notBlocked <$> instantiate' u
      Open                           -> return v
      OpenIFS                        -> return v
      BlockedConst{}                 -> return v
      PostponedTypeCheckingProblem{} -> return v

instance Instantiate Type where
    instantiate' (El s t) = El <$> instantiate' s <*> instantiate' t

instance Instantiate Sort where
  instantiate' s = case s of
    Type l -> levelSort <$> instantiate' l
    _      -> return s

instance Instantiate Elim where
  instantiate' (Apply v) = Apply <$> instantiate' v
<<<<<<< HEAD
  instantiate' (IApply x y v) = IApply <$> instantiate' x <*> instantiate' y <*> instantiate' v
  instantiate' (Proj f)  = pure $ Proj f
=======
  instantiate' (Proj o f)= pure $ Proj o f
>>>>>>> a0cf9974

instance Instantiate t => Instantiate (Abs t) where
  instantiate' = traverse instantiate'

instance Instantiate t => Instantiate (Arg t) where
    instantiate' = traverse instantiate'

instance Instantiate t => Instantiate (Dom t) where
    instantiate' = traverse instantiate'

instance Instantiate t => Instantiate [t] where
    instantiate' = traverse instantiate'

instance (Instantiate a, Instantiate b) => Instantiate (a,b) where
    instantiate' (x,y) = (,) <$> instantiate' x <*> instantiate' y


instance (Instantiate a, Instantiate b,Instantiate c) => Instantiate (a,b,c) where
    instantiate' (x,y,z) = (,,) <$> instantiate' x <*> instantiate' y <*> instantiate' z

instance Instantiate a => Instantiate (Closure a) where
    instantiate' cl = do
        x <- enterClosure cl instantiate'
        return $ cl { clValue = x }

instance Instantiate Telescope where
  instantiate' EmptyTel = return EmptyTel
  instantiate' (ExtendTel a tel) = ExtendTel <$> instantiate' a <*> instantiate' tel
--instantiate' tel = return tel

instance Instantiate Constraint where
  instantiate' (ValueCmp cmp t u v) = do
    (t,u,v) <- instantiate' (t,u,v)
    return $ ValueCmp cmp t u v
  instantiate' (ElimCmp cmp t v as bs) =
    ElimCmp cmp <$> instantiate' t <*> instantiate' v <*> instantiate' as <*> instantiate' bs
  instantiate' (LevelCmp cmp u v)   = uncurry (LevelCmp cmp) <$> instantiate' (u,v)
  instantiate' (TypeCmp cmp a b)    = uncurry (TypeCmp cmp) <$> instantiate' (a,b)
  instantiate' (TelCmp a b cmp tela telb) = uncurry (TelCmp a b cmp)  <$> instantiate' (tela,telb)
  instantiate' (SortCmp cmp a b)    = uncurry (SortCmp cmp) <$> instantiate' (a,b)
  instantiate' (Guarded c pid)      = Guarded <$> instantiate' c <*> pure pid
  instantiate' (UnBlock m)          = return $ UnBlock m
  instantiate' (FindInScope m b args) = FindInScope m b <$> mapM instantiate' args
  instantiate' (IsEmpty r t)        = IsEmpty r <$> instantiate' t
  instantiate' (CheckSizeLtSat t)   = CheckSizeLtSat <$> instantiate' t

instance Instantiate e => Instantiate (Map k e) where
    instantiate' = traverse instantiate'

instance Instantiate Candidate where
  instantiate' (Candidate u t eti) = Candidate <$> instantiate' u <*> instantiate' t <*> return eti

instance Instantiate EqualityView where
  instantiate' (OtherType t)            = OtherType
    <$> instantiate' t
  instantiate' (EqualityType s eq l t a b) = EqualityType
    <$> instantiate' s
    <*> return eq
    <*> instantiate' l
    <*> instantiate' t
    <*> instantiate' a
    <*> instantiate' b

---------------------------------------------------------------------------
-- * Reduction to weak head normal form.
---------------------------------------------------------------------------

-- | Case on whether a term is blocked on a meta (or is a meta).
--   That means it can change its shape when the meta is instantiated.
ifBlocked :: MonadTCM tcm =>  Term -> (MetaId -> Term -> tcm a) -> (Term -> tcm a) -> tcm a
ifBlocked t blocked unblocked = do
  t <- liftTCM $ reduceB t
  case ignoreSharing <$> t of
    Blocked m _              -> blocked m (ignoreBlocking t)
    NotBlocked _ (MetaV m _) -> blocked m (ignoreBlocking t)
    NotBlocked{}             -> unblocked (ignoreBlocking t)

-- | Case on whether a type is blocked on a meta (or is a meta).
ifBlockedType :: MonadTCM tcm => Type -> (MetaId -> Type -> tcm a) -> (Type -> tcm a) -> tcm a
ifBlockedType (El s t) blocked unblocked =
  ifBlocked t (\ m v -> blocked m $ El s v) (\ v -> unblocked $ El s v)

class Reduce t where
    reduce'  :: t -> ReduceM t
    reduceB' :: t -> ReduceM (Blocked t)

    reduce'  t = ignoreBlocking <$> reduceB' t
    reduceB' t = notBlocked <$> reduce' t

instance Reduce Type where
    reduce'  (El s t) = El s <$> reduce' t
    reduceB' (El s t) = fmap (El s) <$> reduceB' t

instance Reduce Sort where
    reduce' s = {-# SCC "reduce'<Sort>" #-}
      ifNotM hasUniversePolymorphism (red s) $ {- else -} red =<< instantiateFull' s
      where
        red s = do
          s <- instantiate' s
          case s of
            DLub s1 s2 -> do
              s <- dLub <$> reduce' s1 <*> reduce' s2
              case s of
                DLub{}  -> return s
                _       -> reduce' s   -- TODO: not so nice
            Prop       -> return s
            Type s'    -> levelSort <$> reduce' s'
            Inf        -> return Inf
            SizeUniv   -> return SizeUniv

instance Reduce Elim where
  reduce' (Apply v) = Apply <$> reduce' v
<<<<<<< HEAD
  reduce' (IApply x y v) = IApply <$> reduce' x <*> reduce' y <*> reduce' v
  reduce' (Proj f)  = pure $ Proj f
=======
  reduce' (Proj o f)= pure $ Proj o f
>>>>>>> a0cf9974

instance Reduce Level where
  reduce'  (Max as) = levelMax <$> mapM reduce' as
  reduceB' (Max as) = fmap levelMax . traverse id <$> traverse reduceB' as

instance Reduce PlusLevel where
  reduceB' l@ClosedLevel{} = return $ notBlocked l
  reduceB' (Plus n l) = fmap (Plus n) <$> reduceB' l

instance Reduce LevelAtom where
  reduceB' l = case l of
    MetaLevel m vs   -> fromTm (MetaV m vs)
    NeutralLevel r v -> return $ NotBlocked r $ NeutralLevel r v
    BlockedLevel m v ->
      ifM (isInstantiatedMeta m) (fromTm v) (return $ Blocked m $ BlockedLevel m v)
    UnreducedLevel v -> fromTm v
    where
      fromTm v = do
        bv <- reduceB' v
        let v = ignoreBlocking bv
        case ignoreSharing <$> bv of
          NotBlocked r (MetaV m vs) -> return $ NotBlocked r $ MetaLevel m vs
          Blocked m _               -> return $ Blocked m    $ BlockedLevel m v
          NotBlocked r _            -> return $ NotBlocked r $ NeutralLevel r v


instance (Subst t a, Reduce a) => Reduce (Abs a) where
  reduce' b@(Abs x _) = Abs x <$> underAbstraction_ b reduce'
  reduce' (NoAbs x v) = NoAbs x <$> reduce' v

-- Lists are never blocked
instance Reduce t => Reduce [t] where
    reduce' = traverse reduce'

instance Reduce t => Reduce (Arg t) where
    reduce' a = case getRelevance a of
                 Irrelevant -> return a             -- Don't reduce' irr. args!?
                 _          -> traverse reduce' a

    reduceB' t = traverse id <$> traverse reduceB' t

instance Reduce t => Reduce (Dom t) where
    reduce' = traverse reduce'
    reduceB' t = traverse id <$> traverse reduceB' t

-- Tuples are never blocked
instance (Reduce a, Reduce b) => Reduce (a,b) where
    reduce' (x,y)  = (,) <$> reduce' x <*> reduce' y

instance (Reduce a, Reduce b,Reduce c) => Reduce (a,b,c) where
    reduce' (x,y,z) = (,,) <$> reduce' x <*> reduce' y <*> reduce' z

reduceIApply :: ReduceM (Blocked Term) -> [Elim] -> ReduceM (Blocked Term)
reduceIApply d (IApply x y r : es) = do
  view <- intervalView'
  r <- reduce' r
  case view r of
   IZero -> reduceB' (applyE x es)
   IOne  -> reduceB' (applyE y es)
   _     -> reduceIApply d es
reduceIApply d (_ : es) = reduceIApply d es
reduceIApply d [] = d

instance Reduce Term where
  reduceB' = {-# SCC "reduce'<Term>" #-} maybeFastReduceTerm

maybeFastReduceTerm :: Term -> ReduceM (Blocked Term)
maybeFastReduceTerm v = do
  let tryFast = case v of
                  Def{} -> True
                  Con{} -> True
                  _     -> False
  if not tryFast then slowReduceTerm v
                 else do
    s <- optSharing   <$> commandLineOptions
    allowed <- asks envAllowedReductions
    let notAll = delete NonTerminatingReductions allowed /= allReductions
    if s || notAll then slowReduceTerm v else fastReduce (elem NonTerminatingReductions allowed) v

slowReduceTerm :: Term -> ReduceM (Blocked Term)
slowReduceTerm = rewriteAfter $ \ v -> do
    v <- instantiate' v
    let done = return $ notBlocked v
        iapp = reduceIApply done
    case v of
--    Andreas, 2012-11-05 not reducing meta args does not destroy anything
--    and seems to save 2% sec on the standard library
--      MetaV x args -> notBlocked . MetaV x <$> reduce' args
      MetaV x es -> iapp es
      Def f es   -> flip reduceIApply es $ unfoldDefinitionE False reduceB' (Def f []) f es
      Con c args -> do
          -- Constructors can reduce' when they come from an
          -- instantiated module.
          v <- unfoldDefinition False reduceB' (Con c []) (conName c) args
          traverse reduceNat v
      Sort s   -> fmap sortTm <$> reduceB' s
      Level l  -> ifM (elem LevelReductions <$> asks envAllowedReductions)
                    {- then -} (fmap levelTm <$> reduceB' l)
                    {- else -} done
      Pi _ _   -> done
      Lit _    -> done
      Var _ es  -> iapp es
      Lam _ _  -> done
      DontCare _ -> done
      Shared{}   -> updateSharedTermF reduceB' v
    where
      -- NOTE: reduceNat can traverse the entire term.
      reduceNat v@Shared{} = updateSharedTerm reduceNat v
      reduceNat v@(Con c []) = do
        mz  <- getBuiltin' builtinZero
        case v of
          _ | Just v == mz  -> return $ Lit $ LitNat (getRange c) 0
          _                 -> return v
      reduceNat v@(Con c [a]) | notHidden a && isRelevant a = do
        ms  <- fmap ignoreSharing <$> getBuiltin' builtinSuc
        case v of
          _ | Just (Con c []) == ms -> inc <$> reduce' (unArg a)
          _                         -> return v
          where
            inc w = case ignoreSharing w of
              Lit (LitNat r n) -> Lit (LitNat (fuseRange c r) $ n + 1)
              _                -> Con c [defaultArg w]
      reduceNat v = return v

{-# INLINE rewriteAfter #-}
rewriteAfter :: (Term -> ReduceM (Blocked Term)) -> Term -> ReduceM (Blocked Term)
rewriteAfter f v =
  ifM (optRewriting <$> pragmaOptions)
      (trampolineM (rewrite <=< f) v)
      (f v)

-- Andreas, 2013-03-20 recursive invokations of unfoldCorecursion
-- need also to instantiate metas, see Issue 826.
unfoldCorecursionE :: Elim -> ReduceM (Blocked Elim)
unfoldCorecursionE e@Proj{}             = return $ notBlocked e
unfoldCorecursionE (Apply (Arg info v)) = fmap (Apply . Arg info) <$>
  unfoldCorecursion v
unfoldCorecursionE (IApply x y r) = do -- TODO check if this makes sense
   [x,y,r] <- mapM unfoldCorecursion [x,y,r]
   return $ IApply <$> x <*> y <*> r

unfoldCorecursion :: Term -> ReduceM (Blocked Term)
unfoldCorecursion = rewriteAfter $ \ v -> do
  v <- instantiate' v
  case compressPointerChain v of
    Def f es -> unfoldDefinitionE True unfoldCorecursion (Def f []) f es
    v@(Shared p) ->
      case derefPtr p of
        Def{} -> updateSharedFM unfoldCorecursion v
        _     -> slowReduceTerm v
    _ -> slowReduceTerm v

-- | If the first argument is 'True', then a single delayed clause may
-- be unfolded.
unfoldDefinition ::
  Bool -> (Term -> ReduceM (Blocked Term)) ->
  Term -> QName -> Args -> ReduceM (Blocked Term)
unfoldDefinition unfoldDelayed keepGoing v f args =
  unfoldDefinitionE unfoldDelayed keepGoing v f (map Apply args)

unfoldDefinitionE ::
  Bool -> (Term -> ReduceM (Blocked Term)) ->
  Term -> QName -> Elims -> ReduceM (Blocked Term)
unfoldDefinitionE unfoldDelayed keepGoing v f es = do
  r <- unfoldDefinitionStep unfoldDelayed v f es
  case r of
    NoReduction v    -> return v
    YesReduction _ v -> keepGoing v

unfoldDefinition' ::
  Bool -> (Simplification -> Term -> ReduceM (Simplification, Blocked Term)) ->
  Term -> QName -> Elims -> ReduceM (Simplification, Blocked Term)
unfoldDefinition' unfoldDelayed keepGoing v0 f es = do
  r <- unfoldDefinitionStep unfoldDelayed v0 f es
  case r of
    NoReduction v       -> return (NoSimplification, v)
    YesReduction simp v -> keepGoing simp v

unfoldDefinitionStep :: Bool -> Term -> QName -> Elims -> ReduceM (Reduced (Blocked Term) Term)
unfoldDefinitionStep unfoldDelayed v0 f es =
  {-# SCC "reduceDef" #-} do
  info <- getConstInfo f
  allowed <- asks envAllowedReductions
  let def = theDef info
      v   = v0 `applyE` es
      -- Non-terminating functions
      -- (i.e., those that failed the termination check)
      -- and delayed definitions
      -- are not unfolded unless explicitely permitted.
      dontUnfold =
        (defNonterminating info && notElem NonTerminatingReductions allowed)
        || (defDelayed info == Delayed && not unfoldDelayed)
      copatterns =
        case def of
          Function{funCopatternLHS = b} -> b
          _                             -> False
  case def of
    Constructor{conSrcCon = c} ->
      noReduction $ notBlocked $ Con (c `withRangeOf` f) [] `applyE` es
    Primitive{primAbstr = ConcreteDef, primName = x, primClauses = cls} -> do
      pf <- fromMaybe __IMPOSSIBLE__ <$> getPrimitive' x
      if FunctionReductions `elem` allowed
        then reducePrimitive x v0 f es pf dontUnfold
                             cls (defCompiled info)
        else noReduction $ notBlocked v
    _  -> do
      if FunctionReductions `elem` allowed ||
         (isJust (isProjection_ def) && ProjectionReductions `elem` allowed) || -- includes projection-like
         (isInlineFun def && InlineReductions `elem` allowed) ||
         (copatterns && CopatternReductions `elem` allowed)
        then
          reduceNormalE v0 f (map notReduced es) dontUnfold
                       (defClauses info) (defCompiled info)
        else noReduction $ notBlocked v  -- Andrea(s), 2014-12-05 OK?

  where
    noReduction    = return . NoReduction
    yesReduction s = return . YesReduction s
    reducePrimitive x v0 f es pf dontUnfold cls mcc
      | genericLength es < ar
                  = noReduction $ NotBlocked Underapplied $ v0 `applyE` es -- not fully applied
      | otherwise = {-# SCC "reducePrimitive" #-} do
          let (es1,es2) = genericSplitAt ar es
              args1     = fromMaybe __IMPOSSIBLE__ $ mapM isApplyElim es1
          r <- primFunImplementation pf args1
          case r of
            NoReduction args1' -> do
              let es1' = map (fmap Apply) args1'
              if null cls then do
                noReduction $ applyE (Def f []) <$> do
                  traverse id $
                    map mredToBlocked es1' ++ map notBlocked es2
               else
                reduceNormalE v0 f (es1' ++ map notReduced es2) dontUnfold cls mcc
            YesReduction simpl v -> yesReduction simpl $ v `applyE` es2
      where
          ar  = primFunArity pf
          mredToBlocked :: MaybeReduced a -> Blocked a
          mredToBlocked (MaybeRed NotReduced  x) = notBlocked x
          mredToBlocked (MaybeRed (Reduced b) x) = x <$ b

    reduceNormalE :: Term -> QName -> [MaybeReduced Elim] -> Bool -> [Clause] -> Maybe CompiledClauses -> ReduceM (Reduced (Blocked Term) Term)
    reduceNormalE v0 f es dontUnfold def mcc = {-# SCC "reduceNormal" #-} do
      case def of
        _ | dontUnfold -> defaultResult -- non-terminating or delayed
        []             -> defaultResult -- no definition for head
        cls            -> appDefE_ f v0 cls mcc es
      where defaultResult = noReduction $ NotBlocked AbsurdMatch vfull
            vfull         = v0 `applyE` map ignoreReduced es

-- | Reduce a non-primitive definition if it is a copy linking to another def.
reduceDefCopy :: QName -> Elims -> TCM (Reduced () Term)
reduceDefCopy f es = do
  info <- TCM.getConstInfo f
  if (defCopy info) then reduceDef_ info f es else return $ NoReduction ()
  where
    reduceDef_ :: Definition -> QName -> Elims -> TCM (Reduced () Term)
    reduceDef_ info f es = do
      let v0   = Def f []
          cls  = (defClauses info)
          mcc  = (defCompiled info)
      if (defDelayed info == Delayed) || (defNonterminating info)
       then return $ NoReduction ()
       else do
          ev <- runReduceM $ appDefE_ f v0 cls mcc $ map notReduced es
          case ev of
            YesReduction simpl t -> return $ YesReduction simpl t
            NoReduction{}        -> return $ NoReduction ()

-- | Reduce simple (single clause) definitions.
reduceHead :: Term -> TCM (Blocked Term)
reduceHead = runReduceM . reduceHead'

reduceHead' :: Term -> ReduceM (Blocked Term)
reduceHead' v = do -- ignoreAbstractMode $ do
  -- Andreas, 2013-02-18 ignoreAbstractMode leads to information leakage
  -- see Issue 796

  -- first, possibly rewrite literal v to constructor form
  v <- constructorForm v
  traceSDoc "tc.inj.reduce" 30 (text "reduceHead" <+> prettyTCM v) $ do
  case ignoreSharing v of
    Def f es -> do

      abstractMode <- envAbstractMode <$> ask
      isAbstract <- treatAbstractly f
      traceSLn "tc.inj.reduce" 50 (
        "reduceHead: we are in " ++ show abstractMode++ "; " ++ show f ++
        " is treated " ++ if isAbstract then "abstractly" else "concretely"
        ) $ do
      let v0  = Def f []
          red = unfoldDefinitionE False reduceHead' v0 f es
      def <- theDef <$> getConstInfo f
      case def of
        -- Andreas, 2012-11-06 unfold aliases (single clause terminating functions)
        -- see test/succeed/Issue747
        -- We restrict this to terminating functions to not make the
        -- type checker loop here on non-terminating functions.
        -- see test/fail/TerminationInfiniteRecord
        Function{ funClauses = [ _ ], funDelayed = NotDelayed, funTerminates = Just True } -> do
          traceSLn "tc.inj.reduce" 50 ("reduceHead: head " ++ show f ++ " is Function") $ do
          red
        Datatype{ dataClause = Just _ } -> red
        Record{ recClause = Just _ }    -> red
        _                               -> return $ notBlocked v
    _ -> return $ notBlocked v

-- | Apply a definition using the compiled clauses, or fall back to
--   ordinary clauses if no compiled clauses exist.
appDef_ :: QName -> Term -> [Clause] -> Maybe CompiledClauses -> MaybeReducedArgs -> ReduceM (Reduced (Blocked Term) Term)
appDef_ f v0 cls mcc args = appDefE_ f v0 cls mcc $ map (fmap Apply) args

appDefE_ :: QName -> Term -> [Clause] -> Maybe CompiledClauses -> MaybeReducedElims -> ReduceM (Reduced (Blocked Term) Term)
appDefE_ f v0 cls mcc args =
  local (\ e -> e { envAppDef = Just f }) $
  maybe (appDefE' v0 cls args)
        (\cc -> appDefE v0 cc args) mcc


-- | Apply a defined function to it's arguments, using the compiled clauses.
--   The original term is the first argument applied to the third.
appDef :: Term -> CompiledClauses -> MaybeReducedArgs -> ReduceM (Reduced (Blocked Term) Term)
appDef v cc args = appDefE v cc $ map (fmap Apply) args

appDefE :: Term -> CompiledClauses -> MaybeReducedElims -> ReduceM (Reduced (Blocked Term) Term)
appDefE v cc es = do
  r <- matchCompiledE cc es
  case r of
    YesReduction simpl t -> return $ YesReduction simpl t
    NoReduction es'      -> return $ NoReduction $ applyE v <$> es'

-- | Apply a defined function to it's arguments, using the original clauses.
appDef' :: Term -> [Clause] -> MaybeReducedArgs -> ReduceM (Reduced (Blocked Term) Term)
appDef' v cls args = appDefE' v cls $ map (fmap Apply) args

appDefE' :: Term -> [Clause] -> MaybeReducedElims -> ReduceM (Reduced (Blocked Term) Term)
appDefE' v cls es = goCls cls $ map ignoreReduced es
  where
    goCls :: [Clause] -> [Elim] -> ReduceM (Reduced (Blocked Term) Term)
    goCls cl es = do
      case cl of
        -- Andreas, 2013-10-26  In case of an incomplete match,
        -- we just do not reduce.  This allows adding single function
        -- clauses after they have been type-checked, to type-check
        -- the remaining clauses (see Issue 907).
        -- Andrea(s), 2014-12-05:  We return 'MissingClauses' here, since this
        -- is the most conservative reason.
        [] -> return $ NoReduction $ NotBlocked MissingClauses $ v `applyE` es
        cl : cls -> do
          let pats = namedClausePats cl
              body = clauseBody cl
              npats = length pats
              nvars = size $ clauseTel cl
          -- if clause is underapplied, skip to next clause
          if length es < npats then goCls cls es else do
            let (es0, es1) = splitAt npats es
            (m, es0) <- matchCopatterns pats es0
            es <- return $ es0 ++ es1
            case m of
              No         -> goCls cls es
              DontKnow b -> return $ NoReduction $ b $> v `applyE` es
              Yes simpl vs -- vs is the subst. for the variables bound in body
                | Just w <- body -> do -- clause has body?
                    -- TODO: let matchPatterns also return the reduced forms
                    -- of the original arguments!
                    -- Andreas, 2013-05-19 isn't this done now?
                    let sigma = buildSubstitution __IMPOSSIBLE__ nvars vs
                    return $ YesReduction simpl $ applySubst sigma w `applyE` es1
                | otherwise     -> return $ NoReduction $ NotBlocked AbsurdMatch $ v `applyE` es

instance Reduce a => Reduce (Closure a) where
    reduce' cl = do
        x <- enterClosure cl reduce'
        return $ cl { clValue = x }

instance Reduce Telescope where
  reduce' EmptyTel          = return EmptyTel
  reduce' (ExtendTel a tel) = ExtendTel <$> reduce' a <*> reduce' tel

instance Reduce Constraint where
  reduce' (ValueCmp cmp t u v) = do
    (t,u,v) <- reduce' (t,u,v)
    return $ ValueCmp cmp t u v
  reduce' (ElimCmp cmp t v as bs) =
    ElimCmp cmp <$> reduce' t <*> reduce' v <*> reduce' as <*> reduce' bs
  reduce' (LevelCmp cmp u v)    = uncurry (LevelCmp cmp) <$> reduce' (u,v)
  reduce' (TypeCmp cmp a b)     = uncurry (TypeCmp cmp) <$> reduce' (a,b)
  reduce' (TelCmp a b cmp tela telb) = uncurry (TelCmp a b cmp)  <$> reduce' (tela,telb)
  reduce' (SortCmp cmp a b)     = uncurry (SortCmp cmp) <$> reduce' (a,b)
  reduce' (Guarded c pid)       = Guarded <$> reduce' c <*> pure pid
  reduce' (UnBlock m)           = return $ UnBlock m
  reduce' (FindInScope m b cands) = FindInScope m b <$> mapM reduce' cands
  reduce' (IsEmpty r t)         = IsEmpty r <$> reduce' t
  reduce' (CheckSizeLtSat t)    = CheckSizeLtSat <$> reduce' t

instance Reduce e => Reduce (Map k e) where
    reduce' = traverse reduce'

instance Reduce Candidate where
  reduce' (Candidate u t eti) = Candidate <$> reduce' u <*> reduce' t <*> return eti

instance Reduce EqualityView where
  reduce' (OtherType t)            = OtherType
    <$> reduce' t
  reduce' (EqualityType s eq l t a b) = EqualityType
    <$> reduce' s
    <*> return eq
    <*> reduce' l
    <*> reduce' t
    <*> reduce' a
    <*> reduce' b

---------------------------------------------------------------------------
-- * Simplification
---------------------------------------------------------------------------

-- | Only unfold definitions if this leads to simplification
--   which means that a constructor/literal pattern is matched.
class Simplify t where
  simplify' :: t -> ReduceM t

instance Simplify Term where
  simplify' v = do
    v <- instantiate' v
    case v of
      Def f vs   -> do
        let keepGoing simp v = return (simp, notBlocked v)
        (simpl, v) <- unfoldDefinition' False keepGoing (Def f []) f vs
        traceSDoc "tc.simplify'" 20 (
          text ("simplify': unfolding definition returns " ++ show simpl)
            <+> prettyTCM (ignoreBlocking v)) $ do
        case simpl of
          YesSimplification -> simplifyBlocked' v -- Dangerous, but if @simpl@ then @v /= Def f vs@
          NoSimplification  -> Def f <$> simplify' vs
      MetaV x vs -> MetaV x  <$> simplify' vs
      Con c vs   -> Con c    <$> simplify' vs
      Sort s     -> sortTm   <$> simplify' s
      Level l    -> levelTm  <$> simplify' l
      Pi a b     -> Pi       <$> simplify' a <*> simplify' b
      Lit l      -> return v
      Var i vs   -> Var i    <$> simplify' vs
      Lam h v    -> Lam h    <$> simplify' v
      DontCare v -> dontCare <$> simplify' v
      Shared{}   -> updateSharedTerm simplify' v

simplifyBlocked' :: Simplify t => Blocked t -> ReduceM t
simplifyBlocked' (Blocked _ t) = return t
simplifyBlocked' (NotBlocked _ t) = simplify' t  -- Andrea(s), 2014-12-05 OK?

instance Simplify Type where
    simplify' (El s t) = El <$> simplify' s <*> simplify' t

instance Simplify Elim where
  simplify' (Apply v) = Apply <$> simplify' v
<<<<<<< HEAD
  simplify' (IApply x y v) = IApply <$> simplify' x <*> simplify' y <*> simplify' v
  simplify' (Proj f)  = pure $ Proj f
=======
  simplify' (Proj o f)= pure $ Proj o f
>>>>>>> a0cf9974

instance Simplify Sort where
    simplify' s = do
      case s of
        DLub s1 s2 -> dLub <$> simplify' s1 <*> simplify' s2
        Type s     -> levelSort <$> simplify' s
        Prop       -> return s
        Inf        -> return s
        SizeUniv   -> return s

instance Simplify Level where
  simplify' (Max as) = levelMax <$> simplify' as

instance Simplify PlusLevel where
  simplify' l@ClosedLevel{} = return l
  simplify' (Plus n l) = Plus n <$> simplify' l

instance Simplify LevelAtom where
  simplify' l = do
    l <- instantiate' l
    case l of
      MetaLevel m vs   -> MetaLevel m <$> simplify' vs
      BlockedLevel m v -> BlockedLevel m <$> simplify' v
      NeutralLevel r v -> NeutralLevel r <$> simplify' v -- ??
      UnreducedLevel v -> UnreducedLevel <$> simplify' v -- ??

instance (Subst t a, Simplify a) => Simplify (Abs a) where
    simplify' a@(Abs x _) = Abs x <$> underAbstraction_ a simplify'
    simplify' (NoAbs x v) = NoAbs x <$> simplify' v

instance Simplify t => Simplify (Arg t) where
    simplify' = traverse simplify'

instance Simplify t => Simplify (Named name t) where
    simplify' = traverse simplify'

instance Simplify t => Simplify (Dom t) where
    simplify' = traverse simplify'

instance Simplify t => Simplify [t] where
    simplify' = traverse simplify'

instance Simplify e => Simplify (Map k e) where
    simplify' = traverse simplify'

instance Simplify a => Simplify (Maybe a) where
    simplify' = traverse simplify'

instance (Simplify a, Simplify b) => Simplify (a,b) where
    simplify' (x,y) = (,) <$> simplify' x <*> simplify' y

instance (Simplify a, Simplify b, Simplify c) => Simplify (a,b,c) where
    simplify' (x,y,z) =
        do  (x,(y,z)) <- simplify' (x,(y,z))
            return (x,y,z)

instance Simplify a => Simplify (Closure a) where
    simplify' cl = do
        x <- enterClosure cl simplify'
        return $ cl { clValue = x }

instance (Subst t a, Simplify a) => Simplify (Tele a) where
  simplify' EmptyTel        = return EmptyTel
  simplify' (ExtendTel a b) = uncurry ExtendTel <$> simplify' (a, b)

instance Simplify ProblemConstraint where
  simplify' (PConstr pid c) = PConstr pid <$> simplify' c

instance Simplify Constraint where
  simplify' (ValueCmp cmp t u v) = do
    (t,u,v) <- simplify' (t,u,v)
    return $ ValueCmp cmp t u v
  simplify' (ElimCmp cmp t v as bs) =
    ElimCmp cmp <$> simplify' t <*> simplify' v <*> simplify' as <*> simplify' bs
  simplify' (LevelCmp cmp u v)    = uncurry (LevelCmp cmp) <$> simplify' (u,v)
  simplify' (TypeCmp cmp a b)     = uncurry (TypeCmp cmp) <$> simplify' (a,b)
  simplify' (TelCmp a b cmp tela telb) = uncurry (TelCmp a b cmp) <$> simplify' (tela,telb)
  simplify' (SortCmp cmp a b)     = uncurry (SortCmp cmp) <$> simplify' (a,b)
  simplify' (Guarded c pid)       = Guarded <$> simplify' c <*> pure pid
  simplify' (UnBlock m)           = return $ UnBlock m
  simplify' (FindInScope m b cands) = FindInScope m b <$> mapM simplify' cands
  simplify' (IsEmpty r t)         = IsEmpty r <$> simplify' t
  simplify' (CheckSizeLtSat t)    = CheckSizeLtSat <$> simplify' t

instance Simplify Bool where
  simplify' = return

-- UNUSED
-- instance Simplify ConPatternInfo where
--   simplify' (ConPatternInfo mr mt) = ConPatternInfo mr <$> simplify' mt

-- UNUSED
-- instance Simplify Pattern where
--   simplify' p = case p of
--     VarP _       -> return p
--     LitP _       -> return p
--     ConP c ci ps -> ConP c <$> simplify' ci <*> simplify' ps
--     DotP v       -> DotP <$> simplify' v
--     ProjP _      -> return p

instance Simplify DisplayForm where
  simplify' (Display n ps v) = Display n <$> simplify' ps <*> return v

instance Simplify Candidate where
  simplify' (Candidate u t eti) = Candidate <$> simplify' u <*> simplify' t <*> return eti

instance Simplify EqualityView where
  simplify' (OtherType t)            = OtherType
    <$> simplify' t
  simplify' (EqualityType s eq l t a b) = EqualityType
    <$> simplify' s
    <*> return eq
    <*> simplify' l
    <*> simplify' t
    <*> simplify' a
    <*> simplify' b

---------------------------------------------------------------------------
-- * Normalisation
---------------------------------------------------------------------------

class Normalise t where
    normalise' :: t -> ReduceM t

instance Normalise Sort where
    normalise' s = do
      s <- reduce' s
      case s of
        DLub s1 s2 -> dLub <$> normalise' s1 <*> normalise' s2
        Prop       -> return s
        Type s     -> levelSort <$> normalise' s
        Inf        -> return Inf
        SizeUniv   -> return SizeUniv

instance Normalise Type where
    normalise' (El s t) = El <$> normalise' s <*> normalise' t

instance Normalise Term where
    normalise' = ignoreBlocking <.> rewriteAfter (reduceB' >=> traverse normaliseArgs)
      where
        normaliseArgs :: Term -> ReduceM Term
        normaliseArgs v = case v of
                Var n vs    -> Var n <$> normalise' vs
                Con c vs    -> Con c <$> normalise' vs
                Def f vs    -> Def f <$> normalise' vs
                MetaV x vs  -> MetaV x <$> normalise' vs
                Lit _       -> return v
                Level l     -> levelTm <$> normalise' l
                Lam h b     -> Lam h <$> normalise' b
                Sort s      -> sortTm <$> normalise' s
                Pi a b      -> uncurry Pi <$> normalise' (a,b)
                Shared{}    -> updateSharedTerm normalise' v
                DontCare _  -> return v

instance Normalise Elim where
  normalise' (Apply v) = Apply <$> normalise' v
<<<<<<< HEAD
  normalise' (IApply x y v) = IApply <$> normalise' x <*> normalise' y <*> normalise' v
  normalise' (Proj f)  = pure $ Proj f
=======
  normalise' (Proj o f)= pure $ Proj o f
>>>>>>> a0cf9974

instance Normalise Level where
  normalise' (Max as) = levelMax <$> normalise' as

instance Normalise PlusLevel where
  normalise' l@ClosedLevel{} = return l
  normalise' (Plus n l) = Plus n <$> normalise' l

instance Normalise LevelAtom where
  normalise' l = do
    l <- reduce' l
    case l of
      MetaLevel m vs   -> MetaLevel m <$> normalise' vs
      BlockedLevel m v -> BlockedLevel m <$> normalise' v
      NeutralLevel r v -> NeutralLevel r <$> normalise' v
      UnreducedLevel{} -> __IMPOSSIBLE__    -- I hope

instance (Subst t a, Normalise a) => Normalise (Abs a) where
    normalise' a@(Abs x _) = Abs x <$> underAbstraction_ a normalise'
    normalise' (NoAbs x v) = NoAbs x <$> normalise' v

instance Normalise t => Normalise (Arg t) where
    normalise' a | isIrrelevant a = return a -- Andreas, 2012-04-02: Do not normalize irrelevant terms!?
                | otherwise                       = traverse normalise' a

instance Normalise t => Normalise (Named name t) where
    normalise' = traverse normalise'

instance Normalise t => Normalise (Dom t) where
    normalise' = traverse normalise'

instance Normalise t => Normalise [t] where
    normalise' = traverse normalise'

instance (Normalise a, Normalise b) => Normalise (a,b) where
    normalise' (x,y) = (,) <$> normalise' x <*> normalise' y

instance (Normalise a, Normalise b, Normalise c) => Normalise (a,b,c) where
    normalise' (x,y,z) =
        do  (x,(y,z)) <- normalise' (x,(y,z))
            return (x,y,z)

instance Normalise a => Normalise (Closure a) where
    normalise' cl = do
        x <- enterClosure cl normalise'
        return $ cl { clValue = x }

instance (Subst t a, Normalise a) => Normalise (Tele a) where
  normalise' EmptyTel        = return EmptyTel
  normalise' (ExtendTel a b) = uncurry ExtendTel <$> normalise' (a, b)

instance Normalise ProblemConstraint where
  normalise' (PConstr pid c) = PConstr pid <$> normalise' c

instance Normalise Constraint where
  normalise' (ValueCmp cmp t u v) = do
    (t,u,v) <- normalise' (t,u,v)
    return $ ValueCmp cmp t u v
  normalise' (ElimCmp cmp t v as bs) =
    ElimCmp cmp <$> normalise' t <*> normalise' v <*> normalise' as <*> normalise' bs
  normalise' (LevelCmp cmp u v)    = uncurry (LevelCmp cmp) <$> normalise' (u,v)
  normalise' (TypeCmp cmp a b)     = uncurry (TypeCmp cmp) <$> normalise' (a,b)
  normalise' (TelCmp a b cmp tela telb) = uncurry (TelCmp a b cmp) <$> normalise' (tela,telb)
  normalise' (SortCmp cmp a b)     = uncurry (SortCmp cmp) <$> normalise' (a,b)
  normalise' (Guarded c pid)       = Guarded <$> normalise' c <*> pure pid
  normalise' (UnBlock m)           = return $ UnBlock m
  normalise' (FindInScope m b cands) = FindInScope m b <$> mapM normalise' cands
  normalise' (IsEmpty r t)         = IsEmpty r <$> normalise' t
  normalise' (CheckSizeLtSat t)    = CheckSizeLtSat <$> normalise' t

instance Normalise Bool where
  normalise' = return

instance Normalise Int where
  normalise' = return

instance Normalise Char where
  normalise' = return

instance Normalise ConPatternInfo where
  normalise' (ConPatternInfo mr mt) = ConPatternInfo mr <$> normalise' mt

instance Normalise DBPatVar where
  normalise' = return

instance Normalise a => Normalise (Pattern' a) where
  normalise' p = case p of
    VarP x       -> VarP <$> normalise' x
    LitP _       -> return p
    ConP c mt ps -> ConP c <$> normalise' mt <*> normalise' ps
    DotP v       -> DotP <$> normalise' v
    ProjP{}      -> return p

instance Normalise DisplayForm where
  normalise' (Display n ps v) = Display n <$> normalise' ps <*> return v

instance Normalise e => Normalise (Map k e) where
    normalise' = traverse normalise'

instance Normalise a => Normalise (Maybe a) where
    normalise' = traverse normalise'

instance Normalise Candidate where
  normalise' (Candidate u t eti) = Candidate <$> normalise' u <*> normalise' t <*> return eti

instance Normalise EqualityView where
  normalise' (OtherType t)            = OtherType
    <$> normalise' t
  normalise' (EqualityType s eq l t a b) = EqualityType
    <$> normalise' s
    <*> return eq
    <*> normalise' l
    <*> normalise' t
    <*> normalise' a
    <*> normalise' b

---------------------------------------------------------------------------
-- * Full instantiation
---------------------------------------------------------------------------

-- STALE: Full instantiatiation = normalisation [ instantiate' / reduce' ]
-- How can we express this? We need higher order classes!

-- | @instantiateFull'@ 'instantiate's metas everywhere (and recursively)
--   but does not 'reduce'.
class InstantiateFull t where
    instantiateFull' :: t -> ReduceM t

instance InstantiateFull Name where
    instantiateFull' = return

instance InstantiateFull Sort where
    instantiateFull' s = do
        s <- instantiate' s
        case s of
            Type n     -> levelSort <$> instantiateFull' n
            Prop       -> return s
            DLub s1 s2 -> dLub <$> instantiateFull' s1 <*> instantiateFull' s2
            Inf        -> return s
            SizeUniv   -> return s

instance (InstantiateFull a) => InstantiateFull (Type' a) where
    instantiateFull' (El s t) =
      El <$> instantiateFull' s <*> instantiateFull' t

instance InstantiateFull Term where
    instantiateFull' v = etaOnce =<< do -- Andreas, 2010-11-12 DONT ETA!! eta-reduction breaks subject reduction
-- but removing etaOnce now breaks everything
      v <- instantiate' v
      case v of
          Var n vs    -> Var n <$> instantiateFull' vs
          Con c vs    -> Con c <$> instantiateFull' vs
          Def f vs    -> Def f <$> instantiateFull' vs
          MetaV x vs  -> MetaV x <$> instantiateFull' vs
          Lit _       -> return v
          Level l     -> levelTm <$> instantiateFull' l
          Lam h b     -> Lam h <$> instantiateFull' b
          Sort s      -> sortTm <$> instantiateFull' s
          Pi a b      -> uncurry Pi <$> instantiateFull' (a,b)
          Shared{}    -> updateSharedTerm instantiateFull' v
          DontCare v  -> dontCare <$> instantiateFull' v

instance InstantiateFull Level where
  instantiateFull' (Max as) = levelMax <$> instantiateFull' as

instance InstantiateFull PlusLevel where
  instantiateFull' l@ClosedLevel{} = return l
  instantiateFull' (Plus n l) = Plus n <$> instantiateFull' l

instance InstantiateFull LevelAtom where
  instantiateFull' l = case l of
    MetaLevel m vs -> do
      v <- instantiateFull' (MetaV m vs)
      case ignoreSharing v of
        MetaV m vs -> return $ MetaLevel m vs
        _          -> return $ UnreducedLevel v
    NeutralLevel r v -> NeutralLevel r <$> instantiateFull' v
    BlockedLevel m v ->
      ifM (isInstantiatedMeta m)
          (UnreducedLevel <$> instantiateFull' v)
          (BlockedLevel m <$> instantiateFull' v)
    UnreducedLevel v -> UnreducedLevel <$> instantiateFull' v

instance InstantiateFull Substitution where
  instantiateFull' sigma =
    case sigma of
      IdS                  -> return IdS
      EmptyS               -> return EmptyS
      Wk   n sigma         -> Wk   n         <$> instantiateFull' sigma
      Lift n sigma         -> Lift n         <$> instantiateFull' sigma
      Strengthen bot sigma -> Strengthen bot <$> instantiateFull' sigma
      t :# sigma           -> consS <$> instantiateFull' t
                                    <*> instantiateFull' sigma

instance InstantiateFull Bool where
    instantiateFull' = return

instance InstantiateFull Int where
    instantiateFull' = return

instance InstantiateFull ConPatternInfo where
  instantiateFull' (ConPatternInfo mr mt) = ConPatternInfo mr <$> instantiateFull' mt

instance InstantiateFull DBPatVar where
    instantiateFull' = return

instance InstantiateFull a => InstantiateFull (Pattern' a) where
    instantiateFull' (VarP x)       = VarP <$> instantiateFull' x
    instantiateFull' (DotP t)       = DotP <$> instantiateFull' t
    instantiateFull' (ConP n mt ps) = ConP n <$> instantiateFull' mt <*> instantiateFull' ps
    instantiateFull' l@LitP{}       = return l
    instantiateFull' p@ProjP{}      = return p

instance (Subst t a, InstantiateFull a) => InstantiateFull (Abs a) where
    instantiateFull' a@(Abs x _) = Abs x <$> underAbstraction_ a instantiateFull'
    instantiateFull' (NoAbs x a) = NoAbs x <$> instantiateFull' a

instance InstantiateFull t => InstantiateFull (Arg t) where
    instantiateFull' = traverse instantiateFull'

instance InstantiateFull t => InstantiateFull (Named name t) where
    instantiateFull' = traverse instantiateFull'

instance InstantiateFull t => InstantiateFull (Dom t) where
    instantiateFull' = traverse instantiateFull'

instance InstantiateFull t => InstantiateFull [t] where
    instantiateFull' = traverse instantiateFull'

instance (InstantiateFull a, InstantiateFull b) => InstantiateFull (a,b) where
    instantiateFull' (x,y) = (,) <$> instantiateFull' x <*> instantiateFull' y

instance (InstantiateFull a, InstantiateFull b, InstantiateFull c) => InstantiateFull (a,b,c) where
    instantiateFull' (x,y,z) =
        do  (x,(y,z)) <- instantiateFull' (x,(y,z))
            return (x,y,z)

instance InstantiateFull a => InstantiateFull (Closure a) where
    instantiateFull' cl = do
        x <- enterClosure cl instantiateFull'
        return $ cl { clValue = x }

instance InstantiateFull ProblemConstraint where
  instantiateFull' (PConstr p c) = PConstr p <$> instantiateFull' c

instance InstantiateFull Constraint where
  instantiateFull' c = case c of
    ValueCmp cmp t u v -> do
      (t,u,v) <- instantiateFull' (t,u,v)
      return $ ValueCmp cmp t u v
    ElimCmp cmp t v as bs ->
      ElimCmp cmp <$> instantiateFull' t <*> instantiateFull' v <*> instantiateFull' as <*> instantiateFull' bs
    LevelCmp cmp u v    -> uncurry (LevelCmp cmp) <$> instantiateFull' (u,v)
    TypeCmp cmp a b     -> uncurry (TypeCmp cmp) <$> instantiateFull' (a,b)
    TelCmp a b cmp tela telb -> uncurry (TelCmp a b cmp) <$> instantiateFull' (tela,telb)
    SortCmp cmp a b     -> uncurry (SortCmp cmp) <$> instantiateFull' (a,b)
    Guarded c pid       -> Guarded <$> instantiateFull' c <*> pure pid
    UnBlock m           -> return $ UnBlock m
    FindInScope m b cands -> FindInScope m b <$> mapM instantiateFull' cands
    IsEmpty r t         -> IsEmpty r <$> instantiateFull' t
    CheckSizeLtSat t    -> CheckSizeLtSat <$> instantiateFull' t

instance (InstantiateFull a) => InstantiateFull (Elim' a) where
  instantiateFull' (Apply v) = Apply <$> instantiateFull' v
<<<<<<< HEAD
  instantiateFull' (IApply x y v) = IApply <$> instantiateFull' x <*> instantiateFull' y <*> instantiateFull' v
  instantiateFull' (Proj f)  = pure $ Proj f
=======
  instantiateFull' (Proj o f)= pure $ Proj o f
>>>>>>> a0cf9974

instance InstantiateFull e => InstantiateFull (Map k e) where
    instantiateFull' = traverse instantiateFull'

instance InstantiateFull e => InstantiateFull (HashMap k e) where
    instantiateFull' = traverse instantiateFull'

instance InstantiateFull ModuleName where
    instantiateFull' = return

instance InstantiateFull Scope where
    instantiateFull' = return

instance InstantiateFull Signature where
  instantiateFull' (Sig a b c) = uncurry3 Sig <$> instantiateFull' (a, b, c)

instance InstantiateFull Section where
  instantiateFull' (Section tel) = Section <$> instantiateFull' tel

instance (Subst t a, InstantiateFull a) => InstantiateFull (Tele a) where
  instantiateFull' EmptyTel = return EmptyTel
  instantiateFull' (ExtendTel a b) = uncurry ExtendTel <$> instantiateFull' (a, b)

instance InstantiateFull Char where
    instantiateFull' = return

instance InstantiateFull Definition where
    instantiateFull' (Defn rel x t pol occ df i c inst copy ma d) = do
      (t, df, d) <- instantiateFull' (t, df, d)
      return $ Defn rel x t pol occ df i c inst copy ma d

instance InstantiateFull NLPat where
  instantiateFull' (PVar x y z) = return $ PVar x y z
  instantiateFull' (PWild)    = return PWild
  instantiateFull' (PDef x y) = PDef <$> instantiateFull' x <*> instantiateFull' y
  instantiateFull' (PLam x y) = PLam x <$> instantiateFull' y
  instantiateFull' (PPi x y)  = PPi <$> instantiateFull' x <*> instantiateFull' y
  instantiateFull' (PPlusLevel x y) = PPlusLevel x <$> instantiateFull' y
  instantiateFull' (PBoundVar x y) = PBoundVar x <$> instantiateFull' y
  instantiateFull' (PTerm x)  = PTerm <$> instantiateFull' x

instance InstantiateFull RewriteRule where
  instantiateFull' (RewriteRule q gamma f ps rhs t) =
    RewriteRule q
      <$> instantiateFull' gamma
      <*> pure f
      <*> instantiateFull' ps
      <*> instantiateFull' rhs
      <*> instantiateFull' t

instance InstantiateFull a => InstantiateFull (Open a) where
  instantiateFull' (OpenThing n a) = OpenThing n <$> instantiateFull' a

instance InstantiateFull a => InstantiateFull (Local a) where
  instantiateFull' = traverseF instantiateFull'

instance InstantiateFull DisplayForm where
  instantiateFull' (Display n ps v) = uncurry (Display n) <$> instantiateFull' (ps, v)

instance InstantiateFull DisplayTerm where
  instantiateFull' (DTerm v)       = DTerm <$> instantiateFull' v
  instantiateFull' (DDot  v)       = DDot  <$> instantiateFull' v
  instantiateFull' (DCon c vs)     = DCon c <$> instantiateFull' vs
  instantiateFull' (DDef c es)     = DDef c <$> instantiateFull' es
  instantiateFull' (DWithApp v vs ws) = uncurry3 DWithApp <$> instantiateFull' (v, vs, ws)

instance InstantiateFull Defn where
    instantiateFull' d = case d of
      Axiom{} -> return d
      Function{ funClauses = cs, funCompiled = cc, funInv = inv } -> do
        (cs, cc, inv) <- instantiateFull' (cs, cc, inv)
        return $ d { funClauses = cs, funCompiled = cc, funInv = inv }
      Datatype{ dataSort = s, dataClause = cl } -> do
        s  <- instantiateFull' s
        cl <- instantiateFull' cl
        return $ d { dataSort = s, dataClause = cl }
      Record{ recClause = cl, recTel = tel } -> do
        cl  <- instantiateFull' cl
        tel <- instantiateFull' tel
        return $ d { recClause = cl, recTel = tel }
      Constructor{} -> return d
      Primitive{ primClauses = cs } -> do
        cs <- instantiateFull' cs
        return $ d { primClauses = cs }

instance InstantiateFull FunctionInverse where
  instantiateFull' NotInjective = return NotInjective
  instantiateFull' (Inverse inv) = Inverse <$> instantiateFull' inv

instance InstantiateFull a => InstantiateFull (WithArity a) where
  instantiateFull' (WithArity n a) = WithArity n <$> instantiateFull' a

instance InstantiateFull a => InstantiateFull (Case a) where
  instantiateFull' (Branches cop cs ls m) =
    Branches cop
      <$> instantiateFull' cs
      <*> instantiateFull' ls
      <*> instantiateFull' m

instance InstantiateFull CompiledClauses where
  instantiateFull' Fail        = return Fail
  instantiateFull' (Done m t)  = Done m <$> instantiateFull' t
  instantiateFull' (Case n bs) = Case n <$> instantiateFull' bs

instance InstantiateFull Clause where
    instantiateFull' (Clause r tel ps b t catchall) =
       Clause r <$> instantiateFull' tel
       <*> instantiateFull' ps
       <*> instantiateFull' b
       <*> instantiateFull' t
       <*> return catchall

instance InstantiateFull Interface where
    instantiateFull' (Interface h ms mod scope inside
                               sig display b hsImports hsImportsUHC hsCode highlighting pragmas patsyns) =
        Interface h ms mod scope inside
            <$> instantiateFull' sig
            <*> instantiateFull' display
            <*> instantiateFull' b
            <*> return hsImports
            <*> return hsImportsUHC
            <*> return hsCode
            <*> return highlighting
            <*> return pragmas
            <*> return patsyns

instance InstantiateFull a => InstantiateFull (Builtin a) where
    instantiateFull' (Builtin t) = Builtin <$> instantiateFull' t
    instantiateFull' (Prim x)   = Prim <$> instantiateFull' x

instance InstantiateFull QName where
  instantiateFull' = return

instance InstantiateFull a => InstantiateFull (Maybe a) where
  instantiateFull' = mapM instantiateFull'

instance InstantiateFull Candidate where
  instantiateFull' (Candidate u t eti) = Candidate <$> instantiateFull' u <*> instantiateFull' t <*> return eti

instance InstantiateFull EqualityView where
  instantiateFull' (OtherType t)            = OtherType
    <$> instantiateFull' t
  instantiateFull' (EqualityType s eq l t a b) = EqualityType
    <$> instantiateFull' s
    <*> return eq
    <*> instantiateFull' l
    <*> instantiateFull' t
    <*> instantiateFull' a
    <*> instantiateFull' b<|MERGE_RESOLUTION|>--- conflicted
+++ resolved
@@ -140,12 +140,8 @@
 
 instance Instantiate Elim where
   instantiate' (Apply v) = Apply <$> instantiate' v
-<<<<<<< HEAD
+  instantiate' (Proj o f)= pure $ Proj o f
   instantiate' (IApply x y v) = IApply <$> instantiate' x <*> instantiate' y <*> instantiate' v
-  instantiate' (Proj f)  = pure $ Proj f
-=======
-  instantiate' (Proj o f)= pure $ Proj o f
->>>>>>> a0cf9974
 
 instance Instantiate t => Instantiate (Abs t) where
   instantiate' = traverse instantiate'
@@ -258,12 +254,8 @@
 
 instance Reduce Elim where
   reduce' (Apply v) = Apply <$> reduce' v
-<<<<<<< HEAD
+  reduce' (Proj o f)= pure $ Proj o f
   reduce' (IApply x y v) = IApply <$> reduce' x <*> reduce' y <*> reduce' v
-  reduce' (Proj f)  = pure $ Proj f
-=======
-  reduce' (Proj o f)= pure $ Proj o f
->>>>>>> a0cf9974
 
 instance Reduce Level where
   reduce'  (Max as) = levelMax <$> mapM reduce' as
@@ -718,12 +710,8 @@
 
 instance Simplify Elim where
   simplify' (Apply v) = Apply <$> simplify' v
-<<<<<<< HEAD
+  simplify' (Proj o f)= pure $ Proj o f
   simplify' (IApply x y v) = IApply <$> simplify' x <*> simplify' y <*> simplify' v
-  simplify' (Proj f)  = pure $ Proj f
-=======
-  simplify' (Proj o f)= pure $ Proj o f
->>>>>>> a0cf9974
 
 instance Simplify Sort where
     simplify' s = do
@@ -880,12 +868,8 @@
 
 instance Normalise Elim where
   normalise' (Apply v) = Apply <$> normalise' v
-<<<<<<< HEAD
+  normalise' (Proj o f)= pure $ Proj o f
   normalise' (IApply x y v) = IApply <$> normalise' x <*> normalise' y <*> normalise' v
-  normalise' (Proj f)  = pure $ Proj f
-=======
-  normalise' (Proj o f)= pure $ Proj o f
->>>>>>> a0cf9974
 
 instance Normalise Level where
   normalise' (Max as) = levelMax <$> normalise' as
@@ -1150,12 +1134,8 @@
 
 instance (InstantiateFull a) => InstantiateFull (Elim' a) where
   instantiateFull' (Apply v) = Apply <$> instantiateFull' v
-<<<<<<< HEAD
+  instantiateFull' (Proj o f)= pure $ Proj o f
   instantiateFull' (IApply x y v) = IApply <$> instantiateFull' x <*> instantiateFull' y <*> instantiateFull' v
-  instantiateFull' (Proj f)  = pure $ Proj f
-=======
-  instantiateFull' (Proj o f)= pure $ Proj o f
->>>>>>> a0cf9974
 
 instance InstantiateFull e => InstantiateFull (Map k e) where
     instantiateFull' = traverse instantiateFull'
