--- conflicted
+++ resolved
@@ -371,19 +371,7 @@
 newtype PrettyContext = PrettyContext Context
 
 instance PrettyTCM PrettyContext where
-<<<<<<< HEAD
-  prettyTCM (PrettyContext ctx) = P.fsep . reverse <$> pr (map ctxEntry ctx)
-    where
-    pr :: [Dom (Name, Type)] -> TCM [P.Doc]
-    pr []                            = return []
-    pr (Dom{domInfo = info, unDom = (x,t)} : ctx) = escapeContext 1 $ do
-      -- TODO guilhem: show colors
-      d <- CP.prettyRelevance info . CP.prettyHiding info P.parens <$> do
-             prettyTCM x <+> text ":" <+> prettyTCM t
-      (d :) <$> pr ctx
-=======
   prettyTCM (PrettyContext ctx) = prettyTCM $ telFromList' nameToArgName $ map ctxEntry $ reverse ctx
->>>>>>> d9d9aba2
 
 instance PrettyTCM Context where
   prettyTCM = prettyTCM . PrettyContext
@@ -456,12 +444,8 @@
   prettyTCM (NLPType l     a) = text "{" <> prettyTCM l <> text "}" <> prettyTCM a
 
 instance PrettyTCM (Elim' NLPat) where
-<<<<<<< HEAD
-  prettyTCM (IApply x y v) = text "$" <+> prettyTCM v
-  prettyTCM (Apply v) = text "$" <+> prettyTCM (unArg v)
-=======
+  prettyTCM (IApply x y v) = prettyTCM v
   prettyTCM (Apply v) = prettyTCM (unArg v)
->>>>>>> d9d9aba2
   prettyTCM (Proj _ f)= text "." <> prettyTCM f
 
 instance PrettyTCM (Type' NLPat) where
