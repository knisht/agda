{-# LANGUAGE CPP #-}

{-| Functions for inserting implicit arguments at the right places.
-}
module Agda.TypeChecking.Implicit where

import Control.Applicative
import Control.Monad

import Agda.Syntax.Common
import Agda.Syntax.Internal as I

import Agda.TypeChecking.Irrelevance
import {-# SOURCE #-} Agda.TypeChecking.MetaVars
import Agda.TypeChecking.Monad
import Agda.TypeChecking.Reduce
import Agda.TypeChecking.Substitute
import Agda.TypeChecking.Pretty

import Agda.Utils.Tuple

#include "undefined.h"
import Agda.Utils.Impossible

-- | @implicitArgs n expand eti t@ generates up to @n@ implicit arguments
--   metas (unbounded if @n<0@), as long as @t@ is a function type
--   and @expand@ holds on the hiding info of its domain.
--
--   If explicit arguments are to be inserted as well, they are
--   inserted as instance arguments (used for recursive instance search).

implicitArgs :: Int -> (Hiding -> Bool) -> Type -> TCM (Args, Type)
implicitArgs n expand t = mapFst (map (fmap namedThing)) <$> do
  implicitNamedArgs n (\ h x -> expand h) t

-- | @implicitNamedArgs n expand eti t@ generates up to @n@ named implicit arguments
--   metas (unbounded if @n<0@), as long as @t@ is a function type
--   and @expand@ holds on the hiding and name info of its domain.
--
--   If explicit arguments are to be inserted as well, they are
--   inserted as instance arguments (used for recursive instance search).

implicitNamedArgs :: Int -> (Hiding -> ArgName -> Bool) -> Type -> TCM (NamedArgs, Type)
implicitNamedArgs 0 expand t0 = return ([], t0)
implicitNamedArgs n expand t0 = do
    t0' <- reduce t0
    case ignoreSharing $ unEl t0' of
<<<<<<< HEAD
      Pi (Dom{domInfo = info, unDom = a}) b | let x = absName b, expand (getHiding info) x -> do
          when (getHiding info /= Hidden) $
=======
      Pi (Dom info a) b | let x = absName b, expand (getHiding info) x -> do
          info' <- if getHiding info == Hidden then return info else do
>>>>>>> a0cf9974
            reportSDoc "tc.term.args.ifs" 15 $
              text "inserting instance meta for type" <+> prettyTCM a
            return $ setHiding Instance info
          (_, v) <- newMetaArg info' x a
          let narg = Arg info (Named (Just $ unranged x) v)
          mapFst (narg :) <$> implicitNamedArgs (n-1) expand (absApp b v)
      _ -> return ([], t0')

-- | Create a metavariable according to the 'Hiding' info.

newMetaArg
  :: ArgInfo   -- ^ Kind/relevance of meta.
  -> ArgName   -- ^ Name suggestion for meta.
  -> Type      -- ^ Type of meta.
  -> TCM (MetaId, Term)  -- ^ The created meta as id and as term.
newMetaArg info x a = do
  applyRelevanceToContext (getRelevance info) $
    newMeta (getHiding info) (argNameToString x) a
  where
    newMeta :: Hiding -> String -> Type -> TCM (MetaId, Term)
    newMeta Instance  = newIFSMeta
    newMeta Hidden    = newNamedValueMeta RunMetaOccursCheck
    newMeta NotHidden = newNamedValueMeta RunMetaOccursCheck

-- | Create a questionmark according to the 'Hiding' info.

newInteractionMetaArg
  :: ArgInfo   -- ^ Kind/relevance of meta.
  -> ArgName   -- ^ Name suggestion for meta.
  -> Type      -- ^ Type of meta.
  -> TCM (MetaId, Term)  -- ^ The created meta as id and as term.
newInteractionMetaArg info x a = do
  applyRelevanceToContext (getRelevance info) $
    newMeta (getHiding info) (argNameToString x) a
  where
    newMeta :: Hiding -> String -> Type -> TCM (MetaId, Term)
    newMeta Instance  = newIFSMeta
    newMeta Hidden    = newNamedValueMeta' DontRunMetaOccursCheck
    newMeta NotHidden = newNamedValueMeta' DontRunMetaOccursCheck

---------------------------------------------------------------------------

data ImplicitInsertion
      = ImpInsert [Hiding]        -- ^ this many implicits have to be inserted
      | BadImplicits      -- ^ hidden argument where there should have been a non-hidden arg
      | NoSuchName ArgName -- ^ bad named argument
      | NoInsertNeeded
  deriving (Show)

impInsert :: [Hiding] -> ImplicitInsertion
impInsert [] = NoInsertNeeded
impInsert hs = ImpInsert hs

-- | The list should be non-empty.
insertImplicit :: NamedArg e -> [Arg ArgName] -> ImplicitInsertion
insertImplicit _ [] = __IMPOSSIBLE__
insertImplicit a ts | notHidden a = impInsert $ nofHidden ts
  where
    nofHidden :: [Arg a] -> [Hiding]
    nofHidden = takeWhile (NotHidden /=) . map getHiding
insertImplicit a ts =
  case nameOf (unArg a) of
    Nothing -> maybe BadImplicits impInsert $ upto (getHiding a) $ map getHiding ts
    Just x  -> find [] (rangedThing x) (getHiding a) ts
  where
    upto h [] = Nothing
    upto h (NotHidden:_) = Nothing
    upto h (h':_) | h == h' = Just []
    upto h (h':hs) = (h':) <$> upto h hs
    find :: [Hiding] -> ArgName -> Hiding -> [Arg ArgName] -> ImplicitInsertion
    find _ x _ (a@(Arg{}) : _) | notHidden a = NoSuchName x
    find hs x hidingx (a@(Arg _ y) : ts)
      | x == y && hidingx == getHiding a = impInsert $ reverse hs
      | x == y && hidingx /= getHiding a = BadImplicits
      | otherwise = find (getHiding a:hs) x hidingx ts
    find i x _ []                            = NoSuchName x<|MERGE_RESOLUTION|>--- conflicted
+++ resolved
@@ -45,13 +45,8 @@
 implicitNamedArgs n expand t0 = do
     t0' <- reduce t0
     case ignoreSharing $ unEl t0' of
-<<<<<<< HEAD
       Pi (Dom{domInfo = info, unDom = a}) b | let x = absName b, expand (getHiding info) x -> do
-          when (getHiding info /= Hidden) $
-=======
-      Pi (Dom info a) b | let x = absName b, expand (getHiding info) x -> do
           info' <- if getHiding info == Hidden then return info else do
->>>>>>> a0cf9974
             reportSDoc "tc.term.args.ifs" 15 $
               text "inserting instance meta for type" <+> prettyTCM a
             return $ setHiding Instance info
