
-- Initially authored by Andreas, 2013-10-22.

-- | A bidirectional type checker for internal syntax.
--
--   Performs checking on unreduced terms.
--   With the exception that projection-like function applications
--   have to be reduced since they break bidirectionality.

module Agda.TypeChecking.CheckInternal
  ( MonadCheckInternal
  , checkType
  , checkType'
  , checkSort
  , checkInternal
  , checkInternal'
  , Action(..), defaultAction, eraseUnusedAction
  , infer
  , inferSort
  , shouldBeSort
  ) where

import Control.Arrow (first)
import Control.Monad

import Agda.Syntax.Common
import Agda.Syntax.Internal

import Agda.TypeChecking.Conversion
import Agda.TypeChecking.Datatypes -- (getConType, getFullyAppliedConType)
import Agda.TypeChecking.Level
import Agda.TypeChecking.Monad
import Agda.TypeChecking.Pretty
import Agda.TypeChecking.ProjectionLike (elimView)
import Agda.TypeChecking.Records (getDefType)
import Agda.TypeChecking.Reduce
import Agda.TypeChecking.Substitute
import Agda.TypeChecking.Sort
import Agda.TypeChecking.Telescope


import Agda.Utils.Functor (($>))
import Agda.Utils.Size

import Agda.Utils.Impossible

-- * Bidirectional rechecker

type MonadCheckInternal m = MonadConversion m

-- -- | Entry point for e.g. checking WithFunctionType.
-- checkType :: Type -> TCM ()
-- checkType t = -- dontAssignMetas $ ignoreSorts $
--   checkInternal (unEl t) (sort Inf)

-- | Entry point for e.g. checking WithFunctionType.
checkType :: (MonadCheckInternal m) => Type -> m ()
checkType t = void $ checkType' t

-- | Check a type and infer its sort.
--
--   Necessary because of PTS rule @(SizeUniv, Set i, Set i)@
--   but @SizeUniv@ is not included in any @Set i@.
--
--   This algorithm follows
--     Abel, Coquand, Dybjer, MPC 08,
--     Verifying a Semantic βη-Conversion Test for Martin-Löf Type Theory
--
checkType' :: (MonadCheckInternal m) => Type -> m Sort
checkType' t = do
  reportSDoc "tc.check.internal" 20 $ sep
    [ "checking internal type "
    , prettyTCM t
    ]
  v <- elimView True $ unEl t -- bring projection-like funs in post-fix form
  case v of
    Pi a b -> do
      s1 <- checkType' $ unDom a
      s2 <- (b $>) <$> do
        let goInside = case b of Abs{}   -> addContext (absName b, a)
                                 NoAbs{} -> id
        goInside $ checkType' $ unAbs b
      inferPiSort a s2
    Sort s -> do
      _ <- checkSort defaultAction s
      inferUnivSort s
    Var i es   -> do
      a <- typeOfBV i
      checkTypeSpine a (Var i   []) es
    Def f es   -> do  -- not a projection-like fun
      a <- defType <$> getConstInfo f
      checkTypeSpine a (Def f   []) es
    MetaV x es -> do -- we assume meta instantiations to be well-typed
      a <- metaType x
      checkTypeSpine a (MetaV x []) es
    v@Lam{}    -> typeError $ InvalidType v
    v@Con{}    -> typeError $ InvalidType v
    v@Lit{}    -> typeError $ InvalidType v
    v@Level{}  -> typeError $ InvalidType v
    DontCare v -> checkType' $ t $> v
    Dummy s _  -> __IMPOSSIBLE_VERBOSE__ s

checkTypeSpine :: (MonadCheckInternal m) => Type -> Term -> Elims -> m Sort
checkTypeSpine a self es = shouldBeSort =<< do snd <$> inferSpine a self es


-- | 'checkInternal' traverses the whole 'Term', and we can use this
--   traversal to modify the term.
data Action m = Action
  { preAction  :: Type -> Term -> m Term
    -- ^ Called on each subterm before the checker runs.
  , postAction :: Type -> Term -> m Term
    -- ^ Called on each subterm after the type checking.
  , relevanceAction :: Relevance -> Relevance -> Relevance
    -- ^ Called for each @ArgInfo@.
    --   The first 'Relevance' is from the type,
    --   the second from the term.
  }

-- | The default action is to not change the 'Term' at all.
defaultAction :: Monad m => Action m
defaultAction = Action
  { preAction       = \ _ -> return
  , postAction      = \ _ -> return
  , relevanceAction = \ _ -> id
  }

eraseUnusedAction :: Action TCM
eraseUnusedAction = defaultAction { postAction = eraseUnused }
  where
    eraseUnused :: Type -> Term -> TCM Term
    eraseUnused t v = case v of
      Def f es -> do
        pols <- getPolarity f
        return $ Def f $ eraseIfNonvariant pols es
      _        -> return v

    eraseIfNonvariant :: [Polarity] -> Elims -> Elims
    eraseIfNonvariant []                  es             = es
    eraseIfNonvariant pols                []             = []
    eraseIfNonvariant (Nonvariant : pols) (e : es) = (fmap dontCare e) : eraseIfNonvariant pols es
    eraseIfNonvariant (_          : pols) (e : es) = e : eraseIfNonvariant pols es

-- | Entry point for term checking.
checkInternal :: (MonadCheckInternal m) => Term -> Comparison -> Type -> m ()
checkInternal v cmp t = void $ checkInternal' defaultAction v cmp t

checkInternal' :: (MonadCheckInternal m) => Action m -> Term -> Comparison -> Type -> m Term
checkInternal' action v cmp t = verboseBracket "tc.check.internal" 20 "" $ do
  reportSDoc "tc.check.internal" 20 $ sep
    [ "checking internal "
    , nest 2 $ sep [ prettyTCM v <+> ":"
                   , nest 2 $ prettyTCM t ] ]
  -- Bring projection-like funs in post-fix form,
  -- even lone ones (True).
  v <- elimView True =<< preAction action t v
  postAction action t =<< case v of
    Var i es   -> do
      a <- typeOfBV i
      reportSDoc "tc.check.internal" 30 $ fsep
        [ "variable" , prettyTCM (var i) , "has type" , prettyTCM a ]
      checkSpine action a (Var i []) es cmp t
    Def f es   -> do  -- f is not projection(-like)!
      a <- defType <$> getConstInfo f
      checkSpine action a (Def f []) es cmp t
    MetaV x es -> do -- we assume meta instantiations to be well-typed
      a <- metaType x
      reportSDoc "tc.check.internal" 30 $ "metavariable" <+> prettyTCM x <+> "has type" <+> prettyTCM a
      checkSpine action a (MetaV x []) es cmp t
    Con c ci vs -> do
      -- We need to fully apply the constructor to make getConType work!
      fullyApplyCon c vs t $ \ _d _dt _pars a vs' tel t -> do
        Con c ci vs2 <- checkSpine action a (Con c ci []) vs' cmp t
        -- Strip away the extra arguments
        return $ applySubst (strengthenS __IMPOSSIBLE__ (size tel))
          $ Con c ci $ take (length vs) vs2
    Lit l      -> do
      lt <- litType l
      cmptype cmp lt t
      return $ Lit l
    Lam ai vb  -> do
      (a, b) <- maybe (shouldBePi t) return =<< isPath t
      ai <- checkArgInfo action ai $ domInfo a
      let name = suggests [ Suggestion vb , Suggestion b ]
      addContext (name, a) $ do
        Lam ai . Abs (absName vb) <$> checkInternal' action (absBody vb) cmp (absBody b)
    Pi a b     -> do
      s <- shouldBeSort t
      when (s == SizeUniv) $ typeError $ FunctionTypeInSizeUniv v
      let sa  = getSort a
          sb  = getSort (unAbs b)
          mkDom v = El sa v <$ a
          mkRng v = fmap (v <$) b
          -- Preserve NoAbs
          goInside = case b of Abs{}   -> addContext (absName b, a)
                               NoAbs{} -> id
      a <- mkDom <$> checkInternal' action (unEl $ unDom a) CmpLeq (sort sa)
      v' <- goInside $ Pi a . mkRng <$> checkInternal' action (unEl $ unAbs b) CmpLeq (sort sb)
      s' <- sortOf v'
      compareSort cmp s' s
      return v'
    Sort s     -> do
      reportSDoc "tc.check.internal" 30 $ "checking sort" <+> prettyTCM s
      s <- checkSort action s
      s' <- inferUnivSort s
      s'' <- shouldBeSort t
      compareSort cmp s' s''
      return $ Sort s
    Level l    -> do
      l <- checkLevel action l
      lt <- levelType
      cmptype cmp lt t
      return $ Level l
    DontCare v -> DontCare <$> checkInternal' action v cmp t
    Dummy s _ -> __IMPOSSIBLE_VERBOSE__ s

-- | Make sure a constructor is fully applied
--   and infer the type of the constructor.
--   Raises a type error if the constructor does not belong to the given type.
fullyApplyCon
  :: (MonadCheckInternal m)
  => ConHead -- ^ Constructor.
  -> Elims    -- ^ Constructor arguments.
  -> Type    -- ^ Type of the constructor application.
  -> (QName -> Type -> Args -> Type -> Elims -> Telescope -> Type -> m a)
       -- ^ Name of the data/record type,
       --   type of the data/record type,
       --   reconstructed parameters,
       --   type of the constructor (applied to parameters),
       --   full application arguments,
       --   types of missing arguments (already added to context),
       --   type of the full application.
  -> m a
fullyApplyCon c vs t0 ret = do
  (TelV tel t, boundary) <- telViewPathBoundaryP t0
  -- The type of the constructor application may still be a function
  -- type.  In this case, we introduce the domains @tel@ into the context
  -- and apply the constructor to these fresh variables.
  addContext tel $ ifBlocked t (\m t -> patternViolation) $ \_ t -> do
    getFullyAppliedConType c t >>= \case
      Nothing ->
        typeError $ DoesNotConstructAnElementOf (conName c) t
      Just ((d, dt, pars), a) ->
        ret d dt pars a (raise (size tel) vs ++ teleElims tel boundary) tel t

checkSpine
  :: (MonadCheckInternal m)
  => Action m
  -> Type       -- ^ Type of the head @self@.
  -> Term       -- ^ The head @self@.
  -> Elims      -- ^ The eliminations @es@.
  -> Comparison -- ^ Check (@CmpLeq@) or infer (@CmpEq@) the final type.
  -> Type       -- ^ Expected type of the application @self es@.
  -> m Term     -- ^ The application after modification by the @Action@.
checkSpine action a self es cmp t = do
  reportSDoc "tc.check.internal" 20 $ sep
    [ "checking spine "
    , nest 2 $ sep [ parens (sep [ prettyTCM self <+> ":"
                                 , nest 2 $ prettyTCM a ])
                   , nest 4 $ prettyTCM es <+> ":"
                   , nest 2 $ prettyTCM t ] ]
  ((v, v'), t') <- inferSpine' action a self self es
  t' <- reduce t'
  v' <$ coerceSize (cmptype cmp) v t' t
--UNUSED Liang-Ting Chen 2019-07-16
--checkArgs
--  :: (MonadCheckInternal m)
--  => Action m
--  -> Type      -- ^ Type of the head.
--  -> Term      -- ^ The head.
--  -> Args      -- ^ The arguments.
--  -> Type      -- ^ Expected type of the application.
--  -> m Term    -- ^ The application after modification by the @Action@.
--checkArgs action a self vs t = checkSpine action a self (map Apply vs) t

-- | @checkArgInfo actual expected@.
--
--   The @expected@ 'ArgInfo' comes from the type.
--   The @actual@ 'ArgInfo' comes from the term and can be updated
--   by an action.
checkArgInfo :: (MonadCheckInternal m) => Action m -> ArgInfo -> ArgInfo -> m ArgInfo
checkArgInfo action ai ai' = do
  checkHiding    (getHiding ai)     (getHiding ai')
  r <- checkRelevance action (getRelevance ai)  (getRelevance ai')
  return $ setRelevance r ai

checkHiding    :: (MonadCheckInternal m) => Hiding -> Hiding -> m ()
checkHiding    h h' = unless (sameHiding h h') $ typeError $ HidingMismatch h h'

-- | @checkRelevance action term type@.
--
--   The @term@ 'Relevance' can be updated by the @action@.
checkRelevance :: (MonadCheckInternal m) => Action m -> Relevance -> Relevance -> m Relevance
checkRelevance action r r' = do
  unless (r == r') $ typeError $ RelevanceMismatch r r'
  return $ relevanceAction action r' r  -- Argument order for actions: @type@ @term@

-- | Infer type of a neutral term.
infer :: (MonadCheckInternal m) => Term -> m Type
infer v = do
  case v of
    Var i es   -> do
      a <- typeOfBV i
      snd <$> inferSpine a (Var i   []) es
    Def f (Apply a : es) -> inferDef' f a es -- possibly proj.like
    Def f es             -> inferDef  f   es -- not a projection-like fun
    MetaV x es -> do -- we assume meta instantiations to be well-typed
      a <- metaType x
      snd <$> inferSpine a (MetaV x []) es
    _ -> __IMPOSSIBLE__

-- | Infer ordinary function application.
inferDef :: (MonadCheckInternal m) => QName -> Elims -> m Type
inferDef f es = do
  a <- defType <$> getConstInfo f
  snd <$> inferSpine a (Def f []) es

-- | Infer possibly projection-like function application
inferDef' :: (MonadCheckInternal m) => QName -> Arg Term -> Elims -> m Type
inferDef' f a es = do
  isProj <- isProjection f
  case isProj of
    Just Projection{ projIndex = n } | n > 0 -> do
      let self = unArg a
      b <- infer self
      snd <$> inferSpine b self (Proj ProjSystem f : es)
    _ -> inferDef f (Apply a : es)


-- | @inferSpine t self es@ checks that spine @es@ eliminates
--   value @self@ of type @t@ and returns the remaining type
--   (target of elimination) and the final self (has that type).
inferSpine :: (MonadCheckInternal m) => Type -> Term -> Elims -> m (Term, Type)
inferSpine a v es = first fst <$> inferSpine' defaultAction a v v es

-- | Returns both the real term (first) and the transformed term (second). The
--   transformed term is not necessarily a valid term, so it must not be used
--   in types.
inferSpine' :: (MonadCheckInternal m)
            => Action m -> Type -> Term -> Term -> Elims -> m ((Term, Term), Type)
inferSpine' action t self self' [] = return ((self, self'), t)
inferSpine' action t self self' (e : es) = do
  reportSDoc "tc.infer.internal" 30 $ sep
    [ "inferSpine': "
    , "type t = " <+> prettyTCM t
    , "self  = " <+> prettyTCM self
    , "self' = " <+> prettyTCM self'
    , "eliminated by e = " <+> prettyTCM e
    ]
  case e of
    IApply x y r -> do
      (a, b) <- shouldBePath t
      r' <- checkInternal' action r CmpLeq (unDom a)
      izero <- primIZero
      ione  <- primIOne
      x' <- checkInternal' action x CmpLeq (b `absApp` izero)
      y' <- checkInternal' action y CmpLeq (b `absApp` ione)
      inferSpine' action (b `absApp` r) (self `applyE` [e]) (self' `applyE` [IApply x' y' r']) es
    Apply (Arg ai v) -> do
      (a, b) <- shouldBePi t
      ai <- checkArgInfo action ai $ domInfo a
      v' <- checkInternal' action v CmpLeq $ unDom a
      inferSpine' action (b `absApp` v) (self `applyE` [e]) (self' `applyE` [Apply (Arg ai v')]) es
    -- case: projection or projection-like
    Proj o f -> do
      (a, b) <- shouldBePi =<< shouldBeProjectible t f
      u  <- applyDef o f (argFromDom a $> self)
      u' <- applyDef o f (argFromDom a $> self')
      inferSpine' action (b `absApp` self) u u' es

-- | Type should either be a record type of a type eligible for
--   the principal argument of projection-like functions.
shouldBeProjectible :: (MonadCheckInternal m) => Type -> QName -> m Type
-- shouldBeProjectible t f = maybe failure return =<< projectionType t f
shouldBeProjectible t f = ifBlocked t
  (\m t -> patternViolation)
  (\_ t -> maybe failure return =<< getDefType f t)
  where failure = typeError $ ShouldBeRecordType t
    -- TODO: more accurate error that makes sense also for proj.-like funs.

shouldBePath :: (MonadCheckInternal m) => Type -> m (Dom Type, Abs Type)
shouldBePath t = ifBlocked t
  (\m t -> patternViolation)
  (\_ t -> do
      m <- isPath t
      case m of
        Just p  -> return p
        Nothing -> typeError $ ShouldBePath t)

shouldBePi :: (MonadCheckInternal m) => Type -> m (Dom Type, Abs Type)
shouldBePi t = ifBlocked t
  (\m t -> patternViolation)
  (\_ t -> case unEl t of
      Pi a b -> return (a , b)
      _      -> typeError $ ShouldBePi t)

-- | Check if sort is well-formed.
checkSort :: (MonadCheckInternal m) => Action m -> Sort -> m Sort
checkSort action s =
  case s of
    Type l   -> Type <$> checkLevel action l
    Prop l   -> Prop <$> checkLevel action l
    Inf n    -> return $ Inf n
    SizeUniv -> return SizeUniv
<<<<<<< HEAD
    LockUniv -> return LockUniv
    PiSort a b -> do
      a <- checkSort action a
      addContext (absName b, defaultDom (sort a) :: Dom Type) $ do
        PiSort a . Abs (absName b) <$> checkSort action (absBody b)
=======
    PiSort dom s2 -> do
      let El s1 a = unDom dom
      s1' <- checkSort action s1
      a' <- checkInternal' action a CmpLeq $ sort s1'
      let dom' = dom $> El s1' a'
      s2' <- mapAbstraction dom' (checkSort action) s2
      return $ PiSort dom' s2'
    FunSort s1 s2 -> do
      s1' <- checkSort action s1
      s2' <- checkSort action s2
      return $ FunSort s1' s2'
>>>>>>> 8255ee2a
    UnivSort s -> UnivSort <$> checkSort action s
    MetaS x es -> do -- we assume sort meta instantiations to be well-formed
      a <- metaType x
      let self = Sort $ MetaS x []
      ((_,v),_) <- inferSpine' action a self self es
      case v of
        Sort s     -> return s
        MetaV x es -> return $ MetaS x es
        Def d es   -> return $ DefS d es
        _          -> __IMPOSSIBLE__
    DefS d es -> do
      a <- defType <$> getConstInfo d
      let self = Sort $ DefS d []
      ((_,v),_) <- inferSpine' action a self self es
      case v of
        Sort s     -> return s
        MetaV x es -> return $ MetaS x es
        Def d es   -> return $ DefS d es
        _          -> __IMPOSSIBLE__
    DummyS s -> __IMPOSSIBLE_VERBOSE__ s

-- | Check if level is well-formed.
checkLevel :: (MonadCheckInternal m) => Action m -> Level -> m Level
checkLevel action (Max n ls) = Max n <$> mapM checkPlusLevel ls
  where
    checkPlusLevel (Plus k l)      = Plus k <$> checkLevelAtom l

    checkLevelAtom l = do
      lvl <- levelType
      UnreducedLevel <$> case l of
        MetaLevel x es   -> checkInternal' action (MetaV x es) CmpLeq lvl
        BlockedLevel _ v -> checkInternal' action v CmpLeq lvl
        NeutralLevel _ v -> checkInternal' action v CmpLeq lvl
        UnreducedLevel v -> checkInternal' action v CmpLeq lvl

-- | Universe subsumption and type equality (subtyping for sizes, resp.).
cmptype :: (MonadCheckInternal m) => Comparison -> Type -> Type -> m ()
cmptype cmp t1 t2 = do
  ifIsSort t1 (\ s1 -> (compareSort cmp s1) =<< shouldBeSort t2) $ do
    -- Andreas, 2017-03-09, issue #2493
    -- Only check subtyping, do not solve any metas!
    dontAssignMetas $ compareType cmp t1 t2

-- | Compute the sort of a type.

inferSort :: (MonadCheckInternal m) => Term -> m Sort
inferSort t = case t of
    Var i es   -> do
      a <- typeOfBV i
      (_, s) <- eliminate (Var i []) a es
      shouldBeSort s
    Def f es   -> do  -- f is not projection(-like)!
      a <- defType <$> getConstInfo f
      (_, s) <- eliminate (Def f []) a es
      shouldBeSort s
    MetaV x es -> do
      a <- metaType x
      (_, s) <- eliminate (MetaV x []) a es
      shouldBeSort s
    Pi a b     -> inferPiSort a (getSort <$> b)
    Sort s     -> inferUnivSort s
    Con{}      -> __IMPOSSIBLE__
    Lit{}      -> __IMPOSSIBLE__
    Lam{}      -> __IMPOSSIBLE__
    Level{}    -> __IMPOSSIBLE__
    DontCare{} -> __IMPOSSIBLE__
    Dummy s _  -> __IMPOSSIBLE_VERBOSE__ s

-- | @eliminate t self es@ eliminates value @self@ of type @t@ by spine @es@
--   and returns the remaining value and its type.
eliminate :: (MonadCheckInternal m) => Term -> Type -> Elims -> m (Term, Type)
eliminate self t [] = return (self, t)
eliminate self t (e : es) = case e of
    Apply (Arg _ v) -> ifNotPiType t __IMPOSSIBLE__ {-else-} $ \ _ b ->
      eliminate (self `applyE` [e]) (b `absApp` v) es
    IApply _ _ v -> do
      (_, b) <- shouldBePath t
      eliminate (self `applyE` [e]) (b `absApp` v) es
    -- case: projection or projection-like
    Proj o f -> do
      (Dom{domInfo = ai}, b) <- shouldBePi =<< shouldBeProjectible t f
      u  <- applyDef o f $ Arg ai self
      eliminate u (b `absApp` self) es<|MERGE_RESOLUTION|>--- conflicted
+++ resolved
@@ -402,13 +402,7 @@
     Prop l   -> Prop <$> checkLevel action l
     Inf n    -> return $ Inf n
     SizeUniv -> return SizeUniv
-<<<<<<< HEAD
     LockUniv -> return LockUniv
-    PiSort a b -> do
-      a <- checkSort action a
-      addContext (absName b, defaultDom (sort a) :: Dom Type) $ do
-        PiSort a . Abs (absName b) <$> checkSort action (absBody b)
-=======
     PiSort dom s2 -> do
       let El s1 a = unDom dom
       s1' <- checkSort action s1
@@ -420,7 +414,6 @@
       s1' <- checkSort action s1
       s2' <- checkSort action s2
       return $ FunSort s1' s2'
->>>>>>> 8255ee2a
     UnivSort s -> UnivSort <$> checkSort action s
     MetaS x es -> do -- we assume sort meta instantiations to be well-formed
       a <- metaType x
