--- conflicted
+++ resolved
@@ -2026,17 +2026,11 @@
           [ fsep [ prettyTCM arg, text ":", prettyTCM t0 ]
           ]
     reportSLn "tc.term.args.named" 75 $ "  arg = " ++ show (deepUnscope arg)
-<<<<<<< HEAD
-    let checkU = checkMeta (newMetaArg info x) t0
-    let checkQ = checkQuestionMark (newInteractionMetaArg info x) t0
-    if (not $ isHole e) then checkExpr e t0 else localScope $ do
-=======
     -- Ulf, 2017-03-24: (#2172) Always treat explicit _ and ? as implicit
     -- argument (i.e. solve with unification).
     let checkU = checkMeta (newMetaArg (setHiding Hidden info) x) t0
     let checkQ = checkQuestionMark (newInteractionMetaArg (setHiding Hidden info) x) t0
     if not $ isHole e then checkExpr e t0 else localScope $ do
->>>>>>> 32b791de
       -- Note: we need localScope here,
       -- as scopedExpr manipulates the scope in the state.
       -- However, we may not pull localScope over checkExpr!
