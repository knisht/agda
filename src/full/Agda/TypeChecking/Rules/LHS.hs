{-# LANGUAGE CPP                  #-}
{-# LANGUAGE ScopedTypeVariables #-}
{-# LANGUAGE NondecreasingIndentation #-}

module Agda.TypeChecking.Rules.LHS
  ( checkLeftHandSide
  , LHSResult(..)
  , bindAsPatterns
  , IsFlexiblePattern(..)
  ) where

#if MIN_VERSION_base(4,11,0)
import Prelude hiding ( (<>), mapM, null, sequence )
#else
import Prelude hiding ( mapM, null, sequence )
#endif

import Data.Maybe

import Control.Arrow (left)
import Control.Monad
import Control.Monad.State
import Control.Monad.Writer hiding ((<>))
import Control.Monad.Trans.Maybe

import Data.Either (partitionEithers)
import Data.IntMap (IntMap)
import qualified Data.IntMap as IntMap
<<<<<<< HEAD
import Data.List (delete, sortBy, stripPrefix, (\\), findIndex)
=======
>>>>>>> 27067cb3
import qualified Data.List as List
import Data.Monoid ( Monoid, mempty, mappend )
import Data.Semigroup ( Semigroup )
import qualified Data.Semigroup as Semigroup
import qualified Data.Map as Map

import Agda.Interaction.Highlighting.Generate (storeDisambiguatedName)
import Agda.Interaction.Options
import Agda.Interaction.Options.Lenses

import Agda.Syntax.Internal as I
import Agda.Syntax.Internal.Pattern
import Agda.Syntax.Abstract (IsProjP(..))
import qualified Agda.Syntax.Abstract as A
import Agda.Syntax.Abstract.Views (asView, deepUnscope)
import Agda.Syntax.Common as Common
import Agda.Syntax.Info as A
import Agda.Syntax.Literal
import Agda.Syntax.Position

import Agda.TypeChecking.Monad
import Agda.TypeChecking.Monad.Builtin (litType, constructorForm)

import qualified Agda.TypeChecking.Monad.Benchmark as Bench
import Agda.TypeChecking.Conversion
import Agda.TypeChecking.Constraints
import Agda.TypeChecking.Datatypes hiding (isDataOrRecordType)
import Agda.TypeChecking.Errors (dropTopLevelModule)
import Agda.TypeChecking.Irrelevance
import {-# SOURCE #-} Agda.TypeChecking.Empty
import Agda.TypeChecking.Forcing
import Agda.TypeChecking.Patterns.Abstract
import Agda.TypeChecking.Pretty
import Agda.TypeChecking.Records hiding (getRecordConstructor)
import Agda.TypeChecking.Reduce
import Agda.TypeChecking.Substitute
import Agda.TypeChecking.Telescope
import Agda.TypeChecking.Primitive hiding (Nat)
import Agda.TypeChecking.Monad.Builtin

import {-# SOURCE #-} Agda.TypeChecking.Rules.Term (checkExpr)
import Agda.TypeChecking.Rules.LHS.Problem
import Agda.TypeChecking.Rules.LHS.ProblemRest
import Agda.TypeChecking.Rules.LHS.Unify
import Agda.TypeChecking.Rules.LHS.Implicit
import Agda.TypeChecking.Rules.Data

import Agda.Utils.Except (MonadError(..), ExceptT, runExceptT)
import Agda.Utils.Function
import Agda.Utils.Functor
import Agda.Utils.Lens
import Agda.Utils.List
import Agda.Utils.Maybe
import Agda.Utils.Monad
import Agda.Utils.NonemptyList
import Agda.Utils.Null
import Agda.Utils.Pretty (prettyShow)
import Agda.Utils.Singleton
import Agda.Utils.Size

#include "undefined.h"
import Agda.Utils.Impossible

-- | Compute the set of flexible patterns in a list of patterns. The result is
--   the deBruijn indices of the flexible patterns.
flexiblePatterns :: [NamedArg A.Pattern] -> TCM FlexibleVars
flexiblePatterns nps = do
  forMaybeM (zip (downFrom $ length nps) nps) $ \ (i, Arg ai p) -> do
    runMaybeT $ (\ f -> FlexibleVar (getHiding ai) (getOrigin ai) f (Just i) i) <$> maybeFlexiblePattern p

-- | A pattern is flexible if it is dotted or implicit, or a record pattern
--   with only flexible subpatterns.
class IsFlexiblePattern a where
  maybeFlexiblePattern :: a -> MaybeT TCM FlexibleVarKind

  isFlexiblePattern :: a -> TCM Bool
  isFlexiblePattern p =
    maybe False notOtherFlex <$> runMaybeT (maybeFlexiblePattern p)
    where
    notOtherFlex = \case
      RecordFlex fls -> all notOtherFlex fls
      ImplicitFlex   -> True
      DotFlex        -> True
      OtherFlex      -> False

instance IsFlexiblePattern A.Pattern where
  maybeFlexiblePattern p = do
    reportSDoc "tc.lhs.flex" 30 $ text "maybeFlexiblePattern" <+> prettyA p
    reportSDoc "tc.lhs.flex" 60 $ text "maybeFlexiblePattern (raw) " <+> (text . show . deepUnscope) p
    case p of
      A.DotP{}  -> return DotFlex
      A.VarP{}  -> return ImplicitFlex
      A.WildP{} -> return ImplicitFlex
      A.AsP _ _ p -> maybeFlexiblePattern p
      A.ConP _ cs qs | Just c <- getUnambiguous cs ->
        ifM (isNothing <$> isRecordConstructor c) (return OtherFlex) {-else-}
            (maybeFlexiblePattern qs)
      A.LitP{}  -> return OtherFlex
      _ -> mzero

instance IsFlexiblePattern (I.Pattern' a) where
  maybeFlexiblePattern p =
    case p of
      I.DotP{}  -> return DotFlex
      I.ConP _ i ps
        | Just PatOSystem <- conPRecord i -> return ImplicitFlex  -- expanded from ImplicitP
        | Just _          <- conPRecord i -> maybeFlexiblePattern ps
        | otherwise -> mzero
      I.VarP{}  -> mzero
      I.LitP{}  -> mzero
      I.ProjP{} -> mzero

-- | Lists of flexible patterns are 'RecordFlex'.
instance IsFlexiblePattern a => IsFlexiblePattern [a] where
  maybeFlexiblePattern ps = RecordFlex <$> mapM maybeFlexiblePattern ps

instance IsFlexiblePattern a => IsFlexiblePattern (Arg a) where
  maybeFlexiblePattern = maybeFlexiblePattern . unArg

instance IsFlexiblePattern a => IsFlexiblePattern (Common.Named name a) where
  maybeFlexiblePattern = maybeFlexiblePattern . namedThing

-- | Update the user patterns in the given problem, simplifying equations
--   between constructors where possible.
updateProblemEqs
 :: [ProblemEq] -> TCM [ProblemEq]
updateProblemEqs eqs = do
  reportSDoc "tc.lhs.top" 20 $ vcat
    [ text "updateProblem: equations to update"
    , nest 2 (vcat $ map prettyTCM eqs)
    ]

  eqs' <- updates eqs

  reportSDoc "tc.lhs.top" 20 $ vcat
    [ text "updateProblem: new equations"
    , nest 2 (vcat $ map prettyTCM eqs')
    ]

  return eqs'

  where

    updates :: [ProblemEq] -> TCM [ProblemEq]
    updates = concat <.> traverse update

    update :: ProblemEq -> TCM [ProblemEq]
    update eq@(ProblemEq p v a) = reduce v >>= constructorForm >>= \case
      Con c ci es -> do
        let vs = fromMaybe __IMPOSSIBLE__ $ allApplyElims es
        -- we should only simplify equations between fully applied constructors
        contype <- getFullyAppliedConType c =<< reduce (unDom a)
        caseMaybe contype (return [eq]) $ \((d,_,pars),b) -> do
        TelV ctel _ <- telView b
        let bs = instTel ctel (map unArg vs)

        p <- expandLitPattern p
        case p of
          A.AsP info x p' ->
            (ProblemEq (A.VarP x) v a :) <$> update (ProblemEq p' v a)
          A.ConP cpi ambC ps -> do
            (c',_) <- disambiguateConstructor ambC d pars
            unless (conName c == conName c') $ do
              reportSLn "impossible" 10 $ unlines
                [ "updateProblemEqs: conName mismatch"
                , "  conName c  = " ++ show (conName c)
                , "  conName c' = " ++ show (conName c')
                ]
              __IMPOSSIBLE__

            -- Insert implicit patterns
            ps <- insertImplicitPatterns ExpandLast ps ctel
            reportSDoc "tc.lhs.imp" 20 $
              text "insertImplicitPatternsT returned" <+> fsep (map prettyA ps)

            unless (length ps == length vs) $
              typeError $ WrongNumberOfConstructorArguments (conName c) (length vs) (length ps)

            updates $ zipWith3 ProblemEq (map namedArg ps) (map unArg vs) bs

          A.RecP pi fs -> do
            axs <- recordFieldNames . theDef <$> getConstInfo d
            -- In fs omitted explicit fields are replaced by underscores,
            -- and the fields are put in the correct order.
            ps <- insertMissingFields d (const $ A.WildP patNoRange) fs axs

            -- We also need to insert missing implicit or instance fields.
            ps <- insertImplicitPatterns ExpandLast ps ctel

            let eqs = zipWith3 ProblemEq (map namedArg ps) (map unArg vs) bs
            updates eqs

          _ -> return [eq]

      Lit l | A.LitP l' <- p , l == l' -> return []

      _ | A.EqualP{} <- p -> do
        itisone <- liftTCM primItIsOne
        ifM (tryConversion $ equalTerm (unDom a) v itisone) (return []) (return [eq])

      _ | A.WildP{} <- p -> return []

      _ -> return [eq]

    instTel :: Telescope -> [Term] -> [Dom Type]
    instTel EmptyTel _                   = []
    instTel (ExtendTel arg tel) (u : us) = arg : instTel (absApp tel u) us
    instTel ExtendTel{} []               = __IMPOSSIBLE__


-- | Check if a problem is solved.
--   That is, if the patterns are all variables,
--   and there is no 'problemRest'.
isSolvedProblem :: Problem a -> Bool
isSolvedProblem problem = null (problem ^. problemRestPats) &&
  problemAllVariables problem

-- | Check if a problem consists only of variable patterns.
--   (Includes the 'problemRest').
problemAllVariables :: Problem a -> Bool
problemAllVariables problem =
    all (isSolved . snd . asView) $
      map namedArg (problem ^. problemRestPats) ++ problemInPats problem
  where
    -- need further splitting:
    isSolved A.ConP{}        = False
    isSolved A.LitP{}        = False
    isSolved A.RecP{}        = False  -- record pattern
    -- solved:
    isSolved A.VarP{}        = True
    isSolved A.WildP{}       = True
    isSolved A.DotP{}        = True
    isSolved A.AbsurdP{}     = True
    -- impossible:
    isSolved A.ProjP{}       = __IMPOSSIBLE__
    isSolved A.DefP{}        = __IMPOSSIBLE__
    isSolved A.AsP{}         = __IMPOSSIBLE__  -- removed by asView
    isSolved A.PatternSynP{} = __IMPOSSIBLE__  -- expanded before
    isSolved A.EqualP{}      = False -- __IMPOSSIBLE__
    isSolved A.WithP{}       = __IMPOSSIBLE__

-- | For each user-defined pattern variable in the 'Problem', check
-- that the corresponding data type (if any) does not contain a
-- constructor of the same name (which is not in scope); this
-- \"shadowing\" could indicate an error, and is not allowed.
--
-- Precondition: The problem has to be solved.

noShadowingOfConstructors
  :: Call -- ^ Trace, e.g., @CheckPatternShadowing clause@
  -> [ProblemEq] -> TCM ()
noShadowingOfConstructors mkCall eqs =
  traceCall mkCall $ mapM_ noShadowing eqs
  where
  noShadowing (ProblemEq p _ (Dom{domInfo = info, unDom = El _ a})) = case snd $ asView p of
   A.WildP       {} -> return ()
   A.AbsurdP     {} -> return ()
   A.DotP        {} -> return ()
   A.EqualP      {} -> return ()
   A.ConP        {} -> __IMPOSSIBLE__
   A.RecP        {} -> __IMPOSSIBLE__
   A.ProjP       {} -> __IMPOSSIBLE__
   A.DefP        {} -> __IMPOSSIBLE__
   A.AsP         {} -> __IMPOSSIBLE__ -- removed by asView
   A.LitP        {} -> __IMPOSSIBLE__
   A.PatternSynP {} -> __IMPOSSIBLE__
   A.WithP       {} -> __IMPOSSIBLE__
   -- Andreas, 2017-12-01, issue #2859.
   -- Due to parameter refinement, there can be (invisible) variable patterns from module
   -- parameters that shadow constructors.
   -- Thus, only complain about user written variable that shadow constructors.
   A.VarP (A.BindName x) -> when (getOrigin info == UserWritten) $ do
    reportSDoc "tc.lhs.shadow" 30 $ vcat
      [ text $ "checking whether pattern variable " ++ prettyShow x ++ " shadows a constructor"
      , nest 2 $ text "type of variable =" <+> prettyTCM a
      , nest 2 $ text "position of variable =" <+> (text . show) (getRange x)
      ]
    reportSDoc "tc.lhs.shadow" 70 $ nest 2 $ text "a =" <+> pretty a
    a <- reduce a
    case a of
      Def t _ -> do
        d <- theDef <$> getConstInfo t
        case d of
          Datatype { dataCons = cs } -> do
            case filter ((A.nameConcrete x ==) . A.nameConcrete . A.qnameName) cs of
              []      -> return ()
              (c : _) -> setCurrentRange x $
                typeError $ PatternShadowsConstructor x c
          AbstractDefn{} -> return ()
            -- Abstract constructors cannot be brought into scope,
            -- even by a bigger import list.
            -- Thus, they cannot be confused with variables.
            -- Alternatively, we could do getConstInfo in ignoreAbstractMode,
            -- then Agda would complain if a variable shadowed an abstract constructor.
          Axiom       {} -> return ()
          Function    {} -> return ()
          Record      {} -> return ()
          Constructor {} -> __IMPOSSIBLE__
          -- TODO: in the future some stuck primitives might allow constructors
          Primitive   {} -> return ()
      Var   {} -> return ()
      Pi    {} -> return ()
      Sort  {} -> return ()
      MetaV {} -> return ()
      -- TODO: If the type is a meta-variable, should the test be
      -- postponed? If there is a problem, then it will be caught when
      -- the completed module is type checked, so it is safe to skip
      -- the test here. However, users may be annoyed if they get an
      -- error in code which has already passed the type checker.
      Lam   {} -> __IMPOSSIBLE__
      Lit   {} -> __IMPOSSIBLE__
      Level {} -> __IMPOSSIBLE__
      Con   {} -> __IMPOSSIBLE__
      DontCare{} -> __IMPOSSIBLE__

-- | Check that a dot pattern matches it's instantiation.
checkDotPattern :: DotPattern -> TCM ()
checkDotPattern (Dot e v (Dom{domInfo = info, unDom = a})) =
  traceCall (CheckDotPattern e v) $ do
  reportSDoc "tc.lhs.dot" 15 $
    sep [ text "checking dot pattern"
        , nest 2 $ prettyA e
        , nest 2 $ text "=" <+> prettyTCM v
        , nest 2 $ text ":" <+> prettyTCM a
        ]
  applyRelevanceToContext (getRelevance info) $ do
    u <- checkExpr e a
    reportSDoc "tc.lhs.dot" 50 $
      sep [ text "equalTerm"
          , nest 2 $ pretty a
          , nest 2 $ pretty u
          , nest 2 $ pretty v
          ]
    -- Should be ok to do noConstraints here
    noConstraints $ equalTerm a u v

checkAbsurdPattern :: AbsurdPattern -> TCM ()
checkAbsurdPattern (Absurd r a) = isEmptyType r a

data LeftoverPatterns = LeftoverPatterns
  { patternVariables :: IntMap [A.Name]
  , asPatterns       :: [AsBinding]
  , dotPatterns      :: [DotPattern]
  , absurdPatterns   :: [AbsurdPattern]
  , otherPatterns    :: [A.Pattern]
  }

instance Semigroup LeftoverPatterns where
  x <> y = LeftoverPatterns
    { patternVariables = IntMap.unionWith (++) (patternVariables x) (patternVariables y)
    , asPatterns       = asPatterns x ++ asPatterns y
    , dotPatterns      = dotPatterns x ++ dotPatterns y
    , absurdPatterns   = absurdPatterns x ++ absurdPatterns y
    , otherPatterns    = otherPatterns x ++ otherPatterns y
    }

instance Monoid LeftoverPatterns where
  mempty  = LeftoverPatterns empty [] [] [] []
  mappend = (Semigroup.<>)

-- | Classify remaining patterns after splitting is complete into pattern
--   variables, as patterns, dot patterns, and absurd patterns.
--   Precondition: there are no more constructor patterns.
getLeftoverPatterns :: [ProblemEq] -> TCM LeftoverPatterns
getLeftoverPatterns eqs = do
  reportSDoc "tc.lhs.top" 30 $ text "classifying leftover patterns"
  mconcat <$> mapM getLeftoverPattern eqs
  where
    patternVariable x i  = LeftoverPatterns (singleton (i,[x])) [] [] [] []
    asPattern x v a      = LeftoverPatterns empty [AsB x v (unDom a)] [] [] []
    dotPattern e v a     = LeftoverPatterns empty [] [Dot e v a] [] []
    absurdPattern info a = LeftoverPatterns empty [] [] [Absurd info a] []
    otherPattern p       = LeftoverPatterns empty [] [] [] [p]

    getLeftoverPattern :: ProblemEq -> TCM LeftoverPatterns
    getLeftoverPattern (ProblemEq p v a) = case p of
      (A.VarP (A.BindName x)) -> isEtaVar v (unDom a) >>= \case
        Just i  -> return $ patternVariable x i
        Nothing -> return $ asPattern x v a
      (A.WildP _)       -> return mempty
      (A.AsP info (A.BindName x) p)  -> (asPattern x v a `mappend`) <$> do
        getLeftoverPattern $ ProblemEq p v a
      (A.DotP info e)   -> return $ dotPattern e v a
      (A.AbsurdP info)  -> return $ absurdPattern (getRange info) (unDom a)
      _                 -> return $ otherPattern p

-- | Build a renaming for the internal patterns using variable names from
--   the user patterns. If there are multiple user names for the same internal
--   variable, the unused ones are returned as as-bindings.
getUserVariableNames :: Telescope -> IntMap [A.Name]
                     -> ([Maybe A.Name], [AsBinding])
getUserVariableNames tel names = runWriter $
  zipWithM makeVar (flattenTel tel) (downFrom $ size tel)

  where
    makeVar :: Dom Type -> Int -> Writer [AsBinding] (Maybe A.Name)
    makeVar a i | Just (x:xs) <- IntMap.lookup i names = do
      tell $ map (\y -> AsB y (var i) (unDom a)) xs
      return $ Just x
    makeVar a i = return Nothing

-- | After splitting is complete, we transfer the origins
--   We also transfer the locations of absurd patterns, since these haven't
--   been introduced yet in the internal pattern.
transferOrigins :: [NamedArg A.Pattern]
                -> [NamedArg DeBruijnPattern]
                -> TCM [NamedArg DeBruijnPattern]
transferOrigins ps qs = do
  reportSDoc "tc.lhs.origin" 40 $ vcat
    [ text "transferOrigins"
    , nest 2 $ vcat
      [ text "ps  =   " <+> prettyA ps
      , text "qs  =   " <+> pretty qs
      ]
    ]
  transfers ps qs

  where
    transfers :: [NamedArg A.Pattern]
              -> [NamedArg DeBruijnPattern]
              -> TCM [NamedArg DeBruijnPattern]
    transfers [] qs
      | all notVisible qs = return $ map (setOrigin Inserted) qs
      | otherwise         = __IMPOSSIBLE__
    transfers (p : ps) [] = __IMPOSSIBLE__
    transfers (p : ps) (q : qs)
      | matchingArgs p q = do
          q' <- setOrigin (getOrigin p) <$>
                  (traverse $ traverse $ transfer $ namedArg p) q
          (q' :) <$> transfers ps qs
      | otherwise = (setOrigin Inserted q :) <$> transfers (p : ps) qs

    transfer :: A.Pattern -> DeBruijnPattern -> TCM DeBruijnPattern
    transfer p q = case (snd (asView p) , q) of

      (A.ConP pi _ ps , ConP c (ConPatternInfo mo ft mb l) qs) -> do
        let cpi = ConPatternInfo (mo $> PatOCon) ft mb l
        ConP c cpi <$> transfers ps qs

      (A.RecP pi fs , ConP c (ConPatternInfo mo ft mb l) qs) -> do
        let Def d _  = unEl $ unArg $ fromMaybe __IMPOSSIBLE__ mb
            axs = map (nameConcrete . qnameName) (conFields c) `withArgsFrom` qs
            cpi = ConPatternInfo (mo $> PatORec) ft mb l
        ps <- insertMissingFields d (const $ A.WildP patNoRange) fs axs
        ConP c cpi <$> transfers ps qs

      (p , ConP c (ConPatternInfo mo ft mb l) qs) -> do
        let cpi = ConPatternInfo (mo $> patOrigin p) ft mb l
        return $ ConP c cpi qs

      (p , VarP _ x) -> return $ VarP (patOrigin p) x

      (p , DotP _ u) -> return $ DotP (patOrigin p) u

      _ -> return q

    patOrigin :: A.Pattern -> PatOrigin
    patOrigin (A.VarP x)      = PatOVar (A.unBind x)
    patOrigin A.DotP{}        = PatODot
    patOrigin A.ConP{}        = PatOCon
    patOrigin A.RecP{}        = PatORec
    patOrigin A.WildP{}       = PatOWild
    patOrigin A.AbsurdP{}     = PatOAbsurd
    patOrigin A.LitP{}        = PatOLit
    patOrigin A.EqualP{}      = PatOCon --TODO: origin for EqualP
    patOrigin A.AsP{}         = __IMPOSSIBLE__
    patOrigin A.ProjP{}       = __IMPOSSIBLE__
    patOrigin A.DefP{}        = __IMPOSSIBLE__
    patOrigin A.PatternSynP{} = __IMPOSSIBLE__
    patOrigin A.WithP{}       = __IMPOSSIBLE__

    matchingArgs :: NamedArg A.Pattern -> NamedArg DeBruijnPattern -> Bool
    matchingArgs p q
      -- The arguments match if
      -- 1. they are both projections,
      | isJust (A.maybePostfixProjP p) = isJust (isProjP q)
      -- 2. or they are both visible,
      | visible p && visible q = True
      -- 3. or they have the same hiding and the argument is not named,
      | sameHiding p q && isNothing (nameOf (unArg p)) = True
      -- 4. or they have the same hiding and the same name.
      | sameHiding p q && nameOf (unArg p) == nameOf (unArg q) = True
      -- Otherwise this argument was inserted by the typechecker.
      | otherwise = False


-- | If a user-written variable occurs more than once, it should be bound
--   to the same internal variable (or term) in all positions.
--   Returns the list of patterns with the duplicate user patterns removed.
checkPatternLinearity :: [ProblemEq] -> TCM [ProblemEq]
checkPatternLinearity eqs = do
  reportSDoc "tc.lhs.top" 30 $ text "Checking linearity of pattern variables"
  check Map.empty eqs
  where
    check _ [] = return []
    check vars (eq@(ProblemEq p u a) : eqs) = case p of
      A.VarP x | Just v <- Map.lookup x vars -> do
        noConstraints $ equalTerm (unDom a) u v
        check vars eqs
      A.VarP x | otherwise -> (eq:) <$> do
        check (Map.insert x u vars) eqs
      A.AsP _ x p ->
        check vars $ [ProblemEq (A.VarP x) u a, ProblemEq p u a] ++ eqs
      A.WildP{}       -> continue
      A.DotP{}        -> continue
      A.AbsurdP{}     -> continue
      A.ConP{}        -> __IMPOSSIBLE__
      A.ProjP{}       -> __IMPOSSIBLE__
      A.DefP{}        -> __IMPOSSIBLE__
      A.LitP{}        -> __IMPOSSIBLE__
      A.PatternSynP{} -> __IMPOSSIBLE__
      A.RecP{}        -> __IMPOSSIBLE__
      A.EqualP{}      -> __IMPOSSIBLE__
      A.WithP{}       -> __IMPOSSIBLE__

      where continue = (eq:) <$> check vars eqs

-- | Construct the context for a left hand side, making up hidden (dotted) names
--   for unnamed variables.
computeLHSContext :: [Maybe A.Name] -> Telescope -> TCM Context
computeLHSContext = go [] []
  where
    go cxt _ []        tel@ExtendTel{} = do
      reportSDoc "impossible" 10 $
        text "computeLHSContext: no patterns left, but tel =" <+> prettyTCM tel
      __IMPOSSIBLE__
    go cxt _ (_ : _)   EmptyTel = __IMPOSSIBLE__
    go cxt _ []        EmptyTel = return cxt
    go cxt taken (x : xs) tel0@(ExtendTel a tel) = do
        name <- maybe (dummyName taken $ absName tel) return x
        let e = (name,) <$> a
        go (e : cxt) (name : taken) xs (absBody tel)

    dummyName taken s =
      if isUnderscore s then freshNoName_
      else unshadowedName taken <$> freshName_ ("." ++ argNameToString s)

-- | Bind as patterns
bindAsPatterns :: [AsBinding] -> TCM a -> TCM a
bindAsPatterns []                ret = ret
bindAsPatterns (AsB x v a : asb) ret = do
  reportSDoc "tc.lhs.as" 10 $ text "as pattern" <+> prettyTCM x <+>
    sep [ text ":" <+> prettyTCM a
        , text "=" <+> prettyTCM v
        ]
  addLetBinding defaultArgInfo x v a $ bindAsPatterns asb ret

-- | Result of checking the LHS of a clause.
data LHSResult = LHSResult
  { lhsParameters   :: Nat
    -- ^ The number of original module parameters. These are present in the
    -- the patterns.
  , lhsVarTele      :: Telescope
    -- ^ Δ : The types of the pattern variables, in internal dependency order.
    -- Corresponds to 'clauseTel'.
  , lhsPatterns     :: [NamedArg DeBruijnPattern]
    -- ^ The patterns in internal syntax.
  , lhsHasAbsurd    :: Bool
    -- ^ Whether the LHS has at least one absurd pattern.
  , lhsBodyType     :: Arg Type
    -- ^ The type of the body. Is @bσ@ if @Γ@ is defined.
    -- 'Irrelevant' to indicate the rhs must be checked in irrelevant mode.
  , lhsPatSubst     :: Substitution
    -- ^ Substitution version of @lhsPatterns@, only up to the first projection
    -- pattern. @Δ |- lhsPatSubst : Γ@. Where @Γ@ is the argument telescope of
    -- the function. This is used to update inherited dot patterns in
    -- with-function clauses.
  , lhsAsBindings   :: [AsBinding]
    -- ^ As-bindings from the left-hand side. Return instead of bound since we
    -- want them in where's and right-hand sides, but not in with-clauses
    -- (Issue 2303).
  , lhsPartialSplit :: [Int]
    -- ^ have we done a partial split?
  }

instance InstantiateFull LHSResult where
  instantiateFull' (LHSResult n tel ps abs t sub as psplit) = LHSResult n
    <$> instantiateFull' tel
    <*> instantiateFull' ps
    <*> instantiateFull' abs
    <*> instantiateFull' t
    <*> instantiateFull' sub
    <*> instantiateFull' as
    <*> pure psplit

-- | Check a LHS. Main function.
--
--   @checkLeftHandSide a ps a ret@ checks that user patterns @ps@ eliminate
--   the type @a@ of the defined function, and calls continuation @ret@
--   if successful.

checkLeftHandSide :: forall a.
     Call
     -- ^ Trace, e.g. @CheckPatternShadowing clause@
  -> Maybe QName
     -- ^ The name of the definition we are checking.
  -> [NamedArg A.Pattern]
     -- ^ The patterns.
  -> Type
     -- ^ The expected type @a = Γ → b@.
  -> Maybe Substitution
     -- ^ Module parameter substitution from with-abstraction.
  -> [ProblemEq]
     -- ^ Patterns that have been stripped away by with-desugaring.
     -- ^ These should not contain any proper matches.
  -> (LHSResult -> TCM a)
     -- ^ Continuation.
  -> TCM a
checkLeftHandSide c f ps a withSub' strippedPats = Bench.billToCPS [Bench.Typing, Bench.CheckLHS] $ \ ret -> do

  -- To allow module parameters to be refined by matching, we're adding the
  -- context arguments as wildcard patterns and extending the type with the
  -- context telescope.
  cxt <- map (setOrigin Inserted) . reverse <$> getContext
  let tel = telFromList' prettyShow cxt
      cps = [ unnamed . A.VarP . A.BindName . fst <$> argFromDom d
            | d <- cxt ]
      eqs0 = zipWith3 ProblemEq (map namedArg cps) (map var $ downFrom $ size tel) (flattenTel tel)

  let finalChecks :: LHSState a -> TCM a
      finalChecks (LHSState delta qs0 (Problem eqs rps _) b psplit) = do

        unless (null rps) __IMPOSSIBLE__

        -- Update modalities of delta to match the modalities of the variables
        -- after the forcing translation. We can't perform the forcing translation
        -- yet, since that would mess with with-clause stripping.
        delta <- forceTranslateTelescope delta qs0

        addContext delta $ do
          noShadowingOfConstructors c eqs
          noPatternMatchingOnCodata qs0

        -- Compute substitution from the out patterns @qs0@
        let notProj ProjP{} = False
            notProj _       = True
                        -- Note: This works because we can't change the number of
                        --       arguments in the lhs of a with-function relative to
                        --       the parent function.
            numPats   = length $ takeWhile (notProj . namedArg) qs0
            -- In the case of a non-with function the pattern substitution
            -- should be weakened by the number of non-parameter patterns to
            -- get the paramSub.
            withSub = fromMaybe (wkS (numPats - length cxt) idS) withSub'
            patSub   = (map (patternToTerm . namedArg) $ reverse $ take numPats qs0) ++# (EmptyS __IMPOSSIBLE__)
            paramSub = composeS patSub withSub

        eqs <- addContext delta $ checkPatternLinearity eqs

        LeftoverPatterns patVars asb0 dots absurds otherPats
          <- addContext delta $ getLeftoverPatterns eqs

        unless (null otherPats) __IMPOSSIBLE__

        -- Get the user-written names for the pattern variables
        let (vars, asb1) = getUserVariableNames delta patVars
            asb          = asb0 ++ asb1

        -- Rename internal patterns with these names
        let makeVar     = maybe deBruijnVar $ debruijnNamedVar . nameToArgName
            ren         = parallelS $ zipWith makeVar (reverse vars) [0..]

        qs <- transferOrigins (cps ++ ps) $ applySubst ren qs0

        let hasAbsurd = not . null $ absurds

        let lhsResult = LHSResult (length cxt) delta qs hasAbsurd b patSub asb (catMaybes psplit)

        -- Debug output
        reportSDoc "tc.lhs.top" 10 $
          vcat [ text "checked lhs:"
               , nest 2 $ vcat
                 [ text "delta   = " <+> prettyTCM delta
                 , text "dots    = " <+> addContext delta (brackets $ fsep $ punctuate comma $ map prettyTCM dots)
                 , text "asb     = " <+> addContext delta (brackets $ fsep $ punctuate comma $ map prettyTCM asb)
                 , text "absurds = " <+> addContext delta (brackets $ fsep $ punctuate comma $ map prettyTCM absurds)
                 , text "qs      = " <+> addContext delta (prettyList $ map pretty qs)
                 ]
               ]
        reportSDoc "tc.lhs.top" 30 $
          nest 2 $ vcat
                 [ text "vars   = " <+> text (show vars)
                 ]
        reportSDoc "tc.lhs.top" 20 $ nest 2 $ text "patSub   = " <+> pretty patSub
        reportSDoc "tc.lhs.top" 20 $ nest 2 $ text "withSub  = " <+> pretty withSub
        reportSDoc "tc.lhs.top" 20 $ nest 2 $ text "paramSub = " <+> pretty paramSub

        newCxt <- computeLHSContext vars delta

        updateContext paramSub (const newCxt)
          $ applyRelevanceToContext (getRelevance b) $ do

          reportSDoc "tc.lhs.top" 10 $ text "bound pattern variables"
          reportSDoc "tc.lhs.top" 60 $ nest 2 $ text "context = " <+> (pretty =<< getContextTelescope)
          reportSDoc "tc.lhs.top" 10 $ nest 2 $ text "type  = " <+> prettyTCM b
          reportSDoc "tc.lhs.top" 60 $ nest 2 $ text "type  = " <+> pretty b

          bindAsPatterns asb $ do

            -- Check dot patterns
            mapM_ checkDotPattern dots
            mapM_ checkAbsurdPattern absurds

          -- Issue2303: don't bind asb' for the continuation (return in lhsResult instead)
          ret lhsResult

  st0 <- initLHSState tel eqs0 ps a finalChecks

  -- after we have introduced variables, we can add the patterns stripped by
  -- with-desugaring to the state.
  let withSub = fromMaybe __IMPOSSIBLE__ withSub'
  withEqs <- updateProblemEqs $ applySubst withSub strippedPats
  let st = over (lhsProblem . problemEqs) (++ withEqs) st0

  -- doing the splits:
  (result, block) <- inTopContext $ runWriterT $ checkLHS f st
  return result

-- | Determine in which order the splits should be tried by
--   reordering/inserting/dropping the problem equations.
splitStrategy :: [ProblemEq] -> [ProblemEq]
splitStrategy = filter shouldSplit
  where
    shouldSplit :: ProblemEq -> Bool
    shouldSplit (ProblemEq p v a) = case snd $ asView p of
      A.LitP{}    -> True
      A.RecP{}    -> True
      A.ConP{}    -> True
      A.EqualP{}  -> True

      A.VarP{}    -> False
      A.WildP{}   -> False
      A.DotP{}    -> False
      A.AbsurdP{} -> False

      A.ProjP{}       -> __IMPOSSIBLE__
      A.DefP{}        -> __IMPOSSIBLE__
      A.AsP{}         -> __IMPOSSIBLE__
      A.PatternSynP{} -> __IMPOSSIBLE__
      A.WithP{}       -> __IMPOSSIBLE__


-- | The loop (tail-recursive): split at a variable in the problem until problem is solved
checkLHS
  :: forall tcm a. (MonadTCM tcm, MonadWriter Blocked_ tcm, HasConstInfo tcm, MonadError TCErr tcm, MonadDebug tcm)
  => Maybe QName      -- ^ The name of the definition we are checking.
  -> LHSState a       -- ^ The current state.
  -> tcm a
checkLHS mf st@(LHSState tel ip problem target psplit) = do
  if isSolvedProblem problem then
    liftTCM $ (problem ^. problemCont) st
  else do
    unlessM (optPatternMatching <$> gets getPragmaOptions) $
      unless (problemAllVariables problem) $
        typeError $ GenericError $ "Pattern matching is disabled"

    let splitsToTry = splitStrategy $ problem ^. problemEqs

    foldr trySplit trySplitRest splitsToTry >>= \case
      Right st' -> do
        -- If the new target type is irrelevant, we need to continue in irr. cxt.
        -- (see Issue 939).
        let rel = getRelevance $ st' ^. lhsTarget
        applyRelevanceToContext rel $ checkLHS mf st'

      -- If no split works, give error from first split.
      -- This is conservative, but might not be the best behavior.
      -- It might be better to print all the errors instead.
      Left (err:_) -> throwError err
      Left []      -> __IMPOSSIBLE__

  where

    trySplit :: ProblemEq
             -> tcm (Either [TCErr] (LHSState a))
             -> tcm (Either [TCErr] (LHSState a))
    trySplit eq tryNextSplit = runExceptT (splitArg eq) >>= \case
      Right st' -> return $ Right st'
      Left err  -> left (err:) <$> tryNextSplit

    -- If there are any remaining user patterns, try to split on them
    trySplitRest :: tcm (Either [TCErr] (LHSState a))
    trySplitRest = case problem ^. problemRestPats of
      []    -> return $ Left []
      (p:_) -> left singleton <$> runExceptT (splitRest p)

    splitArg :: ProblemEq -> ExceptT TCErr tcm (LHSState a)
    -- Split on constructor/literal pattern
    splitArg (ProblemEq p v Dom{unDom = a}) = traceCall (CheckPattern p tel a) $ do

      reportSDoc "tc.lhs.split" 30 $ sep
        [ text "split looking at pattern"
        , nest 2 $ text "p =" <+> prettyA p
        ]

      -- in order to split, v must be a variable.
      i <- liftTCM $ addContext tel $ ifJustM (isEtaVar v a) return $
             softTypeError $ SplitOnNonVariable v a

      let pos = size tel - (i+1)
          (delta1, tel'@(ExtendTel dom adelta2)) = splitTelescopeAt pos tel

      p <- liftTCM $ expandLitPattern p
      case snd $ asView p of
        (A.LitP l)        -> splitLit delta1 dom adelta2 l
        p@A.RecP{}        -> splitCon delta1 dom adelta2 p Nothing
        p@(A.ConP _ c ps) -> splitCon delta1 dom adelta2 p $ Just c
        p@(A.EqualP _ ts) -> splitPartial delta1 dom adelta2 ts

        A.VarP{}        -> __IMPOSSIBLE__
        A.WildP{}       -> __IMPOSSIBLE__
        A.DotP{}        -> __IMPOSSIBLE__
        A.AbsurdP{}     -> __IMPOSSIBLE__
        A.ProjP{}       -> __IMPOSSIBLE__
        A.DefP{}        -> __IMPOSSIBLE__
        A.AsP{}         -> __IMPOSSIBLE__
        A.PatternSynP{} -> __IMPOSSIBLE__
        A.WithP{}       -> __IMPOSSIBLE__


    splitRest :: NamedArg A.Pattern -> ExceptT TCErr tcm (LHSState a)
    splitRest p = setCurrentRange p $ do
      reportSDoc "tc.lhs.split" 20 $ sep
        [ text "splitting problem rest"
        , nest 2 $ text "projection pattern =" <+> prettyA p
        , nest 2 $ text "eliminates type    =" <+> prettyTCM target
        ]
      reportSDoc "tc.lhs.split" 80 $ sep
        [ nest 2 $ text $ "projection pattern (raw) = " ++ show p
        ]

      -- @p@ should be a projection pattern projection from @target@
      (orig, ambProjName) <- ifJust (A.maybePostfixProjP p) return $
        addContext tel $ softTypeError $ CannotEliminateWithPattern p (unArg target)

      (projName, projType) <- suspendErrors $
        addContext tel $ disambiguateProjection (getHiding p) ambProjName target

      -- Compute the new rest type by applying the projection type to 'self'.
      -- Note: we cannot be in a let binding.
      f <- ifJust mf return $ hardTypeError $
             GenericError "Cannot use copatterns in a let binding"
      let self = Def f $ patternsToElims ip
      target' <- traverse (`piApply1` self) projType

      -- Compute the new state
      let projP    = target' $> Named Nothing (ProjP orig projName)
          ip'      = ip ++ [projP]
          -- drop the projection pattern (already splitted)
          problem' = over problemRestPats tail problem
      liftTCM $ updateProblemRest (LHSState tel ip' problem' target' psplit)

    splitPartial :: Telescope     -- ^ The types of arguments before the one we split on
                 -> Dom Type      -- ^ The type of the argument we split on
                 -> Abs Telescope -- ^ The types of arguments after the one we split on
                 -> [(A.Expr, A.Expr)] -- ^ [(φ₁ = b1),..,(φn = bn)]
                 -> ExceptT TCErr tcm (LHSState a)
    splitPartial delta1 dom adelta2 ts = do

      unless (domFinite dom) $ softTypeError $ GenericError $ "Not a finite domain: " ++ show dom

      tInterval <- liftTCM $ elInf primInterval

      names <- liftTCM $ addContext tel $ do
        LeftoverPatterns{patternVariables = vars} <- getLeftoverPatterns $ problem ^. problemEqs
        return $ take (size delta1) $ fst $ getUserVariableNames tel vars

      newContext <- liftTCM $ computeLHSContext names delta1
      (gamma,sigma) <- liftTCM $ updateContext (raiseS (length newContext)) (newContext ++) $ do
         ts <- forM ts $ \ (t,u) -> do
                 reportSDoc "tc.lhs.split.partial" 50 $ text (show (t,u))
                 t <- checkExpr t tInterval
                 u <- checkExpr u tInterval
                 reportSDoc "tc.lhs.split.partial" 10 $ prettyTCM t <+> prettyTCM u
                 u <- intervalView =<< reduce u
                 case u of
                   IZero -> primINeg <@> pure t
                   IOne  -> return t
                   _     -> typeError $ GenericError $ "Only 0 or 1 allowed on the rhs of face"
         phi <- case ts of
                   [] -> do
                     a <- reduce (unEl $ unDom dom)
                     misone <- getBuiltinName' builtinIsOne
                     case a of
                       Def q [Apply phi] | Just q == misone -> return (unArg phi)
                       _           -> typeError $ GenericError $ show a ++ " is not IsOne."
                                        -- TODO Andrea type error or something.
                   _  -> foldl (\ x y -> primIMin <@> x <@> y) primIOne (map pure ts)
         phi <- reduce phi
         refined <- forallFaceMaps phi (\ bs m t -> typeError $ GenericError $ "face blocked on meta")
                            (\ sigma -> (,sigma) <$> getContextTelescope)
         case refined of
           [(gamma,sigma)] -> return (gamma,sigma)
           []              -> typeError $ GenericError $ "The face constraint is unsatisfiable."
           _               -> typeError $ GenericError $ "Cannot have disjunctions in a face constraint."
      itisone <- liftTCM primItIsOne
      -- substitute the literal in p1 and dpi
      reportSDoc "tc.lhs.faces" 10 $ text $ show sigma

      let oix = size adelta2 -- de brujin index of IsOne
          Just o_n = flip findIndex ip (\ x -> case namedThing (unArg x) of
                                           VarP _ x -> dbPatVarIndex x == oix
                                           _        -> False)
          delta2' = absApp adelta2 itisone
          delta2 = applySubst sigma delta2'
          mkConP (Con c _ [])
             = ConP c (noConPatternInfo { conPType = Just (Arg defaultArgInfo tInterval)
                                              , conPFallThrough = True })
                          []
          mkConP (Var i []) = VarP PatOSystem (DBPatVar "x" i)
          mkConP _          = __IMPOSSIBLE__
          rho0 = fmap mkConP sigma

          rho    = liftS (size delta2) $ consS (DotP PatOSystem itisone) rho0

          delta'   = abstract gamma delta2
          eqs'     = applyPatSubst rho $ problem ^. problemEqs
          ip'      = applySubst rho ip
          target'  = applyPatSubst rho target

      -- Compute the new state
      eqs' <- liftTCM $ addContext delta' $ updateProblemEqs eqs'
      let problem' = set problemEqs eqs' problem
      reportSDoc "tc.lhs.split.partial" 20 $ text (show problem')
      liftTCM $ updateProblemRest (LHSState delta' ip' problem' target' (psplit ++ [Just o_n]))


    splitLit :: Telescope     -- ^ The types of arguments before the one we split on
             -> Dom Type      -- ^ The type of the literal we split on
             -> Abs Telescope -- ^ The types of arguments after the one we split on
             -> Literal       -- ^ The literal written by the user
             -> ExceptT TCErr tcm (LHSState a)
    splitLit delta1 dom@Dom{domInfo = info, unDom = a} adelta2 lit = do
      let delta2 = absApp adelta2 (Lit lit)
          delta' = abstract delta1 delta2
          rho    = singletonS (size delta2) (LitP lit)
          -- Andreas, 2015-06-13 Literals are closed, so no need to raise them!
          -- rho    = liftS (size delta2) $ singletonS 0 (Lit lit)
          -- rho    = [ var i | i <- [0..size delta2 - 1] ]
          --       ++ [ raise (size delta2) $ Lit lit ]
          --       ++ [ var i | i <- [size delta2 ..] ]
          eqs'     = applyPatSubst rho $ problem ^. problemEqs
          ip'      = applySubst rho ip
          target'  = applyPatSubst rho target

      -- Andreas, 2010-09-07 cannot split on irrelevant args
      when (unusableRelevance $ getRelevance info) $
        addContext delta1 $ hardTypeError $ SplitOnIrrelevant dom

      -- check that a is indeed the type of lit (otherwise fail softly)
      -- if not, fail softly since it could be instantiated by a later split.
      suspendErrors $ equalType a =<< litType lit

      -- Compute the new state
      eqs' <- liftTCM $ addContext delta' $ updateProblemEqs eqs'
      let problem' = set problemEqs eqs' problem
      liftTCM $ updateProblemRest (LHSState delta' ip' problem' target' psplit)


    splitCon :: Telescope     -- ^ The types of arguments before the one we split on
             -> Dom Type      -- ^ The type of the constructor we split on
             -> Abs Telescope -- ^ The types of arguments after the one we split on
             -> A.Pattern     -- ^ The pattern written by the user
             -> Maybe AmbiguousQName  -- ^ @Just c@ for a (possibly ambiguous) constructor @c@, or
                                      --   @Nothing@ for a record pattern
             -> ExceptT TCErr tcm (LHSState a)
    splitCon delta1 dom@Dom{domInfo = info, unDom = a} adelta2 focusPat ambC = do
      let delta2 = absBody adelta2

      reportSDoc "tc.lhs.split" 10 $ vcat
        [ text "checking lhs"
        , nest 2 $ text "tel =" <+> prettyTCM tel
        , nest 2 $ text "rel =" <+> (text $ show $ getRelevance info)
        ]

      reportSDoc "tc.lhs.split" 15 $ vcat
        [ text "split problem"
        , nest 2 $ vcat
          [ text "delta1 = " <+> prettyTCM delta1
          , text "a      = " <+> addContext delta1 (prettyTCM a)
          , text "delta2 = " <+> addContext delta1 (addContext ("x", dom) (prettyTCM delta2))
          ]
        ]

      -- We should be at a data/record type
      (d, pars, ixs) <- addContext delta1 $ isDataOrRecordType dom

      -- The constructor should construct an element of this datatype
      (c, b) <- liftTCM $ addContext delta1 $ case ambC of
        Just ambC -> disambiguateConstructor ambC d pars
        Nothing   -> getRecordConstructor d pars a

      -- Don't split on lazy constructor
      case focusPat of
        A.ConP cpi _ _ | patLazy cpi -> softTypeError $
          ForcedConstructorNotInstantiated focusPat
        _ -> return ()

      -- The type of the constructor will end in an application of the datatype
      TelV gamma (El _ ctarget) <- liftTCM $ telView b
      let Def d' es' = ctarget
          cixs = drop (size pars) $ fromMaybe __IMPOSSIBLE__ $ allApplyElims es'

      unless (d == d') {-'-} __IMPOSSIBLE__

      -- Get names for the constructor arguments from the user patterns
      gamma <- liftTCM $ case focusPat of
        A.ConP _ _ ps -> do
          ps <- insertImplicitPatterns ExpandLast ps gamma
          return $ useNamesFromPattern ps gamma
        A.RecP _ fs -> do
          axs <- recordFieldNames . theDef <$> getConstInfo d
          ps <- insertMissingFields d (const $ A.WildP patNoRange) fs axs
          ps <- insertImplicitPatterns ExpandLast ps gamma
          return $ useNamesFromPattern ps gamma
        _ -> __IMPOSSIBLE__

      -- Andreas 2010-09-07  propagate relevance info to new vars
      let updRel = composeRelevance (getRelevance info)
      gamma <- return $ mapRelevance updRel <$> gamma

      -- Get the type of the datatype.
      da <- (`piApply` pars) . defType <$> getConstInfo d
      reportSDoc "tc.lhs.split" 30 $ text "  da = " <+> prettyTCM da

      reportSDoc "tc.lhs.top" 15 $ addContext delta1 $
        sep [ text "preparing to unify"
            , nest 2 $ vcat
              [ text "c      =" <+> prettyTCM c <+> text ":" <+> prettyTCM b
              , text "d      =" <+> prettyTCM (Def d (map Apply pars)) <+> text ":" <+> prettyTCM da
              , text "gamma  =" <+> prettyTCM gamma
              , text "pars   =" <+> brackets (fsep $ punctuate comma $ map prettyTCM pars)
              , text "ixs    =" <+> brackets (fsep $ punctuate comma $ map prettyTCM ixs)
              , text "cixs   =" <+> addContext gamma (brackets (fsep $ punctuate comma $ map prettyTCM cixs))
              ]
            ]

      let delta1Gamma = delta1 `abstract` gamma
          da'  = raise (size gamma) da
          ixs' = raise (size gamma) ixs

      -- All variables are flexible.
      let flex = allFlexVars $ delta1Gamma

      -- Unify constructor target and given type (in Δ₁Γ)
      -- Given: Δ₁  ⊢ D pars : Φ → Setᵢ
      --        Δ₁  ⊢ c      : Γ → D pars cixs
      --        Δ₁  ⊢ ixs    : Φ
      --        Δ₁Γ ⊢ cixs   : Φ
      -- unification of ixs and cixs in context Δ₁Γ gives us a telescope Δ₁'
      -- and a substitution ρ₀ such that
      --        Δ₁' ⊢ ρ₀ : Δ₁Γ
      --        Δ₁' ⊢ (ixs)ρ₀ ≡ (cixs)ρ₀ : Φρ₀
      -- We can split ρ₀ into two parts ρ₁ and ρ₂, giving
      --        Δ₁' ⊢ ρ₁ : Δ₁
      --        Δ₁' ⊢ ρ₂ : Γρ₁
      -- Application of the constructor c gives
      --        Δ₁' ⊢ c ρ₂ : (D pars cixs)(ρ₁;ρ₂)
      -- We have
      --        cixs(ρ₁;ρ₂)
      --         ≡ cixs(ρ₀)   (since ρ₀=ρ₁;ρ₂)
      --         ≡ ixs(ρ₀)    (by unification)
      --         ≡ ixs(ρ₁)    (since ixs doesn't actually depend on Γ)
      -- so     Δ₁' ⊢ c ρ₂ : (D pars ixs)ρ₁
      -- Putting this together with ρ₁ gives ρ₃ = ρ₁;c ρ₂
      --        Δ₁' ⊢ ρ₁;c ρ₂ : Δ₁(x : D vs ws)
      -- and lifting over Δ₂ gives the final substitution ρ = ρ₃;Δ₂
      -- from Δ' = Δ₁';Δ₂ρ₃
      --        Δ' ⊢ ρ : Δ₁(x : D vs ws)Δ₂

      liftTCM (unifyIndices delta1Gamma flex da' cixs ixs') >>= \case

        -- Mismatch.  Report and abort.
        NoUnify neg -> hardTypeError $ ImpossibleConstructor (conName c) neg

        -- Unclear situation.  Try next split.
        DontKnow errs -> softTypeError $ SplitError $
          UnificationStuck (conName c) (delta1 `abstract` gamma) cixs ixs' errs

        -- Success.
        Unifies (delta1',rho0,es) -> do

          reportSDoc "tc.lhs.top" 15 $ text "unification successful"
          reportSDoc "tc.lhs.top" 20 $ nest 2 $ vcat
            [ text "delta1' =" <+> prettyTCM delta1'
            , text "rho0    =" <+> addContext delta1' (prettyTCM rho0)
            , text "es      =" <+> addContext delta1' (prettyTCM $ (fmap . fmap . fmap) patternToTerm es)
            ]

          -- split substitution into part for Δ₁ and part for Γ
          let (rho1,rho2) = splitS (size gamma) rho0

          reportSDoc "tc.lhs.top" 20 $ addContext delta1' $ nest 2 $ vcat
            [ text "rho1    =" <+> prettyTCM rho1
            , text "rho2    =" <+> prettyTCM rho2
            ]

          -- Andreas, 2010-09-09, save the type.
          -- It is relative to Δ₁, but it should be relative to Δ₁'
          let a' = applyPatSubst rho1 a
          -- Also remember if we are a record pattern.
          isRec <- isRecord d

          let cpi = ConPatternInfo { conPRecord = isRec $> PatOCon
                                   , conPFallThrough = False
                                   , conPType   = Just $ Arg info a'
                                   , conPLazy   = False }

          -- compute final context and substitution
          let crho2   = ConP c cpi $ applySubst rho2 $ teleNamedArgs gamma
              rho3    = consS crho2 rho1
              delta2' = applyPatSubst rho3 delta2
              delta'  = delta1' `abstract` delta2'
              rho     = liftS (size delta2) rho3

          reportSDoc "tc.lhs.top" 20 $ addContext delta1' $ nest 2 $ vcat
            [ text "crho2   =" <+> prettyTCM crho2
            , text "rho3    =" <+> prettyTCM rho3
            , text "delta2' =" <+> prettyTCM delta2'
            ]
          reportSDoc "tc.lhs.top" 70 $ addContext delta1' $ nest 2 $ vcat
            [ text "crho2   =" <+> pretty crho2
            , text "rho3    =" <+> pretty rho3
            , text "delta2' =" <+> pretty delta2'
            ]

          reportSDoc "tc.lhs.top" 15 $ nest 2 $ vcat
            [ text "delta'  =" <+> prettyTCM delta'
            , text "rho     =" <+> addContext delta' (prettyTCM rho)
            ]

          -- Compute the new out patterns and target type.
          let ip'      = applySubst rho ip
              target'  = applyPatSubst rho target

          -- Update the problem equations
          let eqs' = applyPatSubst rho $ problem ^. problemEqs
          eqs' <- liftTCM $ addContext delta' $ updateProblemEqs eqs'

          let problem' = set problemEqs eqs' problem

          -- if rest type reduces,
          -- extend the split problem by previously not considered patterns
          st' <- liftTCM $ updateProblemRest $ LHSState delta' ip' problem' target' psplit

          reportSDoc "tc.lhs.top" 12 $ sep
            [ text "new problem from rest"
            , nest 2 $ vcat
              [ text "delta'  =" <+> prettyTCM (st' ^. lhsTel)
              , text "eqs'    =" <+> addContext (st' ^. lhsTel) (prettyTCM $ st' ^. lhsProblem ^. problemEqs)
              , text "ip'     =" <+> addContext (st' ^. lhsTel) (pretty $ st' ^. lhsOutPat)
              ]
            ]
          return st'




-- | Ensures that we are not performing pattern matching on codata.

noPatternMatchingOnCodata :: [NamedArg DeBruijnPattern] -> TCM ()
noPatternMatchingOnCodata = mapM_ (check . namedArg)
  where
  check (VarP {})   = return ()
  check (DotP {})   = return ()
  check (ProjP{})   = return ()
  check (LitP {})   = return ()  -- Literals are assumed not to be coinductive.
  check (ConP con _ ps) = do
    reportSDoc "tc.lhs.top" 40 $
      text "checking whether" <+> prettyTCM con <+> text "is a coinductive constructor"
    TelV _ t <- telView' . defType <$> do getConstInfo $ conName con
    c <- isCoinductive t
    case c of
      Nothing    -> __IMPOSSIBLE__
      Just False -> mapM_ (check . namedArg) ps
      Just True  -> typeError $
        GenericError "Pattern matching on coinductive types is not allowed"

-- | When working with a monad @m@ implementing @MonadTCM@ and @MonadError TCErr@,
--   @suspendErrors f@ performs the TCM action @f@ but catches any errors and throws
--   them in the monad @m@ instead.
suspendErrors :: (MonadTCM m, MonadError TCErr m) => TCM a -> m a
suspendErrors f = do
  ok <- liftTCM $ (Right <$> f) `catchError` (return . Left)
  either throwError return ok

-- | A more direct implementation of the specification
--   @softTypeError err == suspendErrors (typeError err)@
softTypeError :: (MonadTCM m, MonadError TCErr m) => TypeError -> m a
softTypeError err = throwError =<< typeError_ err

-- | A convenient alias for @liftTCM . typeError@. Throws the error directly
--   in the TCM even if there is a surrounding monad also implementing
--   @MonadError TCErr@.
hardTypeError :: (MonadTCM m) => TypeError -> m a
hardTypeError = liftTCM . typeError

-- | Check if the type is a data or record type and return its name,
--   definition, parameters, and indices. Fails softly if the type could become
--   a data/record type by instantiating a variable/metavariable, or fail hard
--   otherwise.
isDataOrRecordType :: (MonadTCM m, MonadDebug m)
                   => Dom Type -> ExceptT TCErr m (QName, Args, Args)
isDataOrRecordType dom@Dom{domInfo = info, unDom = a} = liftTCM (reduceB a) >>= \case
  NotBlocked ReallyNotBlocked a -> case unEl a of

    -- Subcase: split type is a Def.
    Def d es -> (liftTCM $ theDef <$> getConstInfo d) >>= \case

      Datatype{dataPars = np} -> do
        -- We cannot split on (shape-)irrelevant non-records.
        -- Andreas, 2011-10-04 unless allowed by option
        reportSLn "tc.lhs.split" 30 $ "split ConP: relevance is " ++ show (getRelevance info)
        when (unusableRelevance $ getRelevance info) $
          unlessM (liftTCM $ optExperimentalIrrelevance <$> pragmaOptions) $
            hardTypeError $ SplitOnIrrelevant dom

        let (pars, ixs) = splitAt np $ fromMaybe __IMPOSSIBLE__ $ allApplyElims es
        return (d, pars, ixs)

      Record{} -> do
        let pars = fromMaybe __IMPOSSIBLE__ $ allApplyElims es
        return (d, pars, [])

      -- Issue #2253: the data type could be abstract.
      AbstractDefn{} -> hardTypeError . GenericDocError =<< do
        liftTCM $ text "Cannot split on abstract data type" <+> prettyTCM d

      -- the type could be an axiom
      Axiom{} -> hardTypeError =<< notData

      -- Issue #2997: the type could be a Def that does not reduce for some reason
      -- (abstract, failed termination checking, NON_TERMINATING, ...)
      Function{}    -> hardTypeError =<< notData

      Constructor{} -> __IMPOSSIBLE__
      Primitive{}   -> __IMPOSSIBLE__

    -- variable or metavariable: fail softly
    Var{}      -> softTypeError =<< notData
    MetaV{}    -> softTypeError =<< notData

    -- pi or sort: fail hard
    Pi{}       -> hardTypeError =<< notData
    Sort{}     -> hardTypeError =<< notData

    Lam{}      -> __IMPOSSIBLE__
    Lit{}      -> __IMPOSSIBLE__
    Con{}      -> __IMPOSSIBLE__
    Level{}    -> __IMPOSSIBLE__
    DontCare{} -> __IMPOSSIBLE__

  -- Type is blocked on a meta or something else: fail softly
  _ -> softTypeError =<< notData

  where notData = liftTCM $ SplitError . NotADatatype <$> buildClosure a


-- | Get the constructor of the given record type together with its type.
--   Throws an error if the type is not a record type.
getRecordConstructor
  :: QName  -- ^ Name @d@ of the record type
  -> Args   -- ^ Parameters @pars@ of the record type
  -> Type   -- ^ The record type @Def d pars@ (for error reporting)
  -> TCM (ConHead, Type)
getRecordConstructor d pars a = do
  con <- (theDef <$> getConstInfo d) >>= \case
    Record{recConHead = con} -> return $ killRange con
    _ -> typeError $ ShouldBeRecordType a
  b <- (`piApply` pars) . defType <$> getConstInfo (conName con)
  return (con, b)


-- | Disambiguate a projection based on the record type it is supposed to be
--   projecting from. Returns the unambiguous projection name and its type.
--   Throws an error if the type is not a record type.
disambiguateProjection
  :: Hiding         -- ^ Hiding info of the projection's principal argument.
  -> AmbiguousQName -- ^ Name of the projection to be disambiguated.
  -> Arg Type       -- ^ Record type we are projecting from.
  -> TCM (QName, Arg Type)
disambiguateProjection h ambD@(AmbQ ds) b = do
  -- If the target is not a record type, that's an error.
  -- It could be a meta, but since we cannot postpone lhs checking, we crash here.
  caseMaybeM (liftTCM $ isRecordType $ unArg b) notRecord $ \(r, vs, def) -> case def of
    Record{ recFields = fs } -> do
      reportSDoc "tc.lhs.split" 20 $ sep
        [ text $ "we are of record type r  = " ++ prettyShow r
        , text   "applied to parameters vs = " <+> prettyTCM vs
        , text $ "and have fields       fs = " ++ prettyShow fs
        ]
      -- Try the projection candidates.
      -- Note that tryProj wraps TCM in an ExceptT, collecting errors
      -- instead of throwing them to the user immediately.
      -- First, we try to find a disambiguation that doesn't produce
      -- any new constraints.
      disambiguations <- mapM (runExceptT . tryProj False fs r vs) ds
      case partitionEithers $ toList disambiguations of
        (_ , (d,a):_) -> do
          -- From here, we have the correctly disambiguated projection.
          -- For highlighting, we remember which name we disambiguated to.
          -- This is safe here (fingers crossed) as we won't decide on a
          -- different projection even if we backtrack and come here again.
          liftTCM $ storeDisambiguatedName d
          return (d,a)
        (_ , []     ) -> do
          -- If this fails, we try again with constraints, but we require
          -- the solution to be unique.
          disambiguations <- mapM (runExceptT . tryProj True fs r vs) ds
          case partitionEithers $ toList disambiguations of
            ([]   , []      ) -> __IMPOSSIBLE__
            (err:_, []      ) -> throwError err
            (errs , [(d,a)]) -> do
              liftTCM $ storeDisambiguatedName d
              return (d,a)
            (errs , disambs@((d,a):_)) -> typeError . GenericDocError =<< vcat
              [ text "Ambiguous projection " <> prettyTCM (qnameName d) <> text "."
              , text "It could refer to any of"
              , nest 2 $ vcat $ map showDisamb disambs
              ]
    _ -> __IMPOSSIBLE__

  where
    showDisamb (d,_) =
      let r = head $ filter (noRange /=) $ map nameBindingSite $ reverse $ mnameToList $ qnameModule d
      in  (pretty =<< dropTopLevelModule d) <+> text "(introduced at " <> prettyTCM r <> text ")"

    notRecord = wrongProj $ headNe ds

    wrongProj :: (MonadTCM m, MonadError TCErr m) => QName -> m a
    wrongProj d = softTypeError =<< do
      liftTCM $ GenericDocError <$> sep
        [ text "Cannot eliminate type "
        , prettyTCM (unArg b)
        , text " with projection "
        , if isAmbiguous ambD then
            text . prettyShow =<< dropTopLevelModule d
          else
            prettyTCM d
        ]

    wrongHiding :: (MonadTCM m, MonadError TCErr m) => QName -> m a
    wrongHiding d = softTypeError =<< do
      liftTCM $ GenericDocError <$> sep
        [ text "Wrong hiding used for projection " , prettyTCM d ]

    tryProj
      :: Bool                 -- ^ Are we allowed to create new constraints?
      -> [Arg QName]          -- ^ Fields of record type under consideration.
      -> QName                -- ^ Name of record type we are eliminating.
      -> Args                 -- ^ Parameters of record type we are eliminating.
      -> QName                -- ^ Candidate projection.
      -> ExceptT TCErr TCM (QName, Arg Type)
    tryProj constraintsOk fs r vs d0 = isProjection d0 >>= \case
      -- Not a projection
      Nothing -> wrongProj d0
      Just proj -> do
        let d = projOrig proj

        -- Andreas, 2015-05-06 issue 1413 projProper=Nothing is not impossible
        qr <- maybe (wrongProj d) return $ projProper proj

        -- If projIndex==0, then the projection is already applied
        -- to the record value (like in @open R r@), and then it
        -- is no longer a projection but a record field.
        when (null $ projLams proj) $ wrongProj d
        reportSLn "tc.lhs.split" 90 "we are a projection pattern"
        -- If the target is not a record type, that's an error.
        -- It could be a meta, but since we cannot postpone lhs checking, we crash here.
        reportSDoc "tc.lhs.split" 20 $ sep
          [ text $ "proj                  d0 = " ++ prettyShow d0
          , text $ "original proj         d  = " ++ prettyShow d
          ]
        -- Get the field decoration.
        -- If the projection pattern name @d@ is not a field name,
        -- we have to try the next projection name.
        -- If this was not an ambiguous projection, that's an error.
        argd <- maybe (wrongProj d) return $ List.find ((d ==) . unArg) fs

        let ai = setRelevance (getRelevance argd) $ projArgInfo proj

        -- Andreas, 2016-12-31, issue #2374:
        -- We can also disambiguate by hiding info.
        unless (sameHiding h ai) $ wrongHiding d

        -- Andreas, 2016-12-31, issue #1976: Check parameters.
        suspendErrors $ applyUnless constraintsOk noConstraints $
          checkParameters qr r vs

        -- Get the type of projection d applied to "self"
        dType <- liftTCM $ defType <$> getConstInfo d  -- full type!
        reportSDoc "tc.lhs.split" 20 $ sep
          [ text "we are being projected by dType = " <+> prettyTCM dType
          ]
        projType <- liftTCM $ dType `piApplyM` vs
        return (d0 , Arg ai projType)

-- | Disambiguate a constructor based on the data type it is supposed to be
--   constructing. Returns the unambiguous constructor name and its type.
--   Precondition: type should be a data/record type.
disambiguateConstructor
  :: AmbiguousQName    -- ^ The name of the constructor to be disambiguated.
  -> QName             -- ^ Name of the datatype.
  -> Args              -- ^ Parameters of the datatype
  -> TCM (ConHead, Type)
disambiguateConstructor ambC@(AmbQ cs) d pars = do
  d <- canonicalName d
  cons <- theDef <$> getConstInfo d >>= \case
    def@Datatype{} -> return $ dataCons def
    def@Record{}   -> return $ [conName $ recConHead def]
    _              -> __IMPOSSIBLE__

  disambiguations <- mapM (runExceptT . tryCon False cons d pars) cs -- TODO: be more lazy
  case partitionEithers $ toList disambiguations of
    (_ , (c0,c,a):_) -> do
      -- If constructor pattern was ambiguous,
      -- remember our choice for highlighting info.
      when (isAmbiguous ambC) $ liftTCM $ storeDisambiguatedName c0
      return (c,a)
    (_ , []     ) -> do
      disambiguations <- mapM (runExceptT . tryCon True cons d pars) cs
      case partitionEithers $ toList disambiguations of
        ([]   , []        ) -> __IMPOSSIBLE__
        (err:_, []        ) -> throwError err
        (errs , [(c0,c,a)]) -> do
          when (isAmbiguous ambC) $ liftTCM $ storeDisambiguatedName c0
          return (c,a)

        (errs , disambs@((c0,c,a):_)) -> typeError . GenericDocError =<< vcat
          [ text "Ambiguous constructor " <> prettyTCM (qnameName $ conName c) <> text "."
          , text "It could refer to any of"
          , nest 2 $ vcat $ map showDisamb disambs
          ]

  where
    showDisamb (c0,_,_) =
      let r = head $ filter (noRange /=) $ map nameBindingSite $ reverse $ mnameToList $ qnameModule c0
      in  (pretty =<< dropTopLevelModule c0) <+> text "(introduced at " <> prettyTCM r <> text ")"

    abstractConstructor c = softTypeError $
      AbstractConstructorNotInScope c

    wrongDatatype c d = softTypeError $
      ConstructorPatternInWrongDatatype c d

    tryCon
      :: Bool        -- ^ Are we allowed to create new constraints?
      -> [QName]     -- ^ Constructors of data type under consideration.
      -> QName       -- ^ Name of data/record type we are eliminating.
      -> Args        -- ^ Parameters of data/record type we are eliminating.
      -> QName       -- ^ Candidate constructor.
      -> ExceptT TCErr TCM (QName, ConHead, Type)
    tryCon constraintsOk cons d pars c = getConstInfo' c >>= \case
      Left (SigUnknown err) -> __IMPOSSIBLE__
      Left SigAbstract -> abstractConstructor c
      Right def -> do
        let con = conSrcCon $ theDef def
        unless (conName con `elem` cons) $ wrongDatatype c d

        -- Andreas, 2013-03-22 fixing issue 279
        -- To resolve ambiguous constructors, Agda always looks up
        -- their original definition and reconstructs the parameters
        -- from the type @Def d vs@ we check against.
        -- However, the constructor could come from a module instantiation
        -- with some of the parameters already fixed.
        -- Agda did not make sure the two parameter lists coincide,
        -- so we add a check here.
        -- I guess this issue could be solved more systematically,
        -- but the extra check here is non-invasive to the existing code.
        -- Andreas, 2016-12-31 fixing issue #1975
        -- Do this also for constructors which were originally ambiguous.
        suspendErrors $ applyUnless constraintsOk noConstraints $
          checkConstructorParameters c d pars

        -- Get the type from the original constructor
        cType <- (`piApply` pars) . defType <$> getConInfo con

        return (c, con, cType)




-- | @checkConstructorParameters c d pars@ checks that the data/record type
--   behind @c@ is has initial parameters (coming e.g. from a module instantiation)
--   that coincide with an prefix of @pars@.
checkConstructorParameters :: MonadTCM tcm => QName -> QName -> Args -> tcm ()
checkConstructorParameters c d pars = do
  dc <- liftTCM $ getConstructorData c
  checkParameters dc d pars

-- | Check that given parameters match the parameters of the inferred
--   constructor/projection.
checkParameters
  :: MonadTCM tcm
  => QName  -- ^ The record/data type name of the chosen constructor/projection.
  -> QName  -- ^ The record/data type name as supplied by the type signature.
  -> Args   -- ^ The parameters.
  -> tcm ()
checkParameters dc d pars = liftTCM $ do
  a  <- reduce (Def dc [])
  case a of
    Def d0 es -> do -- compare parameters
      let vs = fromMaybe __IMPOSSIBLE__ $ allApplyElims es
      reportSDoc "tc.lhs.split" 40 $
        vcat [ nest 2 $ text "d                   =" <+> (text . prettyShow) d
             , nest 2 $ text "d0 (should be == d) =" <+> (text . prettyShow) d0
             , nest 2 $ text "dc                  =" <+> (text . prettyShow) dc
             , nest 2 $ text "vs                  =" <+> prettyTCM vs
             ]
      -- when (d0 /= d) __IMPOSSIBLE__ -- d could have extra qualification
      t <- typeOfConst d
      compareArgs [] [] t (Def d []) vs (take (length vs) pars)
    _ -> __IMPOSSIBLE__<|MERGE_RESOLUTION|>--- conflicted
+++ resolved
@@ -26,10 +26,7 @@
 import Data.Either (partitionEithers)
 import Data.IntMap (IntMap)
 import qualified Data.IntMap as IntMap
-<<<<<<< HEAD
 import Data.List (delete, sortBy, stripPrefix, (\\), findIndex)
-=======
->>>>>>> 27067cb3
 import qualified Data.List as List
 import Data.Monoid ( Monoid, mempty, mappend )
 import Data.Semigroup ( Semigroup )
