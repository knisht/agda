{-# LANGUAGE CPP                  #-}

module Agda.TypeChecking.Rules.LHS where

import Prelude hiding (mapM, sequence)

import Data.Maybe

import Control.Applicative
import Control.Arrow (first, second, (***))
import Control.Monad hiding (mapM, forM, sequence)
import Control.Monad.State hiding (mapM, forM, sequence)
import Control.Monad.Reader hiding (mapM, forM, sequence)
import Control.Monad.Trans.Maybe

import Data.Function (on)
import Data.IntMap (IntMap)
import qualified Data.IntMap as IntMap
import Data.List (delete, sortBy, stripPrefix, findIndex)
import Data.Monoid
import Data.Traversable
import Data.Map (Map)
import qualified Data.Map as Map

import Agda.Interaction.Options
import Agda.Interaction.Options.Lenses

import Agda.Syntax.Internal as I
import Agda.Syntax.Internal.Pattern
import Agda.Syntax.Abstract (IsProjP(..))
import qualified Agda.Syntax.Abstract as A
import Agda.Syntax.Abstract.Views (asView, deepUnscope)
import Agda.Syntax.Common as Common
import Agda.Syntax.Info as A
import Agda.Syntax.Position
import Agda.Syntax.Scope.Base (ScopeInfo, emptyScopeInfo)


import Agda.TypeChecking.Monad

import qualified Agda.TypeChecking.Monad.Benchmark as Bench
import Agda.TypeChecking.Conversion
import Agda.TypeChecking.Constraints
import Agda.TypeChecking.Datatypes
import Agda.TypeChecking.Irrelevance
import {-# SOURCE #-} Agda.TypeChecking.Empty
import Agda.TypeChecking.Patterns.Abstract
import Agda.TypeChecking.Pretty
import Agda.TypeChecking.Records
import Agda.TypeChecking.Reduce
import Agda.TypeChecking.Rewriting
import Agda.TypeChecking.Substitute
import Agda.TypeChecking.Telescope
import Agda.TypeChecking.Primitive hiding (Nat)
import Agda.TypeChecking.Monad.Builtin

import {-# SOURCE #-} Agda.TypeChecking.Rules.Term (checkExpr)
import Agda.TypeChecking.Rules.LHS.AsPatterns
import Agda.TypeChecking.Rules.LHS.Problem hiding (Substitution)
import Agda.TypeChecking.Rules.LHS.ProblemRest
import Agda.TypeChecking.Rules.LHS.Unify
import Agda.TypeChecking.Rules.LHS.Split
import Agda.TypeChecking.Rules.LHS.Implicit
import Agda.TypeChecking.Rules.LHS.Instantiate
import Agda.TypeChecking.Rules.Data

import Agda.Utils.Except (MonadError(..))
import Agda.Utils.Functor
import Agda.Utils.List
import Agda.Utils.ListT
import Agda.Utils.Maybe
import Agda.Utils.Monad
import Agda.Utils.NonemptyList
import Agda.Utils.Permutation
import Agda.Utils.Pretty (prettyShow)
import Agda.Utils.Size

#include "undefined.h"
import Agda.Utils.Impossible

-- | Compute the set of flexible patterns in a list of patterns. The result is
--   the deBruijn indices of the flexible patterns.
flexiblePatterns :: [NamedArg A.Pattern] -> TCM FlexibleVars
flexiblePatterns nps = do
  forMaybeM (zip (downFrom $ length nps) nps) $ \ (i, Arg ai p) -> do
    runMaybeT $ (\ f -> FlexibleVar (getHiding ai) (getOrigin ai) f (Just i) i) <$> maybeFlexiblePattern p

-- | A pattern is flexible if it is dotted or implicit, or a record pattern
--   with only flexible subpatterns.
class IsFlexiblePattern a where
  maybeFlexiblePattern :: a -> MaybeT TCM FlexibleVarKind

  isFlexiblePattern :: a -> TCM Bool
  isFlexiblePattern p =
    maybe False notOtherFlex <$> runMaybeT (maybeFlexiblePattern p)
    where
    notOtherFlex = \case
      RecordFlex fls -> all notOtherFlex fls
      ImplicitFlex   -> True
      DotFlex        -> True
      OtherFlex      -> False

instance IsFlexiblePattern A.Pattern where
  maybeFlexiblePattern p = do
    reportSDoc "tc.lhs.flex" 30 $ text "maybeFlexiblePattern" <+> prettyA p
    reportSDoc "tc.lhs.flex" 60 $ text "maybeFlexiblePattern (raw) " <+> (text . show . deepUnscope) p
    case p of
      A.DotP{}  -> return DotFlex
      A.VarP{}  -> return ImplicitFlex
      A.WildP{} -> return ImplicitFlex
      A.AsP _ _ p -> maybeFlexiblePattern p
      A.ConP _ cs qs | Just c <- getUnambiguous cs ->
        ifM (isNothing <$> isRecordConstructor c) (return OtherFlex) {-else-}
            (maybeFlexiblePattern qs)
      A.LitP{}  -> return OtherFlex
      _ -> mzero

instance IsFlexiblePattern (I.Pattern' a) where
  maybeFlexiblePattern p =
    case p of
      I.DotP{}  -> return DotFlex
      I.ConP _ i ps
        | Just ConOSystem <- conPRecord i -> return ImplicitFlex  -- expanded from ImplicitP
        | Just _            <- conPRecord i -> maybeFlexiblePattern ps
        | otherwise -> mzero
      I.VarP{}  -> mzero
      I.AbsurdP{} -> mzero
      I.LitP{}  -> mzero
      I.ProjP{} -> mzero

-- | Lists of flexible patterns are 'RecordFlex'.
instance IsFlexiblePattern a => IsFlexiblePattern [a] where
  maybeFlexiblePattern ps = RecordFlex <$> mapM maybeFlexiblePattern ps

instance IsFlexiblePattern a => IsFlexiblePattern (Arg a) where
  maybeFlexiblePattern = maybeFlexiblePattern . unArg

instance IsFlexiblePattern a => IsFlexiblePattern (Common.Named name a) where
  maybeFlexiblePattern = maybeFlexiblePattern . namedThing

-- | Update the in patterns according to the given substitution, collecting
--   new dot pattern instantiations in the process.
updateInPatterns
 :: [Dom Type]              -- ^ the types of the old pattern variables,
                              --   relative to the new telescope
 -> [NamedArg A.Pattern]    -- ^ old in patterns
 -> [Arg DeBruijnPattern] -- ^ patterns to be substituted, living in the
                              --   new telescope
 -> TCM ([NamedArg A.Pattern]   -- new in patterns
        ,[DotPatternInst])        -- new dot pattern instantiations
updateInPatterns as ps qs = do
  reportSDoc "tc.lhs.top" 20 $ text "updateInPatterns" <+> nest 2 (vcat
    [ text "as      =" <+> prettyList (map prettyTCM as)
    , text "ps      =" <+> prettyList (map prettyA ps)
    , text "qs      =" <+> prettyList (map pretty qs)
    ])
  first (map snd . IntMap.toDescList) <$> updates as ps qs
  where
    updates :: [Dom Type] -> [NamedArg A.Pattern] -> [Arg DeBruijnPattern]
           -> TCM (IntMap (NamedArg A.Pattern), [DotPatternInst])
    updates as ps qs = mconcat <$> sequence (zipWith3 update as ps qs)

    update :: Dom Type -> NamedArg A.Pattern -> Arg DeBruijnPattern
           -> TCM (IntMap (NamedArg A.Pattern), [DotPatternInst])
    update a p q = case unArg q of
      -- Case: the unifier did not instantiate the variable
      VarP x     -> return (IntMap.singleton (dbPatVarIndex x) p, [])
      -- Case: the unifier did instantiate the variable
      DotP u     -> case snd $ asView $ namedThing (unArg p) of
        A.DotP _ _ e -> return (IntMap.empty, [DPI Nothing  (Just e) u a])
        A.WildP _  -> return (IntMap.empty, [DPI Nothing  Nothing  u a])
<<<<<<< HEAD
        A.VarP x   -> return (IntMap.empty, [DPI (Just $ A.unBind x) Nothing  u a])
        p@(A.ConP _ (A.AmbQ [c]) qs) -> ifM (isNothing <$> isRecordConstructor c)
=======
        A.VarP x   -> return (IntMap.empty, [DPI (Just x) Nothing  u a])
        p@(A.ConP _ cs qs) | Just c <- getUnambiguous cs ->
          ifM (isNothing <$> isRecordConstructor c)
>>>>>>> d010bc98
          (return (IntMap.empty, [DPI Nothing (Just $ A.patternToExpr p) u a]))
          (do
            Def r es  <- ignoreSharing <$> reduce (unEl $ unDom a)
            let vs = fromMaybe __IMPOSSIBLE__ $ allApplyElims es
            (ftel, us) <- etaExpandRecord r vs u

            qs <- insertImplicitPatterns ExpandLast qs ftel
            reportSDoc "tc.lhs.imp" 20 $
              text "insertImplicitPatternsT returned" <+> fsep (map prettyA qs)

            let instTel EmptyTel _                   = []
                instTel (ExtendTel arg tel) (u : us) = arg : instTel (absApp tel u) us
                instTel ExtendTel{} []               = __IMPOSSIBLE__
                bs0 = instTel ftel (map unArg us)
                -- Andreas, 2012-09-19 propagate relevance info to dot patterns
                bs  = map (mapRelevance (composeRelevance (getRelevance a))) bs0
            updates bs qs (map (DotP . unArg) us `withArgsFrom` teleArgNames ftel))
        p@A.ConP{} -> return (IntMap.empty, [DPI Nothing (Just $ A.patternToExpr p) u a])
        p@A.LitP{} -> return (IntMap.empty, [DPI Nothing (Just $ A.patternToExpr p) u a])
        A.AsP         _ _ _ -> __IMPOSSIBLE__
        A.RecP        _ _   -> __IMPOSSIBLE__
        A.ProjP       _ _ _ -> __IMPOSSIBLE__
        A.DefP        _ _ _ -> __IMPOSSIBLE__
        A.AbsurdP     _     -> __IMPOSSIBLE__
        A.PatternSynP _ _ _ -> __IMPOSSIBLE__
        A.EqualP{}          -> __IMPOSSIBLE__
      ConP c cpi [] -> do
        let
            dpi :: [DotPatternInst]
            dpi = mkDPI $ patternToTerm $ unArg q
              where
                mkDPI v = case namedThing $ unArg p of
                  A.DotP _ _ e -> [DPI Nothing (Just e) v a]
                  A.VarP x   -> [DPI (Just $ A.unBind x) Nothing v a]
                  A.WildP _  -> [DPI Nothing  Nothing v a]
                  _        -> []

        return (IntMap.empty,dpi)
      -- Case: the unifier eta-expanded the variable
      ConP _c _cpi qs -> do
        Def r es <- ignoreSharing <$> reduce (unEl $ unDom a)
        def      <- theDef <$> getConstInfo r
        let pars = fromMaybe __IMPOSSIBLE__ $ allApplyElims es
            fs  = killRange $ recFields def
            tel = recTel def `apply` pars
            as  = applyPatSubst (parallelS $ map (namedThing . unArg) qs) $ flattenTel tel
            -- If the user wrote a dot pattern or variable but the unifier
            -- eta-expanded it, add the corresponding instantiation.
            dpi :: [DotPatternInst]
            dpi = mkDPI $ patternToTerm $ unArg q
              where
                mkDPI v = case namedThing $ unArg p of
                  A.DotP _ _ e -> [DPI Nothing (Just e) v a]
                  A.VarP x     -> [DPI (Just $ A.unBind x) Nothing v a]
                  _            -> []
        second (dpi++) <$>
          updates as (projectInPat p fs) (map (fmap namedThing) qs)
      AbsurdP{}  -> __IMPOSSIBLE__
      LitP _     -> __IMPOSSIBLE__
      ProjP{}    -> __IMPOSSIBLE__

    projectInPat :: NamedArg A.Pattern -> [Arg QName] -> [NamedArg A.Pattern]
    projectInPat p fs = case namedThing (unArg p) of
      A.VarP x            -> map (makeWildField (PatRange $ getRange x)) fs
      A.ConP _ _ nps      -> nps
      A.WildP pi          -> map (makeWildField pi) fs
      A.DotP pi o e       -> map (makeDotField pi o) fs
      A.ProjP _ _ _       -> __IMPOSSIBLE__
      A.DefP _ _ _        -> __IMPOSSIBLE__
      A.AsP _ _ _         -> __IMPOSSIBLE__
      A.AbsurdP _         -> __IMPOSSIBLE__
      A.LitP _            -> __IMPOSSIBLE__
      A.PatternSynP _ _ _ -> __IMPOSSIBLE__
      A.RecP _ _          -> __IMPOSSIBLE__
      A.EqualP{}          -> __IMPOSSIBLE__
      where
        makeWildField pi (Arg fi f) = Arg fi $ unnamed $ A.WildP pi
        makeDotField pi o (Arg fi f) = Arg fi $ unnamed $
          A.DotP pi o $ A.Underscore underscoreInfo
          where
            underscoreInfo = A.MetaInfo
              { A.metaRange          = getRange pi
              , A.metaScope          = emptyScopeInfo
              , A.metaNumber         = Nothing
              , A.metaNameSuggestion = prettyShow $ qnameName f
              }


-- | Check if a problem is solved.
--   That is, if the patterns are all variables,
--   and there is no 'problemRest'.
isSolvedProblem :: Problem -> Bool
isSolvedProblem problem = null (restPats $ problemRest problem) &&
  problemAllVariables problem

-- | Check if a problem consists only of variable patterns.
--   (Includes the 'problemRest').
problemAllVariables :: Problem -> Bool
problemAllVariables problem =
    all (isSolved . snd . asView . namedArg) $
      restPats (problemRest problem) ++ problemInPat problem
  where
    -- need further splitting:
    isSolved A.ConP{}        = False
    isSolved A.LitP{}        = False
    isSolved A.ProjP{}       = False
    isSolved A.RecP{}        = False  -- record pattern
    isSolved A.AbsurdP{}     = False
    -- solved:
    isSolved A.VarP{}        = True
    isSolved A.WildP{}       = True
    isSolved A.DotP{}        = True
    -- impossible:
    isSolved A.DefP{}        = __IMPOSSIBLE__
    isSolved A.AsP{}         = __IMPOSSIBLE__  -- removed by asView
    isSolved A.PatternSynP{} = __IMPOSSIBLE__  -- expanded before
    isSolved A.EqualP{}      = False -- __IMPOSSIBLE__

-- | For each user-defined pattern variable in the 'Problem', check
-- that the corresponding data type (if any) does not contain a
-- constructor of the same name (which is not in scope); this
-- \"shadowing\" could indicate an error, and is not allowed.
--
-- Precondition: The problem has to be solved.

noShadowingOfConstructors
  :: Call -- ^ Trace, e.g., @CheckPatternShadowing clause@
  -> Problem -> TCM ()
noShadowingOfConstructors mkCall problem =
  traceCall mkCall $ do
    let pat = map (snd . asView . namedArg) $
                  problemInPat problem
        tel = map (unEl . snd . unDom) $ telToList $ problemTel problem
    zipWithM_ noShadowing pat tel -- TODO: does not work for flexible arity and projection patterns
    return ()
  where
  noShadowing (A.WildP     {}) t = return ()
  noShadowing (A.AbsurdP   {}) t = return ()
  noShadowing (A.ConP      {}) t = return ()  -- only happens for eta expanded record patterns
  noShadowing (A.RecP      {}) t = return ()  -- record pattern
  noShadowing (A.ProjP     {}) t = return ()  -- projection pattern
  noShadowing (A.DefP      {}) t = __IMPOSSIBLE__
  noShadowing (A.DotP      {}) t = return ()
  noShadowing (A.EqualP    {}) t = return ()
  noShadowing (A.AsP       {}) t = __IMPOSSIBLE__ -- removed by asView
  noShadowing (A.LitP      {}) t = __IMPOSSIBLE__
  noShadowing (A.PatternSynP {}) t = __IMPOSSIBLE__
  noShadowing (A.VarP (A.BindName x)) t = do
    reportSDoc "tc.lhs.shadow" 30 $ vcat
      [ text $ "checking whether pattern variable " ++ prettyShow x ++ " shadows a constructor"
      , nest 2 $ text "type of variable =" <+> prettyTCM t
      ]
    reportSDoc "tc.lhs.shadow" 70 $ nest 2 $ text "t =" <+> pretty t
    t <- reduce t
    case t of
      Def t _ -> do
        d <- theDef <$> getConstInfo t
        case d of
          Datatype { dataCons = cs } -> do
            case filter ((A.nameConcrete x ==) . A.nameConcrete . A.qnameName) cs of
              []      -> return ()
              (c : _) -> setCurrentRange x $
                typeError $ PatternShadowsConstructor x c
          AbstractDefn{} -> return ()
            -- Abstract constructors cannot be brought into scope,
            -- even by a bigger import list.
            -- Thus, they cannot be confused with variables.
            -- Alternatively, we could do getConstInfo in ignoreAbstractMode,
            -- then Agda would complain if a variable shadowed an abstract constructor.
          Axiom       {} -> return ()
          Function    {} -> return ()
          Record      {} -> return ()
          Constructor {} -> __IMPOSSIBLE__
          -- TODO: in the future some stuck primitives might allow constructors
          Primitive   {} -> return ()
      Var   {} -> return ()
      Pi    {} -> return ()
      Sort  {} -> return ()
      Shared p -> noShadowing (A.VarP (A.BindName x)) $ derefPtr p
      MetaV {} -> return ()
      -- TODO: If the type is a meta-variable, should the test be
      -- postponed? If there is a problem, then it will be caught when
      -- the completed module is type checked, so it is safe to skip
      -- the test here. However, users may be annoyed if they get an
      -- error in code which has already passed the type checker.
      Lam   {} -> __IMPOSSIBLE__
      Lit   {} -> __IMPOSSIBLE__
      Level {} -> __IMPOSSIBLE__
      Con   {} -> __IMPOSSIBLE__
      DontCare{} -> __IMPOSSIBLE__

-- | Check that a dot pattern matches it's instantiation.
checkDotPattern :: DotPatternInst -> TCM ()
checkDotPattern (DPI _ (Just e) v (Dom{domInfo = info, unDom = a})) =
  traceCall (CheckDotPattern e v) $ do
  reportSDoc "tc.lhs.dot" 15 $
    sep [ text "checking dot pattern"
        , nest 2 $ prettyA e
        , nest 2 $ text "=" <+> prettyTCM v
        , nest 2 $ text ":" <+> prettyTCM a
        ]
  applyRelevanceToContext (argInfoRelevance info) $ do
    u <- checkExpr e a
    reportSDoc "tc.lhs.dot" 50 $
      sep [ text "equalTerm"
          , nest 2 $ pretty a
          , nest 2 $ pretty u
          , nest 2 $ pretty v
          ]
    -- Should be ok to do noConstraints here
    noConstraints $ equalTerm a u v
checkDotPattern (DPI _ Nothing _ _) = return ()

-- | Temporary data structure for 'checkLeftoverPatterns'
type Projectn  = (ProjOrigin, QName)
type Projectns = [Projectn]

-- | Checks whether the dot patterns left over after splitting can be covered
--   by shuffling around the dots from implicit positions. Returns the updated
--   user patterns (without dot patterns).
checkLeftoverDotPatterns
  :: [NamedArg A.Pattern] -- ^ Leftover patterns after splitting is completed
  -> [Int]                -- ^ De Bruijn indices of leftover variable patterns
                          --   computed by splitting
  -> [Dom Type]           -- ^ Types of leftover patterns
  -> [DotPatternInst]     -- ^ Instantiations computed by unifier
  -> TCM ()
checkLeftoverDotPatterns ps vs as dpi = do
  reportSDoc "tc.lhs.dot" 15 $ text "checking leftover dot patterns..."
  idv <- sortBy (compare `on` length . snd) . concat <$>
           traverse gatherImplicitDotVars dpi
  reportSDoc "tc.lhs.dot" 30 $ nest 2 $
    text "implicit dotted variables:" <+>
    prettyList (map (\(i,fs) -> prettyTCM $ Var i (map (uncurry Proj) fs)) idv)
  checkUserDots ps vs as idv
  reportSDoc "tc.lhs.dot" 15 $ text "all leftover dot patterns ok!"

  where
    checkUserDots :: [NamedArg A.Pattern] -> [Int] -> [Dom Type]
                  -> [(Int,Projectns)]
                  -> TCM ()
    checkUserDots []     []     []     idv = return ()
    checkUserDots []     (_:_)  _      idv = __IMPOSSIBLE__
    checkUserDots []     _      (_:_)  idv = __IMPOSSIBLE__
    checkUserDots (_:_)  []     _      idv = __IMPOSSIBLE__
    checkUserDots (_:_)  _      []     idv = __IMPOSSIBLE__
    checkUserDots (p:ps) (v:vs) (a:as) idv = do
      idv' <- checkUserDot p v a idv
      checkUserDots ps vs as idv'

    checkUserDot :: NamedArg A.Pattern -> Int -> Dom Type
                 -> [(Int,Projectns)]
                 -> TCM [(Int,Projectns)]
    checkUserDot p v a idv = case namedArg p of
      A.DotP i o e | o == Inserted -> return idv
      -- Jesper, 2016-12-08 (Issue 1605): if the origin is Inserted, this
      -- means the dot pattern was created by expanding '...', so we don't
      -- have to complain here.
      A.DotP i o e -> do
        reportSDoc "tc.lhs.dot" 30 $ nest 2 $
          text "checking user dot pattern: " <+> prettyA e
        caseMaybeM (undotImplicitVar (v,[],unDom a) idv)
          (traceCall (CheckPattern (namedArg p) EmptyTel (unDom a)) $
             typeError $ UninstantiatedDotPattern e)
          (\idv' -> do
            u <- checkExpr e (unDom a)
            reportSDoc "tc.lhs.dot" 30 $ nest 2 $
              text "checked expression: " <+> prettyTCM u
            noConstraints $ equalTerm (unDom a) u (var v)
            return idv')
      A.VarP _     -> return idv
      A.WildP _    -> return idv
      A.AbsurdP _  -> return idv
      -- Andreas, 2017-01-18, issue #2413, AsP is not __IMPOSSIBLE__
      A.AsP _ _ p0 -> checkUserDot (setNamedArg p p0) v a idv
      A.ConP _ _ _ -> __IMPOSSIBLE__
      A.LitP _     -> __IMPOSSIBLE__
      A.ProjP _ _ _-> __IMPOSSIBLE__
      A.DefP _ _ _ -> __IMPOSSIBLE__
      A.RecP _ _   -> __IMPOSSIBLE__
      A.PatternSynP _ _ _ -> __IMPOSSIBLE__
      A.EqualP{}   -> __IMPOSSIBLE__

    gatherImplicitDotVars :: DotPatternInst -> TCM [(Int,Projectns)]
    gatherImplicitDotVars (DPI _ (Just _) _ _) = return [] -- Not implicit
    gatherImplicitDotVars (DPI _ Nothing u _)  = gatherVars u
      where
        gatherVars :: Term -> TCM [(Int,Projectns)]
        gatherVars u = case ignoreSharing u of
          Var i es -> return $ (i,) <$> maybeToList (allProjElims es)
          Con c _ us -> ifM (isEtaCon $ conName c)
                      {-then-} (concat <$> traverse (gatherVars . unArg) us)
                      {-else-} (return [])
          _        -> return []

    lookupImplicitDotVar :: (Int,Projectns) -> [(Int,Projectns)] -> Maybe Projectns
    lookupImplicitDotVar (i,fs) [] = Nothing
    lookupImplicitDotVar (i,fs) ((j,gs):js)
     -- Andreas, 2016-09-20, issue #2196
     -- We need to ignore the ProjOrigin!
     | i == j , Just hs <- stripPrefixBy ((==) `on` snd) fs gs = Just hs
     | otherwise = lookupImplicitDotVar (i,fs) js

    undotImplicitVar :: (Int,Projectns,Type) -> [(Int,Projectns)]
                     -> TCM (Maybe [(Int,Projectns)])
    undotImplicitVar (i,fs,a) idv = do
     reportSDoc "tc.lhs.dot" 40 $ vcat
       [ text "undotImplicitVar"
       , nest 2 $ vcat
         [ text "i  =" <+> pshow i
         , text "fs =" <+> sep (map (prettyTCM . snd) fs)
         , text "a  =" <+> prettyTCM a
         , text "raw=" <+> pretty a
         , text "idv=" <+> pshow idv
         ]
       ]
     case lookupImplicitDotVar (i,fs) idv of
      Nothing -> return Nothing
      Just [] -> return $ Just $ delete (i,fs) idv
      Just rs -> caseMaybeM (isEtaRecordType a) (return Nothing) $ \(d,pars) -> do
        gs <- recFields . theDef <$> getConstInfo d
        let u = Var i (map (uncurry Proj) fs)
        is <- forM gs $ \(Arg _ g) -> do
                (_,_,b) <- fromMaybe __IMPOSSIBLE__ <$> projectTyped u a ProjSystem g
                return (i,fs++[(ProjSystem,g)],b)
        undotImplicitVars is idv

    undotImplicitVars :: [(Int,Projectns,Type)] -> [(Int,Projectns)]
                      -> TCM (Maybe [(Int,Projectns)])
    undotImplicitVars []     idv = return $ Just idv
    undotImplicitVars (i:is) idv =
      caseMaybeM (undotImplicitVar i idv)
        (return Nothing)
        (\idv' -> undotImplicitVars is idv')


-- | Bind the variables in a left hand side and check that 'Hiding' of
--   the patterns matches the hiding info in the type.
--
--   Precondition: the patterns should
--   all be 'A.VarP', 'A.WildP', or 'A.AbsurdP' and the
--   telescope should have the same size as the pattern list.
--   There could also be 'A.ConP's resulting from eta expanded implicit record
--   patterns.
bindLHSVars :: [NamedArg A.Pattern] -> Telescope -> TCM a -> TCM a
bindLHSVars []        tel@ExtendTel{}  _   = do
  reportSDoc "impossible" 10 $
    text "bindLHSVars: no patterns left, but tel =" <+> prettyTCM tel
  __IMPOSSIBLE__
bindLHSVars (_ : _)   EmptyTel         _   = __IMPOSSIBLE__
bindLHSVars []        EmptyTel         ret = ret
bindLHSVars (p : ps) tel0@(ExtendTel a tel) ret = do
  -- see test/Fail/WronHidingInLHS:
  unless (sameHiding p a) $ typeError WrongHidingInLHS

  case namedArg p of
    A.VarP x      -> addContext (A.unBind x, a) $ bindLHSVars ps (absBody tel) ret
    A.WildP _     -> bindDummy (absName tel)
                 -- @bindDummy underscore@ does not fix issue 819, but
                 -- introduces unwanted underscores in error messages
                 -- (Andreas, 2015-05-28)
    A.DotP _ _ _  -> bindDummy (absName tel)
    A.AbsurdP pi  -> __IMPOSSIBLE__
    -- Andreas, 2017-01-18, issue #2413
    -- A.AsP is not __IMPOSSIBLE__
    A.AsP _ _ p0    -> bindLHSVars (setNamedArg p p0 : ps) tel0 ret
    A.ConP{}        -> __IMPOSSIBLE__
    A.RecP{}        -> __IMPOSSIBLE__
    A.ProjP{}       -> __IMPOSSIBLE__
    A.DefP{}        -> __IMPOSSIBLE__
    A.LitP{}        -> __IMPOSSIBLE__
    A.PatternSynP{} -> __IMPOSSIBLE__
    A.EqualP{}      -> __IMPOSSIBLE__
    where
      bindDummy s = do
        x <- if isUnderscore s then freshNoName_ else unshadowName =<< freshName_ ("." ++ argNameToString s)
        addContext (x, a) $ bindLHSVars ps (absBody tel) ret

-- | Bind as patterns
bindAsPatterns :: [AsBinding] -> TCM a -> TCM a
bindAsPatterns []                ret = ret
bindAsPatterns (AsB x v a : asb) ret = do
  reportSDoc "tc.lhs.as" 10 $ text "as pattern" <+> prettyTCM x <+>
    sep [ text ":" <+> prettyTCM a
        , text "=" <+> prettyTCM v
        ]
  addLetBinding defaultArgInfo x v a $ bindAsPatterns asb ret

-- | Result of checking the LHS of a clause.
data LHSResult = LHSResult
  { lhsParameters   :: Nat
    -- ^ The number of original module parameters. These are present in the
    -- the patterns.
  , lhsVarTele      :: Telescope
    -- ^ Δ : The types of the pattern variables, in internal dependency order.
    -- Corresponds to 'clauseTel'.
  , lhsPatterns     :: [NamedArg DeBruijnPattern]
    -- ^ The patterns in internal syntax.
  , lhsBodyType     :: Arg Type
    -- ^ The type of the body. Is @bσ@ if @Γ@ is defined.
    -- 'Irrelevant' to indicate the rhs must be checked in irrelevant mode.
  , lhsPatSubst     :: Substitution
    -- ^ Substitution version of @lhsPatterns@, only up to the first projection
    -- pattern. @Δ |- lhsPatSubst : Γ@. Where @Γ@ is the argument telescope of
    -- the function. This is used to update inherited dot patterns in
    -- with-function clauses.
  , lhsAsBindings   :: [AsBinding]
    -- ^ As-bindings from the left-hand side. Return instead of bound since we
    -- want them in where's and right-hand sides, but not in with-clauses
    -- (Issue 2303).
  , lhsPartialSplit :: [Int]
    -- ^ have we done a partial split?
  }

instance InstantiateFull LHSResult where
  instantiateFull' (LHSResult n tel ps t sub as psplit) = LHSResult n
    <$> instantiateFull' tel
    <*> instantiateFull' ps
    <*> instantiateFull' t
    <*> instantiateFull' sub
    <*> instantiateFull' as
    <*> pure psplit

-- | Check a LHS. Main function.
--
--   @checkLeftHandSide a ps a ret@ checks that user patterns @ps@ eliminate
--   the type @a@ of the defined function, and calls continuation @ret@
--   if successful.

checkLeftHandSide
  :: Call
     -- ^ Trace, e.g. @CheckPatternShadowing clause@
  -> Maybe QName
     -- ^ The name of the definition we are checking.
  -> [NamedArg A.Pattern]
     -- ^ The patterns.
  -> Type
     -- ^ The expected type @a = Γ → b@.
  -> Maybe Substitution
     -- ^ Module parameter substitution from with-abstraction.
  -> [A.StrippedDotPattern]
     -- ^ Dot patterns that have been stripped away by with-desugaring.
  -> (LHSResult -> TCM a)
     -- ^ Continuation.
  -> TCM a
checkLeftHandSide c f ps a withSub' strippedDots = Bench.billToCPS [Bench.Typing, Bench.CheckLHS] $ \ ret -> do

  -- To allow module parameters to be refined by matching, we're adding the
  -- context arguments as wildcard patterns and extending the type with the
  -- context telescope.
  cxt <- reverse <$> getContext
  let tel = telFromList' prettyShow cxt
      cps = [ unnamed . A.VarP . A.BindName . fst <$> setOrigin Inserted (argFromDom d)
            | d <- cxt ]
  problem0 <- problemFromPats (cps ++ ps) (telePi tel a)
  -- Andreas, 2013-03-15 deactivating the following test allows
  -- flexible arity
  -- unless (noProblemRest problem) $ typeError $ TooManyArgumentsInLHS a

  -- We need to grab all let-bindings here (while we still have the old
  -- context). They will be rebound below once we have the new context set up.
  -- Subtle: if we're checking a with the context will be empty so we can't use
  -- 'getOpen'. On the other hand, if we're checking a with the let bindings
  -- lives in the right context already so we can use 'openThing'.
  let openLet | isNothing withSub' = getOpen
              | otherwise          = return . openThing
  oldLets <- asks $ Map.toList . envLetBindings
  reportSDoc "tc.lhs.top" 70 $ vcat
    [ text "context =" <+> inTopContext (prettyTCM tel)
    , text "cIds    =" <+> (text . show =<< getContextId)
    , text "oldLets =" <+> text (show oldLets) ]
  oldLets <- sequence [ (x,) <$> openLet b | (x, b) <- oldLets ]

  -- doing the splits:
  inTopContext $ do
    LHSState problem@(Problem pxs qs delta rest) dpi psplit sbe
      <- checkLHS f $ LHSState problem0 [] [] []

    unless (null $ restPats rest) $ typeError $ TooManyArgumentsInLHS a

    addContext delta $ do
      noShadowingOfConstructors c problem
      noPatternMatchingOnCodata qs

    -- f is Nothing when checking let pattern-bindings. In that case there can
    -- be no copatterns, so we don't need to worry about self.
    let self = Def (fromMaybe __IMPOSSIBLE__ f) []
    asb <- addContext delta $ recoverAsPatterns delta (telePi tel a) self (cps ++ ps) qs

    reportSDoc "tc.lhs.top" 10 $
      vcat [ text "checked lhs:"
           , nest 2 $ vcat
             [ text "pxs   = " <+> fsep (map prettyA pxs)
             , text "delta = " <+> prettyTCM delta
             , text "dpi   = " <+> addContext delta (brackets $ fsep $ punctuate comma $ map prettyTCM dpi)
             , text "asb   = " <+> addContext delta (brackets $ fsep $ punctuate comma $ map prettyTCM asb)
             , text "qs    = " <+> prettyList (map pretty qs)
             ]
           ]

    let b' = restType rest
    bindLHSVars (filter (isNothing . isProjP) pxs) delta $ do
      let -- Find the variable patterns that have been refined
          refinedParams = [ AsB x v (unDom a) | DPI (Just x) _ v a <- dpi ]
          asb'          = refinedParams ++ asb

      reportSDoc "tc.lhs.top" 10 $ text "asb' = " <+> (brackets $ fsep $ punctuate comma $ map prettyTCM asb')

      reportSDoc "tc.lhs.top" 10 $ text "bound pattern variables"
      reportSDoc "tc.lhs.top" 60 $ nest 2 $ text "context = " <+> (pretty =<< getContextTelescope)
      reportSDoc "tc.lhs.top" 10 $ nest 2 $ text "type  = " <+> prettyTCM b'
      reportSDoc "tc.lhs.top" 60 $ nest 2 $ text "type  = " <+> pretty b'

      let notProj ProjP{} = False
          notProj _       = True
                      -- Note: This works because we can't change the number of
                      --       arguments in the lhs of a with-function relative to
                      --       the parent function.
          numPats   = length $ takeWhile (notProj . namedArg) qs
          -- In the case of a non-with function the pattern substitution
          -- should be weakened by the number of non-parameter patterns to
          -- get the paramSub.
          withSub = fromMaybe (wkS (numPats - length cxt) idS) withSub'
          -- At this point we need to update the module parameters for all
          -- parent modules.
          patSub   = (map (patternToTerm . namedArg) $ reverse $ take numPats qs) ++# (EmptyS __IMPOSSIBLE__)
          paramSub = composeS patSub withSub
          lhsResult = LHSResult (length cxt) delta qs b' patSub asb' (catMaybes psplit)
      reportSDoc "tc.lhs.top" 20 $ nest 2 $ text "patSub   = " <+> pretty patSub
      reportSDoc "tc.lhs.top" 20 $ nest 2 $ text "withSub  = " <+> pretty withSub
      reportSDoc "tc.lhs.top" 20 $ nest 2 $ text "paramSub = " <+> pretty paramSub

      let newLets = [ AsB x (applySubst paramSub v) (applySubst paramSub $ unDom a) | (x, (v, a)) <- oldLets ]
      reportSDoc "tc.lhs.top" 50 $ text "old let-bindings:" <+> text (show oldLets)
      reportSDoc "tc.lhs.top" 50 $ text "new let-bindings:" <+> (brackets $ fsep $ punctuate comma $ map prettyTCM newLets)

      bindAsPatterns newLets $
        applyRelevanceToContext (getRelevance b') $ updateModuleParameters paramSub $ do
        bindAsPatterns asb' $ do

          -- Check dot patterns
          mapM_ checkDotPattern dpi
          mapM_ (uncurry isEmptyType) sbe
          checkLeftoverDotPatterns pxs (downFrom $ size delta) (flattenTel delta) dpi

          -- Type check dot patterns that have been thrown away by
          -- with-desugaring.
          mapM_ checkStrippedDotPattern $ applySubst paramSub strippedDots


        -- Issue2303: don't bind asb' for the continuation (return in lhsResult instead)
        ret lhsResult

-- | The loop (tail-recursive): split at a variable in the problem until problem is solved
checkLHS
  :: Maybe QName       -- ^ The name of the definition we are checking.
  -> LHSState          -- ^ The current state.
  -> TCM LHSState      -- ^ The final state after all splitting is completed
checkLHS f st@(LHSState problem dpi psplit sbe) = do

  problem <- insertImplicitProblem problem
  -- Note: inserting implicits no longer preserve solvedness,
  -- since we might insert eta expanded record patterns.
  if isSolvedProblem problem then return $ st { lhsProblem = problem } else do

    unlessM (optPatternMatching <$> gets getPragmaOptions) $
      unless (problemAllVariables problem) $
        typeError $ GenericError $ "Pattern matching is disabled"

    foldListT trySplit nothingToSplit $ splitProblem f problem
  where
    nothingToSplit :: TCM LHSState
    nothingToSplit = do
      reportSLn "tc.lhs.split" 50 $ "checkLHS: nothing to split in problem " ++ show problem
      nothingToSplitError problem

    -- Split problem rest (projection pattern, does not fail as there is no call to unifier)
    trySplit :: SplitProblem -> TCM LHSState -> TCM LHSState
    trySplit (SplitRest projPat o projType) _ = do

      -- Compute the new problem
      let Problem ps1 ip delta (ProblemRest (p:ps2) b) = problem
          -- ps'      = ps1 ++ [p]
          ps'      = ps1 -- drop the projection pattern (already splitted)
          rest     = ProblemRest ps2 (projPat $> projType)
          ip'      = ip ++ [fmap (Named Nothing . ProjP o) projPat]
          problem' = Problem ps' ip' delta rest
      -- Jump the trampolin
      st' <- updateProblemRest (LHSState problem' dpi psplit sbe)
      -- If the field is irrelevant, we need to continue in irr. cxt.
      -- (see Issue 939).
      applyRelevanceToContext (getRelevance projPat) $ do
        checkLHS f st'

    trySplit (Split p0 (Arg ai (PartialFocus ts ip a)) p1) ret = do
      tel <- getContextTelescope
      reportSDoc "tc.top.tel" 10 $ text "pfocus tel = " <+> prettyTCM tel
      tInterval <- elInf primInterval
      (gamma,sigma) <- bindLHSVars (problemInPat p0) (problemTel p0) $ do
         ts <- forM ts $ \ (t,u) -> do
                 reportSDoc "tc.lhs.split.partial" 50 $ text (show (t,u))
                 t <- checkExpr t tInterval
                 u <- checkExpr u tInterval
                 reportSDoc "tc.lhs.split.partial" 10 $ prettyTCM t <+> prettyTCM u
                 u <- intervalView =<< reduce u
                 case u of
                   IZero -> primINeg <@> pure t
                   IOne  -> return t
                   _     -> typeError $ GenericError $ "Only 0 or 1 allowed on the rhs of face"
         phi <- case ts of
                   [] -> do
                     a <- ignoreSharing <$> reduce (unEl a)
                     misone <- getBuiltinName' builtinIsOne
                     case a of
                       Def q [Apply phi] | Just q == misone -> return (unArg phi)
                       _           -> typeError $ GenericError $ show a ++ " is not IsOne."
                                        -- TODO Andrea type error or something.
                   _  -> foldl (\ x y -> primIMin <@> x <@> y) primIOne (map pure ts)
         phi <- reduce phi
         refined <- forallFaceMaps phi (\ bs m t -> typeError $ GenericError $ "face blocked on meta")
                            (\ sigma -> (,sigma) <$> getContextTelescope)
         case refined of
           [(gamma,sigma)] -> return (gamma,sigma)
           []              -> typeError $ GenericError $ "The face constraint is unsatisfiable."
           _               -> typeError $ GenericError $ "Cannot have disjunctions in a face constraint."
      itisone <- primItIsOne
      -- substitute the literal in p1 and dpi
      reportSDoc "tc.lhs.faces" 10 $ text $ show sigma

      let delta1 = problemTel p0
          oix = size (problemTel $ unAbs p1) -- de brujin index of IsOne
          Just o_n = flip findIndex ip (\ x -> case namedThing (unArg x) of
                                           VarP x -> dbPatVarIndex x == oix
                                           _      -> False)
          delta2' = absApp (fmap problemTel p1) itisone
          delta2 = applySubst sigma delta2'
          mkConP (Con c _ [])
             = ConP c (noConPatternInfo { conPType = Just (Arg defaultArgInfo tInterval)
                                              , conPFallThrough = True })
                          []
          mkConP (Var i []) = VarP (DBPatVar "x" i)
          mkConP _          = __IMPOSSIBLE__
          rho0 = fmap mkConP sigma

          rho    = liftS (size delta2) $ consS (DotP itisone) rho0
          -- Andreas, 2015-06-13 Literals are closed, so need to raise them!
          -- rho    = liftS (size delta2) $ singletonS 0 (Lit lit)
          -- rho    = [ var i | i <- [0..size delta2 - 1] ]
          --       ++ [ raise (size delta2) $ Lit lit ]
          --       ++ [ var i | i <- [size delta2 ..] ]
          ip'      = applySubst rho ip
          rest'    = applyPatSubst rho (problemRest problem)

      (p0',newDpi) <- do
         let delta1 = problemTel p0
         addContext gamma $ updateInPatterns
                            (applyPatSubst rho0 $ flattenTel delta1)
                            (problemInPat p0)
                            (applySubst rho0 $ teleArgs delta1)
      let dpi' = applyPatSubst rho dpi ++ newDpi
          sbe' = map (second $ applyPatSubst rho) sbe
          ps' = p0' ++ problemInPat (absBody p1)

      reportSDoc "tc.lhs.split.problem" 10 $ sep
        [ text "ip  = " <+> (text . show) ip
        , text "ip' = " <+> (text . show) ip'
        ]

      -- Compute the new problem
      let
          delta'   = abstract gamma delta2
          problem' = Problem ps' ip' delta' rest'
      reportSDoc "tc.lhs.split.partial" 20 $ text (show problem')
      st' <- updateProblemRest (LHSState problem' dpi' (psplit ++ [Just o_n]) sbe')
      checkLHS f st'

    -- Split on literal pattern (does not fail as there is no call to unifier)

    trySplit (Split p0 (Arg _ (LitFocus lit ip a)) p1) _ = do

      -- substitute the literal in p1 and dpi
      let delta1 = problemTel p0
          delta2 = absApp (fmap problemTel p1) (Lit lit)
          rho    = singletonS (size delta2) (LitP lit)
          -- Andreas, 2015-06-13 Literals are closed, so need to raise them!
          -- rho    = liftS (size delta2) $ singletonS 0 (Lit lit)
          -- rho    = [ var i | i <- [0..size delta2 - 1] ]
          --       ++ [ raise (size delta2) $ Lit lit ]
          --       ++ [ var i | i <- [size delta2 ..] ]
          dpi'     = applyPatSubst rho dpi
          sbe'     = map (second $ applyPatSubst rho) sbe
          ip'      = applySubst rho ip
          rest'    = applyPatSubst rho (problemRest problem)

      -- Compute the new problem
      let ps'      = problemInPat p0 ++ problemInPat (absBody p1)
          delta'   = abstract delta1 delta2
          problem' = Problem ps' ip' delta' rest'
      st' <- updateProblemRest (LHSState problem' dpi' psplit sbe')
      checkLHS f st'

    -- Split on absurd pattern (adding type to list of types that should be empty)
    trySplit (Split p0 (Arg info (AbsurdFocus pi i a)) p1) _ = do
      let tel = problemTel problem
      reportSDoc "tc.lhs.split.absurd" 10 $ sep
        [ text "splitting on absurd pattern"
        , nest 2 $ text "tel  =" <+> prettyTCM tel
        , nest 2 $ text "var  =" <+> addContext tel (prettyTCM $ var i)
        , nest 2 $ text "type =" <+> addContext tel (prettyTCM a)
        ]
      let rho = liftS i $ consS (AbsurdP $ VarP $ DBPatVar absurdPatternName 0) $ raiseS 1
      checkLHS f $ st
            { lhsProblem = problem
              { problemInPat  = (problemInPat p0) ++
                                [Arg info $ unnamed $ A.WildP pi] ++
                                problemInPat (absBody p1)
              , problemOutPat = applySubst rho $ problemOutPat problem
              }
            , lhsShouldBeEmptyTypes = (getRange pi , a) : lhsShouldBeEmptyTypes st
            }

    -- Split on constructor pattern (unifier might fail)
    trySplit (Split p0 (Arg info
               (Focus { focusCon      = c
                      , focusPatOrigin= porigin
                      , focusConArgs  = qs
                      , focusRange    = r
                      , focusOutPat   = ip
                      , focusDatatype = d
                      , focusParams   = vs
                      , focusIndices  = ws
                      , focusType     = a
                      }
               )) p1) tryNextSplit = do
      traceCall (CheckPattern (A.ConP (ConPatInfo porigin $ PatRange r) (unambiguous c) qs)
                                       (problemTel p0)
                                       (El Prop $ Def d $ map Apply $ vs ++ ws)) $ do

        let delta1 = problemTel p0
            delta2 = problemTel $ absBody p1
        let typeOfSplitVar = Arg info a

        reportSDoc "tc.lhs.split" 10 $ sep
          [ text "checking lhs"
          , nest 2 $ text "tel =" <+> prettyTCM (problemTel problem)
          , nest 2 $ text "rel =" <+> (text $ show $ argInfoRelevance info)
          ]

        reportSDoc "tc.lhs.split" 15 $ sep
          [ text "split problem"
          , nest 2 $ vcat
            [ text "delta1 = " <+> prettyTCM delta1
            , text "typeOfSplitVar =" <+> addContext delta1 (prettyTCM typeOfSplitVar)
            , text "focusOutPat =" <+> pretty ip
            , text "delta2 = " <+> addContext delta1 (addContext ("x",domFromArg typeOfSplitVar) (prettyTCM delta2))
            ]
          ]

        c <- either
               (sigError __IMPOSSIBLE_VERBOSE__ (typeError $ AbstractConstructorNotInScope c))
               (return . (`withRangeOf` c))
               =<< getConForm c
        ca <- defType <$> getConInfo c

        reportSDoc "tc.lhs.split" 20 $ nest 2 $ vcat
          [ text "ca =" <+> prettyTCM ca
          , text "vs =" <+> prettyList (map prettyTCM vs)
          ]

        -- Lookup the type of the constructor at the given parameters
        let a = ca `piApply` vs

        -- It will end in an application of the datatype
        (gamma', ca, d', us) <- do
          TelV gamma' ca@(El _ def) <- telView a
          let Def d' es = ignoreSharing def
              Just us   = allApplyElims es
          return (gamma', ca, d', us)

        -- This should be the same datatype as we split on
        unless (d == d') $ typeError $ ShouldBeApplicationOf ca d'

        reportSDoc "tc.lhs.top" 20 $ addContext delta1 $ nest 2 $ vcat
          [ text "gamma' =" <+> prettyTCM gamma'
          ]

        -- Andreas 2010-09-07  propagate relevance info to new vars
        let updRel = composeRelevance (getRelevance info)
        gamma' <- return $ mapRelevance updRel <$> gamma'

        -- Insert implicit patterns
        qs' <- insertImplicitPatterns ExpandLast qs gamma'
        reportSDoc "tc.lhs.imp" 20 $
          text "insertImplicitPatternsT returned" <+> fsep (map prettyA qs')

        unless ((size qs' :: Int) == size gamma') $
          typeError $ WrongNumberOfConstructorArguments (conName c) (size gamma') (size qs')

        let gamma = useNamesFromPattern qs' gamma'

        -- Get the type of the datatype.
        da <- (`piApply` vs) . defType <$> getConstInfo d
        reportSDoc "tc.lhs.split" 30 $ text "  da = " <+> prettyTCM da

        -- Compute the flexible variables
        flex <- flexiblePatterns (problemInPat p0 ++ qs')
        reportSDoc "tc.lhs.split" 30 $ text "computed flexible variables"

        -- Compute the constructor indices by dropping the parameters
        let us' = drop (size vs) us

        -- Raise given indices over constructor telescope
        let ws' = raise (size gamma) ws

        reportSDoc "tc.lhs.top" 15 $ addContext delta1 $
          sep [ text "preparing to unify"
              , nest 2 $ vcat
                [ text "c      =" <+> prettyTCM c <+> text ":" <+> prettyTCM a
                , text "d      =" <+> prettyTCM (Def d (map Apply $ vs++ws)) <+> text ":" <+> prettyTCM da
                , text "gamma  =" <+> prettyTCM gamma
                , text "gamma' =" <+> prettyTCM gamma'
                , text "vs     =" <+> brackets (fsep $ punctuate comma $ map prettyTCM vs)
                , text "us'    =" <+> addContext gamma (brackets (fsep $ punctuate comma $ map prettyTCM us'))
                , text "ws     =" <+> brackets (fsep $ punctuate comma $ map prettyTCM ws)
                ]
              ]

        -- Unify constructor target and given type (in Δ₁Γ)
        -- Given: Δ₁ ⊢ D vs : Φ → Setᵢ
        --        Δ₁ ⊢ c    : Γ → D vs' us'
        --        Δ₁ ⊢ ws   : Φ
        --        Δ₁Γ ⊢ ws' : Φ
        -- (where vs' = raise Γ vs and ws' = raise Γ ws)
        -- unification of us' and ws' in context Δ₁Γ gives us a telescope Δ₁'
        -- and a substitution ρ₀ such that
        --        Δ₁' ⊢ ρ₀ : Δ₁Γ
        --        Δ₁' ⊢ (us')ρ₀ ≡ (ws')ρ₀ : Φρ₀
        -- We can split ρ₀ into two parts ρ₁ and ρ₂, giving
        --        Δ₁' ⊢ ρ₁ : Δ₁
        --        Δ₁' ⊢ ρ₂ : Γρ₁
        -- Application of the constructor c gives
        --        Δ₁' ⊢ c ρ₂ : (D vs' us')(ρ₁;ρ₂)
        -- We have
        --        us'(ρ₁;ρ₂)
        --         ≡ us'ρ₀      (since ρ₀=ρ₁;ρ₂)
        --         ≡ ws'ρ₀      (by unification)
        --         ≡ ws ρ₁      (since ws doesn't actually depend on Γ)
        -- so     Δ₁' ⊢ c ρ₂ : D (vs)ρ₁ (ws)ρ₁
        -- Putting this together with ρ₁ gives ρ₃ = ρ₁;c ρ₂
        --        Δ₁' ⊢ ρ₁;c ρ₂ : Δ₁(x : D vs ws)
        -- and lifting over Δ₂ gives the final substitution ρ = ρ₃;Δ₂
        -- from Δ' = Δ₁';Δ₂ρ₃
        --        Δ' ⊢ ρ : Δ₁(x : D vs ws)Δ₂

        res <- unifyIndices
                 (delta1 `abstract` gamma)
                 flex
                 (raise (size gamma) da)
                 us'
                 ws'
        case res of

         -- Mismatch.  Report and abort.
         NoUnify neg -> typeError $ ImpossibleConstructor (conName c) neg

         -- Unclear situation.  Try next split.
         -- If no split works, give error from first split.
         -- This is conservative, but might not be the best behavior.
         -- It might be better to collect all the errors and print all of them.
         DontKnow errs -> tryNextSplit
           `catchError` \ _ -> typeError $ SplitError $
             UnificationStuck (conName c) (delta1 `abstract` gamma) us' ws' errs

         -- Success.
         Unifies (delta1',rho0,es) -> do

          reportSDoc "tc.lhs.top" 15 $ text "unification successful"
          reportSDoc "tc.lhs.top" 20 $ nest 2 $ vcat
            [ text "delta1' =" <+> prettyTCM delta1'
            , text "rho0    =" <+> addContext delta1' (prettyTCM rho0)
            , text "es      =" <+> addContext delta1' (prettyTCM $ (fmap . fmap . fmap) patternToTerm es)
            ]

          -- Andreas 2014-11-25  clear 'Forced' and 'Unused'
          -- Andreas 2015-01-19  ... only after unification
          delta1' <- return $ mapRelevance ignoreForced <$> delta1'

          -- compute in patterns for delta1'
          let newPats  = applySubst rho0 $ teleArgs $ delta1 `abstract` gamma
              -- oldTypes are the types of the old pattern variables, but relative
              -- to the *new* telescope delta1'. These are needed to compute the
              -- correct types of new dot pattern instantiations.
              oldTypes = applyPatSubst rho0 $ flattenTel $ delta1 `abstract` gamma
          (p0',newDpi) <- addContext delta1' $ updateInPatterns
                            oldTypes
                            (problemInPat p0 ++ qs')
                            newPats

          reportSDoc "tc.lhs.top" 20 $ addContext delta1' $ nest 2 $ vcat
            [ text "p0'     =" <+> text (show $ deepUnscope p0')
            , text "newDpi  =" <+> brackets (fsep $ punctuate comma $ map prettyTCM newDpi)
            ]

          -- split substitution into part for Δ₁ and part for Γ
          let (rho1,rho2) = splitS (size gamma) rho0

          reportSDoc "tc.lhs.top" 20 $ addContext delta1' $ nest 2 $ vcat
            [ text "rho1    =" <+> prettyTCM rho1
            , text "rho2    =" <+> prettyTCM rho2
            ]

          -- Andreas, 2010-09-09, save the type.
          -- It is relative to Δ₁, but it should be relative to Δ₁'
          let storedPatternType = applyPatSubst rho1 typeOfSplitVar
          -- Also remember if we are a record pattern and from an implicit pattern.
          isRec <- isRecord d
          let cpi = ConPatternInfo (isRec $> porigin) False (Just storedPatternType)

          -- compute final context and permutation
          let crho2   = ConP c cpi $ applySubst rho2 $
                          teleNamedArgs gamma `useOriginFrom` qs'
              rho3    = consS crho2 rho1
              delta2' = applyPatSubst rho3 delta2
              delta'  = delta1' `abstract` delta2'
              rho     = liftS (size delta2) rho3

          reportSDoc "tc.lhs.top" 20 $ addContext delta1' $ nest 2 $ vcat
            [ text "crho2   =" <+> prettyTCM crho2
            , text "rho3    =" <+> prettyTCM rho3
            , text "delta2' =" <+> prettyTCM delta2'
            ]

          reportSDoc "tc.lhs.top" 70 $ addContext delta1' $ nest 2 $ vcat
            [ text "crho2   =" <+> pretty crho2
            , text "rho3    =" <+> pretty rho3
            , text "delta2' =" <+> pretty delta2'
            ]

          reportSDoc "tc.lhs.top" 15 $ nest 2 $ vcat
            [ text "delta'  =" <+> prettyTCM delta'
            , text "rho     =" <+> addContext delta' (prettyTCM rho)
            ]

          -- compute new in patterns
          let ps'  = p0' ++ problemInPat (absBody p1)

          reportSDoc "tc.lhs.top" 15 $ addContext delta' $
            nest 2 $ vcat
              [ text "ps'    =" <+> brackets (fsep $ punctuate comma $ map prettyA ps')
              ]

          -- The final dpis are the new ones plus the old ones substituted by ρ
          let dpi' = applyPatSubst rho dpi ++ raise (size delta2') newDpi
              sbe' = map (second $ applyPatSubst rho) sbe

          reportSDoc "tc.lhs.top" 15 $ addContext delta' $
            nest 2 $ vcat
              [ text "dpi'    =" <+> brackets (fsep $ punctuate comma $ map prettyTCM dpi')
              , text "sbe'    =" <+> brackets (fsep $ punctuate comma $ map prettyTCM sbe')
              ]

          -- Apply the substitution
          let ip'      = applySubst rho ip
              rest'    = applyPatSubst rho (problemRest problem)

          reportSDoc "tc.lhs.top" 15 $ addContext delta' $
            nest 2 $ vcat
              [ text "ip' =" <+> pretty ip ]

          -- Construct the new problem
          let problem' = Problem ps' ip' delta' rest'

          -- if rest type reduces,
          -- extend the split problem by previously not considered patterns
          st'@(LHSState problem'@(Problem ps' ip' delta' rest') dpi' psplit sbe')
            <- updateProblemRest $ LHSState problem' dpi' psplit sbe'

          reportSDoc "tc.lhs.top" 12 $ sep
            [ text "new problem from rest"
            , nest 2 $ vcat
              [ text "ps'     =" <+> fsep (map prettyA ps')
              , text "delta'  =" <+> prettyTCM delta'
              , text "ip'     =" <+> pretty ip'
              ]
            ]
          checkLHS f st'


-- | Ensures that we are not performing pattern matching on codata.

noPatternMatchingOnCodata :: [NamedArg DeBruijnPattern] -> TCM ()
noPatternMatchingOnCodata = mapM_ (check . namedArg)
  where
  check (VarP {})   = return ()
  check (DotP {})   = return ()
  check (AbsurdP{}) = return ()
  check (ProjP{})   = return ()
  check (LitP {})   = return ()  -- Literals are assumed not to be coinductive.
  check (ConP con _ ps) = do
    TelV _ t <- telView' . defType <$> do getConstInfo $ conName con
    c <- isCoinductive t
    case c of
      Nothing    -> __IMPOSSIBLE__
      Just False -> mapM_ (check . namedArg) ps
      Just True  -> typeError $
        GenericError "Pattern matching on coinductive types is not allowed"

-- | Type check dot pattern stripped from a with function.
checkStrippedDotPattern :: A.StrippedDotPattern -> TCM ()
checkStrippedDotPattern (A.StrippedDot e v a) = do
  reportSDoc "tc.with.dot" 30 $ vcat
    [ text "Checking stripped dot pattern"
    , nest 2 $ vcat [ text "e =" <+> prettyTCM e
                    , text "v =" <+> prettyTCM v
                    , text "a =" <+> prettyTCM a
                    , text "Γ =" <+> (inTopContext . prettyTCM =<< getContextTelescope) ] ]
  u <- checkExpr e a
  equalTerm a u v<|MERGE_RESOLUTION|>--- conflicted
+++ resolved
@@ -169,14 +169,9 @@
       DotP u     -> case snd $ asView $ namedThing (unArg p) of
         A.DotP _ _ e -> return (IntMap.empty, [DPI Nothing  (Just e) u a])
         A.WildP _  -> return (IntMap.empty, [DPI Nothing  Nothing  u a])
-<<<<<<< HEAD
         A.VarP x   -> return (IntMap.empty, [DPI (Just $ A.unBind x) Nothing  u a])
-        p@(A.ConP _ (A.AmbQ [c]) qs) -> ifM (isNothing <$> isRecordConstructor c)
-=======
-        A.VarP x   -> return (IntMap.empty, [DPI (Just x) Nothing  u a])
         p@(A.ConP _ cs qs) | Just c <- getUnambiguous cs ->
           ifM (isNothing <$> isRecordConstructor c)
->>>>>>> d010bc98
           (return (IntMap.empty, [DPI Nothing (Just $ A.patternToExpr p) u a]))
           (do
             Def r es  <- ignoreSharing <$> reduce (unEl $ unDom a)
