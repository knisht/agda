--- conflicted
+++ resolved
@@ -28,12 +28,8 @@
 useNamesFromPattern ps = telFromList . zipWith ren (toPats ps ++ repeat dummy) . telToList
   where
     dummy = A.WildP __IMPOSSIBLE__
-<<<<<<< HEAD
-    ren (A.VarP x) (Dom info (_, a))  | notHidden info = Dom info (show x, a)
+    ren (A.VarP x) (Dom info (_, a)) | notHidden info = Dom info (nameToArgName x, a)
     ren A.AbsurdP{} (Dom info (_, a)) | notHidden info = Dom info ("()", a)
-=======
-    ren (A.VarP x) (Dom info (_, a)) | notHidden info = Dom info (nameToArgName x, a)
->>>>>>> 1bab39d4
     -- Andreas, 2013-03-13: inserted the following line in the hope to fix issue 819
     -- but it does not do the job, instead, it puts a lot of "_"s
     -- instead of more sensible names into error messages.
