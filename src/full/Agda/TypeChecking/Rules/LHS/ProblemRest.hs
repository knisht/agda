--- conflicted
+++ resolved
@@ -44,13 +44,9 @@
 useNamesFromPattern :: [NamedArg A.Pattern] -> Telescope -> Telescope
 useNamesFromPattern ps tel = telFromList (zipWith ren ps telList ++ telRemaining)
   where
-<<<<<<< HEAD
-    ren (Arg ai (Named nm p)) dom@(Dom info finite (y, a)) =
-=======
     telList = telToList tel
     telRemaining = drop (length ps) telList -- telescope entries beyond patterns
-    ren (Arg ai (Named nm p)) dom@(Dom info (y, a)) =
->>>>>>> f1b17f74
+    ren (Arg ai (Named nm p)) dom@(Dom info finite (y, a)) =
       case p of
         -- Andreas, 2017-10-12, issue #2803, also preserve user-written hidden names.
         -- However, not if the argument is named, because then the name in the telescope
