{-# LANGUAGE NondecreasingIndentation #-}

module Agda.TypeChecking.Rules.Application
  ( checkArguments
  , checkArguments_
  , checkApplication
  , inferApplication
  , checkProjAppToKnownPrincipalArg
  ) where

import Prelude hiding ( null )

import Control.Applicative ((<|>))
import Control.Monad.Except
import Control.Monad.Trans
import Control.Monad.Trans.Maybe
import Control.Monad.Reader

import Data.Bifunctor
import Data.Maybe
import Data.Void
import qualified Data.Foldable as Fold
import qualified Data.IntSet   as IntSet

import Agda.Interaction.Highlighting.Generate
  ( storeDisambiguatedConstructor, storeDisambiguatedProjection )
import Agda.Interaction.Options

import qualified Agda.Syntax.Abstract as A
import Agda.Syntax.Abstract.Views as A
import qualified Agda.Syntax.Info as A
import Agda.Syntax.Concrete.Pretty () -- only Pretty instances
import Agda.Syntax.Common
import Agda.Syntax.Internal as I
import Agda.Syntax.Position

import Agda.TypeChecking.Conversion
import Agda.TypeChecking.Constraints
import Agda.TypeChecking.Datatypes
import Agda.TypeChecking.Free
import Agda.TypeChecking.Free.Lazy (VarMap, lookupVarMap)
import Agda.TypeChecking.Implicit
import Agda.TypeChecking.Injectivity
import Agda.TypeChecking.Irrelevance
import Agda.TypeChecking.InstanceArguments (postponeInstanceConstraints)
import Agda.TypeChecking.Level
import Agda.TypeChecking.MetaVars
import Agda.TypeChecking.Names
import Agda.TypeChecking.Pretty
import Agda.TypeChecking.Primitive
import Agda.TypeChecking.Monad
import Agda.TypeChecking.Records
import Agda.TypeChecking.Reduce
import Agda.TypeChecking.Rules.Def
import Agda.TypeChecking.Rules.Term
import Agda.TypeChecking.Substitute
import Agda.TypeChecking.Telescope

import Agda.Utils.Either
import Agda.Utils.Functor
import Agda.Utils.Lens
import Agda.Utils.List  ( (!!!), groupOn )
import Agda.Utils.List1 ( List1, pattern (:|) )
import qualified Agda.Utils.List1 as List1
import Agda.Utils.Maybe
import Agda.Utils.Monad
import Agda.Utils.Null
import Agda.Utils.Pretty ( prettyShow )
import Agda.Utils.Size
import Agda.Utils.Tuple

import Agda.Utils.Impossible

-----------------------------------------------------------------------------
-- * Applications
-----------------------------------------------------------------------------

-- | Ranges of checked arguments, where present.
type MaybeRanges = [Maybe Range]

acHeadConstraints :: (Elims -> Term) -> ArgsCheckState a -> [Constraint]
acHeadConstraints hd ACState{acElims = es, acConstraints = cs} = go hd es cs
  where
    go hd [] [] = []
    go hd (e : es) (c : cs) = maybe id (\ c -> (lazyAbsApp c (hd []) :)) c $ go (hd . (e :)) es cs
    go _  [] (_:_) = __IMPOSSIBLE__
    go _  (_:_) [] = __IMPOSSIBLE__

checkHeadConstraints :: (Elims -> Term) -> ArgsCheckState a -> TCM Term
checkHeadConstraints hd st = do
  mapM_ solveConstraint_ (acHeadConstraints hd st)
  return $ hd (acElims st)


-- | @checkApplication hd args e t@ checks an application.
--   Precondition: @Application hs args = appView e@
--
--   @checkApplication@ disambiguates constructors
--   (and continues to 'checkConstructorApplication')
--   and resolves pattern synonyms.
checkApplication :: Comparison -> A.Expr -> A.Args -> A.Expr -> Type -> TCM Term
checkApplication cmp hd args e t =
  turnOffExpandLastIfExistingMeta hd $
  postponeInstanceConstraints $ do
  reportSDoc "tc.check.app" 20 $ vcat
    [ "checkApplication"
    , nest 2 $ "hd   = " <+> prettyA hd
    , nest 2 $ "args = " <+> sep (map prettyA args)
    , nest 2 $ "e    = " <+> prettyA e
    , nest 2 $ "t    = " <+> prettyTCM t
    ]
  reportSDoc "tc.check.app" 70 $ vcat
    [ "checkApplication (raw)"
    , nest 2 $ text $ "hd   = " ++ show hd
    , nest 2 $ text $ "args = " ++ show (deepUnscope args)
    , nest 2 $ text $ "e    = " ++ show (deepUnscope e)
    , nest 2 $ text $ "t    = " ++ show t
    ]
  case unScope hd of
    -- Subcase: unambiguous projection
    A.Proj _ p | Just _ <- getUnambiguous p -> checkHeadApplication cmp e t hd args

    -- Subcase: ambiguous projection
    A.Proj o p -> checkProjApp cmp e o (unAmbQ p) args t

    -- Subcase: unambiguous constructor
    A.Con ambC | Just c <- getUnambiguous ambC -> do
      -- augment c with record fields, but do not revert to original name
      con <- fromRightM (sigError __IMPOSSIBLE_VERBOSE__ (typeError $ AbstractConstructorNotInScope c)) $
        getOrigConHead c
      checkConstructorApplication cmp e t con args

    -- Subcase: ambiguous constructor
    A.Con (AmbQ cs0) -> disambiguateConstructor cs0 t >>= \ case
      Left unblock -> postponeTypeCheckingProblem (CheckExpr cmp e t) unblock
      Right c      -> checkConstructorApplication cmp e t c args

    -- Subcase: pattern synonym
    A.PatternSyn n -> do
      (ns, p) <- lookupPatternSyn n
      p <- return $ setRange (getRange n) $ killRange $ vacuous p   -- Pattern' Void -> Pattern' Expr
      -- Expand the pattern synonym by substituting for
      -- the arguments we have got and lambda-lifting
      -- over the ones we haven't.
      let meta r = A.Underscore $ A.emptyMetaInfo{ A.metaRange = r }   -- TODO: name suggestion
      case A.insertImplicitPatSynArgs meta (getRange n) ns args of
        Nothing      -> typeError $ BadArgumentsToPatternSynonym n
        Just (s, ns) -> do
          let p' = A.patternToExpr p
              e' = A.lambdaLiftExpr (map unArg ns) (A.substExpr s p')
          checkExpr' cmp e' t

    -- Subcase: macro
    A.Macro x -> do
      -- First go: no parameters
      TelV tel _ <- telView . defType =<< instantiateDef =<< getConstInfo x

      tTerm <- primAgdaTerm
      tName <- primQName

      let argTel   = init $ telToList tel -- last argument is the hole term

          -- inspect macro type to figure out if arguments need to be wrapped in quote/quoteTerm
          mkArg :: Type -> NamedArg A.Expr -> NamedArg A.Expr
          mkArg t a | unEl t == tTerm =
            (fmap . fmap)
              (A.App (A.defaultAppInfo (getRange a)) (A.QuoteTerm A.exprNoRange) . defaultNamedArg) a
          mkArg t a | unEl t == tName =
            (fmap . fmap)
              (A.App (A.defaultAppInfo (getRange a)) (A.Quote A.exprNoRange) . defaultNamedArg) a
          mkArg t a | otherwise = a

          makeArgs :: [Dom (String, Type)] -> [NamedArg A.Expr] -> ([NamedArg A.Expr], [NamedArg A.Expr])
          makeArgs [] args = ([], args)
          makeArgs _  []   = ([], [])
          makeArgs tel@(d : _) (arg : args) =
            case insertImplicit arg tel of
              NoInsertNeeded -> first (mkArg (snd $ unDom d) arg :) $ makeArgs (tail tel) args
              ImpInsert is   -> makeArgs (drop (length is) tel) (arg : args)
              BadImplicits   -> (arg : args, [])  -- fail later in checkHeadApplication
              NoSuchName{}   -> (arg : args, [])  -- ditto

          (macroArgs, otherArgs) = makeArgs argTel args
          unq = A.App (A.defaultAppInfo $ fuseRange x args) (A.Unquote A.exprNoRange) . defaultNamedArg

          desugared = A.app (unq $ unAppView $ Application (A.Def x) $ macroArgs) otherArgs

      checkExpr' cmp desugared t

    -- Subcase: unquote
    A.Unquote _
      | [arg] <- args -> do
          (_, hole) <- newValueMeta RunMetaOccursCheck CmpLeq t
          unquoteM (namedArg arg) hole t
          return hole
      | arg : args <- args -> do
          -- Example: unquote v a b : A
          --  Create meta H : (x : X) (y : Y x) → Z x y for the hole
          --  Check a : X, b : Y a
          --  Unify Z a b == A
          --  Run the tactic on H
          tel    <- metaTel args                    -- (x : X) (y : Y x)
          target <- addContext tel newTypeMeta_      -- Z x y
          let holeType = telePi_ tel target         -- (x : X) (y : Y x) → Z x y
          (Just vs, EmptyTel) <- mapFst allApplyElims <$> checkArguments_ ExpandLast (getRange args) args tel
                                                    -- a b : (x : X) (y : Y x)
          let rho = reverse (map unArg vs) ++# IdS  -- [x := a, y := b]
          equalType (applySubst rho target) t       -- Z a b == A
          (_, hole) <- newValueMeta RunMetaOccursCheck CmpLeq holeType
          unquoteM (namedArg arg) hole holeType
          return $ apply hole vs
      where
        metaTel :: [Arg a] -> TCM Telescope
        metaTel []           = pure EmptyTel
        metaTel (arg : args) = do
          a <- newTypeMeta_
          let dom = a <$ domFromArg arg
          ExtendTel dom . Abs "x" <$>
            addContext ("x" :: String, dom) (metaTel args)

    -- Subcase: defined symbol or variable.
    _ -> do
      v <- checkHeadApplication cmp e t hd args
      reportSDoc "tc.term.app" 30 $ vcat
        [ "checkApplication: checkHeadApplication returned"
        , nest 2 $ "v = " <+> prettyTCM v
        ]
      return v

-- | Precondition: @Application hd args = appView e@.
inferApplication :: ExpandHidden -> A.Expr -> A.Args -> A.Expr -> TCM (Term, Type)
inferApplication exh hd args e | not (defOrVar hd) = do
  t <- workOnTypes $ newTypeMeta_
  v <- checkExpr' CmpEq e t
  return (v, t)
inferApplication exh hd args e = postponeInstanceConstraints $ do
  SortKit{..} <- sortKit
  case unScope hd of
    A.Proj o p | isAmbiguous p -> inferProjApp e o (unAmbQ p) args
    A.Def' x s | x == nameOfSet      -> inferSet e x s args
    A.Def' x s | x == nameOfProp     -> inferProp e x s args
    A.Def' x s | x == nameOfSSet     -> inferSSet e x s args
    A.Def' x s | x == nameOfSetOmega IsFibrant -> inferSetOmega e x IsFibrant s args
    A.Def' x s | x == nameOfSetOmega IsStrict  -> inferSetOmega e x IsStrict s args
    _ -> do
      (f, t0) <- inferHead hd
      let r = getRange hd
      res <- runExceptT $ checkArgumentsE exh (getRange hd) args t0 Nothing
      case res of
        Right st@(ACState{acType = t1}) -> fmap (,t1) $ unfoldInlined =<< checkHeadConstraints f st
        Left problem -> do
          t <- workOnTypes $ newTypeMeta_
          v <- postponeArgs problem exh r args t $ \ st -> unfoldInlined =<< checkHeadConstraints f st
          return (v, t)

-----------------------------------------------------------------------------
-- * Heads
-----------------------------------------------------------------------------

inferHeadDef :: ProjOrigin -> QName -> TCM (Elims -> Term, Type)
inferHeadDef o x = do
  proj <- isProjection x
  rel  <- getRelevance . defArgInfo <$> getConstInfo x
  let app =
        case proj of
          Nothing -> \ args -> Def x $ map Apply args
          Just p  -> \ args -> projDropParsApply p o rel args
  mapFst applyE <$> inferDef app x

-- | Infer the type of a head thing (variable, function symbol, or constructor).
--   We return a function that applies the head to arguments.
--   This is because in case of a constructor we want to drop the parameters.
inferHead :: A.Expr -> TCM (Elims -> Term, Type)
inferHead e = do
  case e of
    A.Var x -> do -- traceCall (InferVar x) $ do
      (u, a) <- getVarInfo x
      reportSDoc "tc.term.var" 20 $ hsep
        [ "variable" , prettyTCM x
        , "(" , text (show u) , ")"
        , "has type:" , prettyTCM a
        ]
      unless (usableRelevance a) $
        typeError $ VariableIsIrrelevant x
      -- Andreas, 2019-06-18, LAIM 2019, issue #3855:
      -- Conor McBride style quantity judgement:
      -- The available quantity for variable x must be below
      -- the required quantity to construct the term x.
      -- Note: this whole thing does not work for linearity, where we need some actual arithmetics.
      unlessM ((getQuantity a `moreQuantity`) <$> asksTC getQuantity) $
        typeError $ VariableIsErased x

      unless (usableCohesion a) $
        typeError $ VariableIsOfUnusableCohesion x (getCohesion a)

      return (applyE u, unDom a)

    A.Def x  -> inferHeadDef ProjPrefix x
    A.Def'{} -> __IMPOSSIBLE__ -- handled in checkHeadApplication and inferApplication

    A.Proj o ambP | Just d <- getUnambiguous ambP -> inferHeadDef o d
    A.Proj{} -> __IMPOSSIBLE__ -- inferHead will only be called on unambiguous projections

    A.Con ambC | Just c <- getUnambiguous ambC -> do

      -- Constructors are polymorphic internally.
      -- So, when building the constructor term
      -- we should throw away arguments corresponding to parameters.

      -- First, inferDef will try to apply the constructor
      -- to the free parameters of the current context. We ignore that.
      con <- fromRightM (sigError __IMPOSSIBLE_VERBOSE__ (typeError $ AbstractConstructorNotInScope c)) $
        getOrigConHead c
      (u, a) <- inferDef (\ _ -> Con con ConOCon []) c

      -- Next get the number of parameters in the current context.
      Constructor{conPars = n} <- theDef <$> (instantiateDef =<< getConstInfo c)

      reportSLn "tc.term.con" 7 $ unwords [prettyShow c, "has", show n, "parameters."]

      -- So when applying the constructor throw away the parameters.
      return (applyE u . drop n, a)
    A.Con{} -> __IMPOSSIBLE__  -- inferHead will only be called on unambiguous constructors
    A.QuestionMark i ii -> inferMeta (newQuestionMark ii) i
    A.Underscore i   -> inferMeta (newValueMeta RunMetaOccursCheck) i
    e -> do
      (term, t) <- inferExpr e
      return (applyE term, t)

inferDef :: (Args -> Term) -> QName -> TCM (Term, Type)
inferDef mkTerm x =
  traceCall (InferDef x) $ do
    -- getConstInfo retrieves the *absolute* (closed) type of x
    -- instantiateDef relativizes it to the current context
    d0 <- getConstInfo x
    d  <- instantiateDef d0
    reportSDoc "tc.term.def" 10 $ "inferDef" <+> prettyTCM x
    reportSDoc "tc.term.def" 30 $ "  absolute type:    " <+> inTopContext (prettyTCM $ defType d0)
    reportSDoc "tc.term.def" 30 $ "  instantiated type:" <+> prettyTCM (defType d)
    -- Irrelevant defs are only allowed in irrelevant position.
    -- Erased defs are only allowed in erased position (see #3855).
    checkModality x d
    case theDef d of
      GeneralizableVar{} -> do
        -- Generalizable variables corresponds to metas created
        -- at the point where they should be generalized. Module parameters
        -- have already been applied to the meta, so we don't have to do that
        -- here.
        val <- fromMaybe __IMPOSSIBLE__ <$> viewTC (eGeneralizedVars . key x)
        sub <- checkpointSubstitution (genvalCheckpoint val)
        let (v, t) = applySubst sub (genvalTerm val, genvalType val)
        debug [] t v
        return (v, t)
      _ -> do
        -- since x is considered living in the top-level, we have to
        -- apply it to the current context
        vs <- freeVarsToApply x
        reportSDoc "tc.term.def" 30 $ "  free vars:" <+> prettyList_ (map prettyTCM vs)
        let t = defType d
            v = mkTerm vs -- applies x to vs, dropping parameters

        -- Andrea 2019-07-16, Check that the supplied arguments
        -- respect the cohesion modalities of the current context.
        -- Cohesion is purely based on left-division, so it does not
        -- rely on "position" like Relevance/Quantity.
        checkCohesionArgs vs

        debug vs t v
        return (v, t)
  where
    debug :: Args -> Type -> Term -> TCM ()
    debug vs t v = do
      reportSDoc "tc.term.def" 60 $
        "freeVarsToApply to def " <+> hsep (map (text . show) vs)
      reportSDoc "tc.term.def" 10 $ vcat
        [ "inferred def " <+> prettyTCM x <+> hsep (map prettyTCM vs)
        , nest 2 $ ":" <+> prettyTCM t
        , nest 2 $ "-->" <+> prettyTCM v ]

checkCohesionArgs :: Args -> TCM ()
checkCohesionArgs vs = do
  let
    vmap :: VarMap
    vmap = freeVars vs

  -- we iterate over all vars in the context and their ArgInfo,
  -- checking for each that "vs" uses them as allowed.
  as <- getContextArgs
  forM_ as $ \ (Arg avail t) -> do
    let m = do
          v <- deBruijnView t
          varModality <$> lookupVarMap v vmap
    whenJust m $ \ used -> do
        unless (getCohesion avail `moreCohesion` getCohesion used) $
           (genericDocError =<<) $ fsep $
                ["Variable" , prettyTCM t]
             ++ pwords "is used as" ++ [text $ show $ getCohesion used]
             ++ pwords "but only available as" ++ [text $ show $ getCohesion avail]

-- | The second argument is the definition of the first.
--   Returns 'Nothing' if ok, otherwise the error message.
checkRelevance' :: QName -> Definition -> TCM (Maybe TypeError)
checkRelevance' x def = do
  case getRelevance def of
    Relevant -> return Nothing -- relevance functions can be used in any context.
    drel -> do
      -- Andreas,, 2018-06-09, issue #2170
      -- irrelevant projections are only allowed if --irrelevant-projections
      ifM (return (isJust $ isProjection_ $ theDef def) `and2M`
           (not .optIrrelevantProjections <$> pragmaOptions)) {-then-} needIrrProj {-else-} $ do
        rel <- asksTC getRelevance
        reportSDoc "tc.irr" 50 $ vcat
          [ "declaration relevance =" <+> text (show drel)
          , "context     relevance =" <+> text (show rel)
          ]
        return $ if (drel `moreRelevant` rel) then Nothing else Just $ DefinitionIsIrrelevant x
  where
  needIrrProj = Just . GenericDocError <$> do
    sep [ "Projection " , prettyTCM x, " is irrelevant."
        , " Turn on option --irrelevant-projections to use it (unsafe)."
        ]

-- | The second argument is the definition of the first.
--   Returns 'Nothing' if ok, otherwise the error message.
checkQuantity' :: QName -> Definition -> TCM (Maybe TypeError)
checkQuantity' x def = do
  case getQuantity def of
    Quantityω{} -> return Nothing -- Abundant definitions can be used in any context.
    dq -> do
      q <- asksTC getQuantity
      reportSDoc "tc.irr" 50 $ vcat
        [ "declaration quantity =" <+> text (show dq)
        , "context     quantity =" <+> text (show q)
        ]
      return $ if (dq `moreQuantity` q) then Nothing else Just $ DefinitionIsErased x

-- | The second argument is the definition of the first.
checkModality' :: QName -> Definition -> TCM (Maybe TypeError)
checkModality' x def = do
  checkRelevance' x def >>= \case
    Nothing    -> checkQuantity' x def
    err@Just{} -> return err

-- | The second argument is the definition of the first.
checkModality :: QName -> Definition -> TCM ()
checkModality x def = justToError $ checkModality' x def
  where
  justToError m = maybe (return ()) typeError =<< m

-- | @checkHeadApplication e t hd args@ checks that @e@ has type @t@,
-- assuming that @e@ has the form @hd args@. The corresponding
-- type-checked term is returned.
--
-- If the head term @hd@ is a coinductive constructor, then a
-- top-level definition @fresh tel = hd args@ (where the clause is
-- delayed) is added, where @tel@ corresponds to the current
-- telescope. The returned term is @fresh tel@.
--
-- Precondition: The head @hd@ has to be unambiguous, and there should
-- not be any need to insert hidden lambdas.
checkHeadApplication :: Comparison -> A.Expr -> Type -> A.Expr -> [NamedArg A.Expr] -> TCM Term
checkHeadApplication cmp e t hd args = do
  SortKit{..} <- sortKit
  sharp <- fmap nameOfSharp <$> coinductionKit
  conId  <- getNameOfConstrained builtinConId
  pOr    <- getNameOfConstrained builtinPOr
  pComp  <- getNameOfConstrained builtinComp
  pHComp <- getNameOfConstrained builtinHComp
  pTrans <- getNameOfConstrained builtinTrans
  mglue  <- getNameOfConstrained builtin_glue
  mglueU  <- getNameOfConstrained builtin_glueU
  case hd of
    A.Def' c s | c == nameOfSet      -> checkSet cmp e t c s args
    A.Def' c s | c == nameOfProp     -> checkProp cmp e t c s args
    A.Def' c s | c == nameOfSSet     -> checkSSet cmp e t c s args
    A.Def' c s | c == nameOfSetOmega IsFibrant -> checkSetOmega cmp e t c IsFibrant s args
    A.Def' c s | c == nameOfSetOmega IsStrict  -> checkSetOmega cmp e t c IsStrict s args

    -- Type checking #. The # that the user can write will be a Def, but the
    -- sharp we generate in the body of the wrapper is a Con.
    A.Def c | Just c == sharp -> checkSharpApplication e t c args

    -- Cubical primitives
    A.Def c | Just c == pComp -> defaultResult' $ Just $ checkPrimComp c
    A.Def c | Just c == pHComp -> defaultResult' $ Just $ checkPrimHComp c
    A.Def c | Just c == pTrans -> defaultResult' $ Just $ checkPrimTrans c
    A.Def c | Just c == conId -> defaultResult' $ Just $ checkConId c
    A.Def c | Just c == pOr   -> defaultResult' $ Just $ checkPOr c
    A.Def c | Just c == mglue -> defaultResult' $ Just $ check_glue c
    A.Def c | Just c == mglueU -> defaultResult' $ Just $ check_glueU c

    _ -> defaultResult
  where
  defaultResult :: TCM Term
  defaultResult = defaultResult' Nothing
  defaultResult' :: Maybe (MaybeRanges -> Args -> Type -> TCM Args) -> TCM Term
  defaultResult' mk = do
    (f, t0) <- inferHead hd
    expandLast <- asksTC envExpandLast
    checkArguments expandLast (getRange hd) args t0 t $ \ st@(ACState rs vs _ t1 checkedTarget) -> do
      let check = do
           k <- mk
           as <- allApplyElims vs
           pure $ k rs as t1
      vs <- case check of
              Just ck -> do
                map Apply <$> ck
              Nothing -> do
                return vs
      v <- unfoldInlined =<< checkHeadConstraints f (st { acElims = vs })
      coerce' cmp checkedTarget v t1 t

-- Issue #3019 and #4170: Don't insert trailing implicits when checking arguments to existing
-- metavariables.
turnOffExpandLastIfExistingMeta :: A.Expr -> TCM a -> TCM a
turnOffExpandLastIfExistingMeta hd
  | isExistingMeta = reallyDontExpandLast
  | otherwise      = id
  where
    isExistingMeta = isJust $ A.metaNumber =<< metaInfo hd
    metaInfo (A.QuestionMark i _) = Just i
    metaInfo (A.Underscore i)     = Just i
    metaInfo (A.ScopedExpr _ e)   = metaInfo e
    metaInfo _                    = Nothing

-----------------------------------------------------------------------------
-- * Spines
-----------------------------------------------------------------------------

traceCallE :: Call -> ExceptT e TCM r -> ExceptT e TCM r
traceCallE call m = do
  z <- lift $ traceCall call $ runExceptT m
  case z of
    Right e  -> return e
    Left err -> throwError err

-- | If we've already checked the target type we don't have to call coerce.
coerce' :: Comparison -> CheckedTarget -> Term -> Type -> Type -> TCM Term
coerce' cmp NotCheckedTarget           v inferred expected = coerce cmp v inferred expected
coerce' cmp (CheckedTarget Nothing)    v _        _        = return v
coerce' cmp (CheckedTarget (Just pid)) v _        expected = blockTermOnProblem expected v pid

-- | Check a list of arguments: @checkArgs args t0 t1@ checks that
--   @t0 = Delta -> t0'@ and @args : Delta@. Inserts hidden arguments to
--   make this happen.  Returns the evaluated arguments @vs@, the remaining
--   type @t0'@ (which should be a subtype of @t1@) and any constraints @cs@
--   that have to be solved for everything to be well-formed.

checkArgumentsE :: ExpandHidden -> Range -> [NamedArg A.Expr] -> Type -> Maybe Type ->
                   ExceptT (ArgsCheckState [NamedArg A.Expr]) TCM (ArgsCheckState CheckedTarget)
checkArgumentsE = checkArgumentsE' NotCheckedTarget

checkArgumentsE'
  :: CheckedTarget     -- ^ Have we already checked the target?
  -> ExpandHidden      -- ^ Insert trailing hidden arguments?
  -> Range             -- ^ Range of the function.
  -> [NamedArg A.Expr] -- ^ Arguments.
  -> Type              -- ^ Type of the function.
  -> Maybe Type        -- ^ Type of the application.
  -> ExceptT (ArgsCheckState [NamedArg A.Expr]) TCM (ArgsCheckState CheckedTarget)

-- Case: no arguments, do not insert trailing hidden arguments: We are done.
checkArgumentsE' chk exh _ [] t0 _ | isDontExpandLast exh = return $ ACState [] [] [] t0 chk

-- Case: no arguments, but need to insert trailing hiddens.
checkArgumentsE' chk _ExpandLast r [] t0 mt1 =
    traceCallE (CheckArguments r [] t0 mt1) $ lift $ do
      mt1' <- traverse (unEl <.> reduce) mt1
      (us, t) <- implicitArgs (-1) (expand mt1') t0
      return $ ACState (replicate (length us) Nothing) (map Apply us) (replicate (length us) Nothing) t chk
    where
      expand (Just (Pi dom _)) Hidden     = not (hidden dom)
      expand _                 Hidden     = True
      expand (Just (Pi dom _)) Instance{} = not (isInstance dom)
      expand _                 Instance{} = True
      expand _                 NotHidden  = False

-- Case: argument given.
checkArgumentsE' chk exh r args0@(arg@(Arg info e) : args) t0 mt1 =
    traceCallE (CheckArguments r args0 t0 mt1) $ do
      lift $ reportSDoc "tc.term.args" 30 $ sep
        [ "checkArgumentsE"
--        , "  args0 =" <+> prettyA args0
        , nest 2 $ vcat
          [ "e     =" <+> prettyA e
          , "t0    =" <+> prettyTCM t0
          , "t1    =" <+> maybe "Nothing" prettyTCM mt1
          ]
        ]
      -- First, insert implicit arguments, depending on current argument @arg@.
      let hx = getHiding info  -- hiding of current argument
          mx :: Maybe ArgName
          mx = bareNameOf e    -- name of current argument
          -- do not insert visible arguments
          expand NotHidden y = False
          -- insert a hidden argument if arg is not hidden or has different name
          -- insert an instance argument if arg is not instance  or has different name
          expand hy        y = not (sameHiding hy hx) || maybe False (y /=) mx
      reportSDoc "tc.term.args" 30 $ vcat
        [ "calling implicitNamedArgs"
        , nest 2 $ "t0 = " <+> prettyTCM t0
        , nest 2 $ "hx = " <+> text (show hx)
        , nest 2 $ "mx = " <+> maybe "nothing" prettyTCM mx
        ]
      (nargs, t) <- lift $ implicitNamedArgs (-1) expand t0
      -- Separate names from args.
      let (mxs, us) = unzip $ map (\ (Arg ai (Named mx u)) -> (mx, Apply $ Arg ai u)) nargs
          xs        = catMaybes mxs

      -- We need a function type here, but we don't know which kind
      -- (implicit/explicit). But it might be possible to use injectivity to
      -- force a pi.
      t <- lift $ forcePiUsingInjectivity t

      -- We are done inserting implicit args.  Now, try to check @arg@.
      ifBlocked t (\ m t -> throwError $ ACState (replicate (length us) Nothing) us (replicate (length us) Nothing) t args0) $ \ _ t0' -> do

        -- What can go wrong?

        -- 1. We ran out of function types.
        let shouldBePi
              -- a) It is an explicit argument, but we ran out of function types.
              | visible info = lift $ typeError $ ShouldBePi t0'
              -- b) It is an implicit argument, and we did not insert any implicits.
              --    Thus, the type was not a function type to start with.
              | null xs        = lift $ typeError $ ShouldBePi t0'
              -- c) We did insert implicits, but we ran out of implicit function types.
              --    Then, we should inform the user that we did not find his one.
              | otherwise      = lift $ typeError $ WrongNamedArgument arg xs

        -- 2. We have a function type left, but it is the wrong one.
        --    Our argument must be implicit, case a) is impossible.
        --    (Otherwise we would have ran out of function types instead.)
        let wrongPi
              -- b) We have not inserted any implicits.
              | null xs   = lift $ typeError $ WrongHidingInApplication t0'
              -- c) We inserted implicits, but did not find his one.
              | otherwise = lift $ typeError $ WrongNamedArgument arg xs

        viewPath <- lift pathView'

        -- Check the target type if we can get away with it.
        chk' <- lift $
          case (chk, mt1) of
            (NotCheckedTarget, Just t1) | all visible args0 -> do
              let n = length args0
              TelV tel tgt <- telViewUpTo n t0'
              let dep = any (< n) $ IntSet.toList $ freeVars tgt
                  vis = all visible (telToList tel)
                  isRigid t | PathType{} <- viewPath t = return False -- Path is not rigid!
                  isRigid (El _ (Pi dom _)) = return $ visible dom
                  isRigid (El _ (Def d _))  = theDef <$> getConstInfo d >>= return . \ case
                    Axiom{}                   -> True
                    DataOrRecSig{}            -> True
                    AbstractDefn{}            -> True
                    Function{funClauses = cs} -> null cs
                    Datatype{}                -> True
                    Record{}                  -> True
                    Constructor{}             -> __IMPOSSIBLE__
                    GeneralizableVar{}        -> __IMPOSSIBLE__
                    Primitive{}               -> False
                    PrimitiveSort{}           -> False
                  isRigid _           = return False
              rigid <- isRigid tgt
              -- Andreas, 2019-03-28, issue #3248:
              -- If the target type is SIZELT, we need coerce, leqType is insufficient.
              -- For example, we have i : Size <= (Size< ↑ i), but not Size <= (Size< ↑ i).
              isSizeLt <- reduce t1 >>= isSizeType <&> \case
                Just (BoundedLt _) -> True
                _ -> False
              if | dep       -> return chk    -- must be non-dependent
                 | not rigid -> return chk    -- with a rigid target
                 | not vis   -> return chk    -- and only visible arguments
                 | isSizeLt  -> return chk    -- Issue #3248, not Size<
                 | otherwise -> do
                  let tgt1 = applySubst (strengthenS __IMPOSSIBLE__ $ size tel) tgt
                  reportSDoc "tc.term.args.target" 30 $ vcat
                    [ "Checking target types first"
                    , nest 2 $ "inferred =" <+> prettyTCM tgt1
                    , nest 2 $ "expected =" <+> prettyTCM t1 ]
                  traceCall (CheckTargetType (fuseRange r args0) tgt1 t1) $
                    CheckedTarget <$> ifNoConstraints_ (leqType tgt1 t1)
                                        (return Nothing) (return . Just)

            _ -> return chk

        -- t0' <- lift $ forcePi (getHiding info) (maybe "_" rangedThing $ nameOf e) t0'
        case unEl t0' of
          Pi (Dom{domInfo = info', domName = dname, unDom = a}) b
            | let name = bareNameWithDefault "_" dname,
              sameHiding info info'
              && (visible info || maybe True (name ==) mx) -> do
                u <- lift $ applyModalityToContext info' $ do
                 -- Andreas, 2014-05-30 experiment to check non-dependent arguments
                 -- after the spine has been processed.  Allows to propagate type info
                 -- from ascribed type into extended-lambdas.  Would solve issue 1159.
                 -- However, leaves unsolved type checking problems in the test suite.
                 -- I do not know what I am doing wrong here.
                 -- Could be extreme order-sensitivity or my abuse of the postponing
                 -- mechanism.
                 -- Andreas, 2016-02-02: Ulf says unless there is actually some meta
                 -- blocking a postponed type checking problem, we might never retry,
                 -- since the trigger for retrying constraints is solving a meta.
                 -- Thus, the following naive use violates some invariant.
                 -- if not $ isBinderUsed b
                 -- then postponeTypeCheckingProblem (CheckExpr (namedThing e) a) (return True) else
                  let e' = e { nameOf = (nameOf e) <|> dname }
                  checkNamedArg (Arg info' e') a

                let c | IsLock == getLock info' = Just $ Abs "t" (CheckLockedVars (Var 0 []) (raise 1 t0') (raise 1 $ Arg info' u) (raise 1 a))
                      | otherwise = Nothing
                lift $ reportSDoc "tc.term.lock" 40 $ text "lock =" <+> text (show $ getLock info')
                lift $ reportSDoc "tc.term.lock" 40 $ addContext (defaultDom $ t0') $ maybe (text "nothing") prettyTCM (absBody <$> c)
                -- save relevance info' from domain in argument
                addCheckedArgs us (getRange e) (Apply $ Arg info' u) c $
                  checkArgumentsE' chk' exh (fuseRange r e) args (absApp b u) mt1
            | otherwise -> do
                reportSDoc "error" 10 $ nest 2 $ vcat
                  [ text $ "info      = " ++ show info
                  , text $ "info'     = " ++ show info'
                  , text $ "absName b = " ++ absName b
                  , text $ "nameOf e  = " ++ show (nameOf e)
                  ]
                wrongPi
          _
            | visible info
            , PathType s _ _ bA x y <- viewPath t0' -> do
                lift $ reportSDoc "tc.term.args" 30 $ text $ show bA
<<<<<<< HEAD
                u <- lift $ checkExpr (namedThing e) =<< elInf primInterval
                addCheckedArgs us (getRange e) (IApply (unArg x) (unArg y) u) Nothing $
=======
                u <- lift $ checkExpr (namedThing e) =<< primIntervalType
                addCheckedArgs us (getRange e) (IApply (unArg x) (unArg y) u) $
>>>>>>> 6289bb7c
                  checkArgumentsE exh (fuseRange r e) args (El s $ unArg bA `apply` [argN u]) mt1
          _ -> shouldBePi
  where
    -- Andrea: Here one would add constraints too.
    addCheckedArgs us r u c rec = do
        st@ACState{acRanges = rs, acElims = vs} <- rec
        let rs' = replicate (length us) Nothing ++ Just r : rs
            cs' = replicate (length us) Nothing ++ c : acConstraints st
        return $ st { acRanges = rs', acElims = us ++ u : vs, acConstraints = cs' }
      `catchError` \ st@ACState{acRanges = rs, acElims = vs} -> do
          let rs' = replicate (length us) Nothing ++ Just r : rs
              cs' = replicate (length us) Nothing ++ c : acConstraints st
          throwError $ st { acRanges = rs', acElims = us ++ u : vs, acConstraints = cs' }

-- | Check that a list of arguments fits a telescope.
--   Inserts hidden arguments as necessary.
--   Returns the type-checked arguments and the remaining telescope.
checkArguments_
  :: ExpandHidden         -- ^ Eagerly insert trailing hidden arguments?
  -> Range                -- ^ Range of application.
  -> [NamedArg A.Expr]    -- ^ Arguments to check.
  -> Telescope            -- ^ Telescope to check arguments against.
  -> TCM (Elims, Telescope)
     -- ^ Checked arguments and remaining telescope if successful.
checkArguments_ exh r args tel = postponeInstanceConstraints $ do
    z <- runExceptT $
      checkArgumentsE exh r args (telePi tel __DUMMY_TYPE__) Nothing
    case z of
      Right (ACState _ args cs t _) | all isNothing cs -> do
        let TelV tel' _ = telView' t
        return (args, tel')
                                    | otherwise -> do
        typeError $ GenericError $ "Head constraints are not (yet) supported in this position."
      Left _ -> __IMPOSSIBLE__  -- type cannot be blocked as it is generated by telePi

-- | @checkArguments exph r args t0 t k@ tries @checkArgumentsE exph args t0 t@.
-- If it succeeds, it continues @k@ with the returned results.  If it fails,
-- it registers a postponed typechecking problem and returns the resulting new
-- meta variable.
--
-- Checks @e := ((_ : t0) args) : t@.
checkArguments ::
  ExpandHidden -> Range -> [NamedArg A.Expr] -> Type -> Type ->
  (ArgsCheckState CheckedTarget -> TCM Term) -> TCM Term
checkArguments exph r args t0 t k = postponeInstanceConstraints $ do
  z <- runExceptT $ checkArgumentsE exph r args t0 (Just t)
  case z of
    Right st -> k st
      -- vs = evaluated args
      -- t1 = remaining type (needs to be subtype of t)
    Left problem -> postponeArgs problem exph r args t k
      -- if unsuccessful, postpone checking until t0 unblocks

postponeArgs :: (ArgsCheckState [NamedArg A.Expr]) -> ExpandHidden -> Range -> [NamedArg A.Expr] -> Type ->
                (ArgsCheckState CheckedTarget -> TCM Term) -> TCM Term
postponeArgs (ACState rs us cs t0 es) exph r args t k = do
  reportSDoc "tc.term.expr.args" 80 $
    sep [ "postponed checking arguments"
        , nest 4 $ prettyList (map (prettyA . namedThing . unArg) args)
        , nest 2 $ "against"
        , nest 4 $ prettyTCM t0 ] $$
    sep [ "progress:"
        , nest 2 $ "checked" <+> prettyList (map prettyTCM us)
        , nest 2 $ "remaining" <+> sep [ prettyList (map (prettyA . namedThing . unArg) es)
                                            , nest 2 $ ":" <+> prettyTCM t0 ] ]
  postponeTypeCheckingProblem_ (CheckArgs exph r es t0 t $ \ (ACState rs' vs cs' t pid) -> k $ ACState (rs ++ rs') (us ++ vs) (cs ++ cs') t pid)

-----------------------------------------------------------------------------
-- * Constructors
-----------------------------------------------------------------------------

-- | Check the type of a constructor application. This is easier than
--   a general application since the implicit arguments can be inserted
--   without looking at the arguments to the constructor.
checkConstructorApplication :: Comparison -> A.Expr -> Type -> ConHead -> [NamedArg A.Expr] -> TCM Term
checkConstructorApplication cmp org t c args = do
  reportSDoc "tc.term.con" 50 $ vcat
    [ "entering checkConstructorApplication"
    , nest 2 $ vcat
      [ "org  =" <+> prettyTCM org
      , "t    =" <+> prettyTCM t
      , "c    =" <+> prettyTCM c
      , "args =" <+> prettyTCM args
    ] ]
  let paramsGiven = checkForParams args
  if paramsGiven then fallback else do
    reportSDoc "tc.term.con" 50 $ "checkConstructorApplication: no parameters explicitly supplied, continuing..."
    cdef  <- getConInfo c
    let Constructor{conData = d, conPars = npars} = theDef cdef
    reportSDoc "tc.term.con" 50 $ nest 2 $ "d    =" <+> prettyTCM d
    -- Issue 661: t maybe an evaluated form of d .., so we evaluate d
    -- as well and then check wether we deal with the same datatype
    t0 <- reduce (Def d [])
    tReduced <- reduce t
    case (t0, unEl tReduced) of -- Only fully applied constructors get special treatment
      (Def d0 _, Def d' es) -> do
        let ~(Just vs) = allApplyElims es
        reportSDoc "tc.term.con" 50 $ nest 2 $ "d0   =" <+> prettyTCM d0
        reportSDoc "tc.term.con" 50 $ nest 2 $ "d'   =" <+> prettyTCM d'
        reportSDoc "tc.term.con" 50 $ nest 2 $ "vs   =" <+> prettyTCM vs
        if d' /= d0 then fallback else do
         -- Issue 661: d' may take more parameters than d, in particular
         -- these additional parameters could be a module parameter telescope.
         -- Since we get the constructor type ctype from d but the parameters
         -- from t = Def d' vs, we drop the additional parameters.
         npars' <- getNumberOfParameters d'
         caseMaybe (sequenceA $ Pair (Just npars) npars') fallback $ \ (Pair n n') -> do
           reportSDoc "tc.term.con" 50 $ nest 2 $ text $ "n    = " ++ show n
           reportSDoc "tc.term.con" 50 $ nest 2 $ text $ "n'   = " ++ show n'
           when (n > n')  -- preprocessor does not like ', so put on next line
             __IMPOSSIBLE__
           let ps    = take n $ drop (n' - n) vs
               ctype = defType cdef
           reportSDoc "tc.term.con" 20 $ vcat
             [ "special checking of constructor application of" <+> prettyTCM c
             , nest 2 $ vcat [ "ps     =" <+> prettyTCM ps
                             , "ctype  =" <+> prettyTCM ctype ] ]
           let ctype' = ctype `piApply` ps
           reportSDoc "tc.term.con" 20 $ nest 2 $ "ctype' =" <+> prettyTCM ctype'
           -- get the parameter names
           let TelV ptel _ = telView'UpTo n ctype
           let pnames = map (fmap fst) $ telToList ptel
           -- drop the parameter arguments
               args' = dropArgs pnames args
           -- check the non-parameter arguments
           expandLast <- asksTC envExpandLast
           checkArguments expandLast (getRange c) args' ctype' t $ \ st@(ACState _ _ _ t' targetCheck) -> do
             reportSDoc "tc.term.con" 20 $ nest 2 $ vcat
               [ text "es     =" <+> prettyTCM es
               , text "t'     =" <+> prettyTCM t' ]
             v <- checkHeadConstraints (Con c ConOCon) st
             coerce' cmp targetCheck v t' t
      _ -> do
        reportSDoc "tc.term.con" 50 $ nest 2 $ "we are not at a datatype, falling back"
        fallback
  where
    fallback = checkHeadApplication cmp org t (A.Con (unambiguous $ conName c)) args

    -- Check if there are explicitly given hidden arguments,
    -- in which case we fall back to default type checking.
    -- We could work harder, but let's not for now.
    --
    -- Andreas, 2012-04-18: if all inital args are underscores, ignore them
    checkForParams args =
      let (hargs, rest) = break visible args
          notUnderscore A.Underscore{} = False
          notUnderscore _              = True
      in  any (notUnderscore . unScope . namedArg) hargs

    -- Drop the constructor arguments that correspond to parameters.
    dropArgs [] args                = args
    dropArgs ps []                  = args
    dropArgs ps args@(arg : args')
      | Just p   <- name,
        Just ps' <- namedPar p ps   = dropArgs ps' args'
      | Nothing  <- name,
        Just ps' <- unnamedPar h ps = dropArgs ps' args'
      | otherwise                   = args
      where
        name = bareNameOf arg
        h    = getHiding arg

        namedPar   x = dropPar ((x ==) . unDom)
        unnamedPar h = dropPar (sameHiding h)

        dropPar this (p : ps) | this p    = Just ps
                              | otherwise = dropPar this ps
        dropPar _ [] = Nothing

-- | Returns an unblocking action in case of failure.
disambiguateConstructor :: List1 QName -> Type -> TCM (Either Blocker ConHead)
disambiguateConstructor cs0 t = do
  reportSLn "tc.check.term.con" 40 $ "Ambiguous constructor: " ++ prettyShow cs0

  -- Get the datatypes of the various constructors
  let getData Constructor{conData = d} = d
      getData _                        = __IMPOSSIBLE__
  reportSLn "tc.check.term.con" 40 $ "  ranges before: " ++ prettyShow (getRange cs0)
  -- We use the reduced constructor when disambiguating, but
  -- the original constructor for type checking. This is important
  -- since they may have different types (different parameters).
  -- See issue 279.
  -- Andreas, 2017-08-13, issue #2686: ignore abstract constructors
  ccons  <- List1.rights <$> do
     forM cs0 $ \ c -> mapRight (c,) <$> getConForm c
  reportSLn "tc.check.term.con" 40 $ "  reduced: " ++ prettyShow (map snd ccons)
  case ccons of
    []    -> typeError $ AbstractConstructorNotInScope $ List1.head cs0
    [(c0,con)] -> do
      let c = setConName c0 con
      reportSLn "tc.check.term.con" 40 $ "  only one non-abstract constructor: " ++ prettyShow c
      storeDisambiguatedConstructor (conInductive c) (conName c)
      return (Right c)
    (c0,_):_   -> do
      dcs <- forM ccons $ \ (c, con) -> (, setConName c con) . getData . theDef <$> getConInfo con
      -- Type error
      let badCon t = typeError $ DoesNotConstructAnElementOf c0 t
      -- Lets look at the target type at this point
      TelV tel t1 <- telViewPath t
      addContext tel $ do
       reportSDoc "tc.check.term.con" 40 $ nest 2 $
         "target type: " <+> prettyTCM t1
       ifBlocked t1 (\ b t -> return $ Left b) $ \ _ t' ->
         caseMaybeM (isDataOrRecord $ unEl t') (badCon t') $ \ d ->
           case [ c | (d', c) <- dcs, d == d' ] of
             [c] -> do
               reportSLn "tc.check.term.con" 40 $ "  decided on: " ++ prettyShow c
               storeDisambiguatedConstructor (conInductive c) (conName c)
               return $ Right c
             []  -> badCon $ t' $> Def d []
             c:cs-> typeError $ CantResolveOverloadedConstructorsTargetingSameDatatype d $
                      fmap conName $ c :| cs

---------------------------------------------------------------------------
-- * Projections
---------------------------------------------------------------------------

-- | Inferring the type of an overloaded projection application.
--   See 'inferOrCheckProjApp'.

inferProjApp :: A.Expr -> ProjOrigin -> List1 QName -> A.Args -> TCM (Term, Type)
inferProjApp e o ds args0 = do
  (v, t, _) <- inferOrCheckProjApp e o ds args0 Nothing
  return (v, t)

-- | Checking the type of an overloaded projection application.
--   See 'inferOrCheckProjApp'.

checkProjApp  :: Comparison -> A.Expr -> ProjOrigin -> List1 QName -> A.Args -> Type -> TCM Term
checkProjApp cmp e o ds args0 t = do
  (v, ti, targetCheck) <- inferOrCheckProjApp e o ds args0 (Just (cmp, t))
  coerce' cmp targetCheck v ti t

-- | Checking the type of an overloaded projection application.
--   See 'inferOrCheckProjAppToKnownPrincipalArg'.

checkProjAppToKnownPrincipalArg  :: Comparison -> A.Expr -> ProjOrigin -> List1 QName -> A.Args -> Type -> Int -> Term -> Type -> TCM Term
checkProjAppToKnownPrincipalArg cmp e o ds args0 t k v0 pt = do
  (v, ti, targetCheck) <- inferOrCheckProjAppToKnownPrincipalArg e o ds args0 (Just (cmp, t)) k v0 pt
  coerce' cmp targetCheck v ti t

-- | Inferring or Checking an overloaded projection application.
--
--   The overloaded projection is disambiguated by inferring the type of its
--   principal argument, which is the first visible argument.

inferOrCheckProjApp
  :: A.Expr
     -- ^ The whole expression which constitutes the application.
  -> ProjOrigin
     -- ^ The origin of the projection involved in this projection application.
  -> List1 QName
     -- ^ The projection name (potentially ambiguous).
  -> A.Args
     -- ^ The arguments to the projection.
  -> Maybe (Comparison, Type)
     -- ^ The expected type of the expression (if 'Nothing', infer it).
  -> TCM (Term, Type, CheckedTarget)
     -- ^ The type-checked expression and its type (if successful).
inferOrCheckProjApp e o ds args mt = do
  reportSDoc "tc.proj.amb" 20 $ vcat
    [ "checking ambiguous projection"
    , text $ "  ds   = " ++ prettyShow ds
    , text   "  args = " <+> sep (map prettyTCM args)
    , text   "  t    = " <+> caseMaybe mt "Nothing" prettyTCM
    ]

  let cmp = caseMaybe mt CmpEq fst

      -- Postpone the whole type checking problem
      -- if type of principal argument (or the type where we get it from)
      -- is blocked by meta m.
      postpone b = do
        tc <- caseMaybe mt newTypeMeta_ (return . snd)
        v <- postponeTypeCheckingProblem (CheckExpr cmp e tc) b
        return (v, tc, NotCheckedTarget)

  -- The following cases need to be considered:
  -- 1. No arguments to the projection.
  -- 2. Arguments (parameters), but not the principal argument.
  -- 3. Argument(s) including the principal argument.

  -- For now, we only allow ambiguous projections if the first visible
  -- argument is the record value.

  case filter (visible . snd) $ zip [0..] args of

    -- Case: we have no visible argument to the projection.
    -- In inference mode, we really need the visible argument, postponing does not help
    [] -> caseMaybe mt (refuseProjNotApplied ds) $ \ (cmp , t) -> do
      -- If we have the type, we can try to get the type of the principal argument.
      -- It is the first visible argument.
      TelV _ptel core <- telViewUpTo' (-1) (not . visible) t
      ifBlocked core (\ m _ -> postpone m) $ {-else-} \ _ core -> do
      ifNotPiType core (\ _ -> refuseProjNotApplied ds) $ {-else-} \ dom _b -> do
      ifBlocked (unDom dom) (\ m _ -> postpone m) $ {-else-} \ _ ta -> do
      caseMaybeM (isRecordType ta) (refuseProjNotRecordType ds) $ \ (_q, _pars, defn) -> do
      case defn of
        Record { recFields = fs } -> do
          case forMaybe fs $ \ f -> Fold.find (unDom f ==) ds of
            [] -> refuseProjNoMatching ds
            [d] -> do
              storeDisambiguatedProjection d
              -- checkHeadApplication will check the target type
              (, t, CheckedTarget Nothing) <$>
                checkHeadApplication cmp e t (A.Proj o $ unambiguous d) args
            _ -> __IMPOSSIBLE__
        _ -> __IMPOSSIBLE__

    -- Case: we have a visible argument
    ((k, arg) : _) -> do
      (v0, ta) <- inferExpr $ namedArg arg
      reportSDoc "tc.proj.amb" 25 $ vcat
        [ "  principal arg " <+> prettyTCM arg
        , "  has type "      <+> prettyTCM ta
        ]
      inferOrCheckProjAppToKnownPrincipalArg e o ds args mt k v0 ta

-- | Same arguments 'inferOrCheckProjApp' above but also gets the position,
--   value and type of the principal argument.
inferOrCheckProjAppToKnownPrincipalArg ::
  A.Expr -> ProjOrigin -> List1 QName -> A.Args -> Maybe (Comparison, Type) ->
  Int -> Term -> Type -> TCM (Term, Type, CheckedTarget)
inferOrCheckProjAppToKnownPrincipalArg e o ds args mt k v0 ta = do
  let cmp = caseMaybe mt CmpEq fst
      postpone b = do
        tc <- caseMaybe mt newTypeMeta_ (return . snd)
        v <- postponeTypeCheckingProblem (CheckProjAppToKnownPrincipalArg cmp e o ds args tc k v0 ta) b
        return (v, tc, NotCheckedTarget)
  -- ta should be a record type (after introducing the hidden args in v0)
  (vargs, ta) <- implicitArgs (-1) (not . visible) ta
  let v = v0 `apply` vargs
  ifBlocked ta (\ m _ -> postpone m) {-else-} $ \ _ ta -> do
  caseMaybeM (isRecordType ta) (refuseProjNotRecordType ds) $ \ (q, _pars0, _) -> do

      -- try to project it with all of the possible projections
      let try d = do
            reportSDoc "tc.proj.amb" 30 $ vcat
              [ text $ "trying projection " ++ prettyShow d
              , "  td  = " <+> caseMaybeM (getDefType d ta) "Nothing" prettyTCM
              ]

            -- get the original projection name
            def <- lift $ getConstInfo d
            let isP = isProjection_ $ theDef def
            reportSDoc "tc.proj.amb" 40 $ vcat $
              text ( "  isProjection = " ++ caseMaybe isP "no" (const "yes")
                   ) : caseMaybe isP [] (\ Projection{ projProper = proper, projOrig = orig } ->
              [ text $ "  proper       = " ++ show proper
              , text $ "  orig         = " ++ prettyShow orig
              ])

            -- Andreas, 2017-01-21, issue #2422
            -- The scope checker considers inherited projections (from nested records)
            -- as projections and allows overloading.  However, since they are defined
            -- as *composition* of projections, the type checker does *not* recognize them,
            -- and @isP@ will be @Nothing@.
            -- However, we can ignore this, as we only need the @orig@inal projection name
            -- for removing false ambiguity.  Thus, we skip these checks:

            -- Projection{ projProper = proper, projOrig = orig } <- MaybeT $ return isP
            -- guard $ isJust proper
            let orig = caseMaybe isP d projOrig

            -- try to eliminate
            (dom, u, tb) <- MaybeT (projectTyped v ta o d `catchError` \ _ -> return Nothing)
            reportSDoc "tc.proj.amb" 30 $ vcat
              [ "  dom = " <+> prettyTCM dom
              , "  u   = " <+> prettyTCM u
              , "  tb  = " <+> prettyTCM tb
              ]
            (q', pars, _) <- MaybeT $ isRecordType $ unDom dom
            reportSDoc "tc.proj.amb" 30 $ vcat
              [ "  q   = " <+> prettyTCM q
              , "  q'  = " <+> prettyTCM q'
              ]
            guard (q == q')
            -- Get the type of the projection and check
            -- that the first visible argument is the record value.
            let tfull = defType def
            TelV tel _ <- lift $ telViewUpTo' (-1) (not . visible) tfull
            reportSDoc "tc.proj.amb" 30 $ vcat
              [ text $ "  size tel  = " ++ show (size tel)
              , text $ "  size pars = " ++ show (size pars)
              ]
            -- See issue 1960 for when the following assertion fails for
            -- the correct disambiguation.
            -- guard (size tel == size pars)

            guard =<< do isNothing <$> do lift $ checkModality' d def
            return (orig, (d, (pars, (dom, u, tb))))

      cands <- groupOn fst . List1.catMaybes <$> mapM (runMaybeT . try) ds
      case cands of
        [] -> refuseProjNoMatching ds
        [[]] -> refuseProjNoMatching ds
        (_:_:_) -> refuseProj ds $ "several matching candidates found: "
             ++ prettyShow (map (fst . snd) $ concat cands)
        -- case: just one matching projection d
        -- the term u = d v
        -- the type tb is the type of this application
        [ (_orig, (d, (pars, (_dom,u,tb)))) : _ ] -> do
          storeDisambiguatedProjection d

          -- Check parameters
          tfull <- typeOfConst d
          (_,_) <- checkKnownArguments (take k args) pars tfull

          -- Check remaining arguments
          let r     = getRange e
              args' = drop (k + 1) args
          z <- runExceptT $ checkArgumentsE ExpandLast r args' tb (snd <$> mt)
          case z of
            Right st@(ACState _ _ _ trest targetCheck) -> do
              v <- checkHeadConstraints (u `applyE`) st
              return (v, trest, targetCheck)
            Left problem -> do
              -- In the inference case:
              -- To create a postponed type checking problem,
              -- we do not use typeDontCare, but create a meta.
              tc <- caseMaybe mt newTypeMeta_ (return . snd)
              v  <- postponeArgs problem ExpandLast r args' tc $ \ st@(ACState _ _ _ trest targetCheck) -> do
                      v <- checkHeadConstraints (u `applyE`) st
                      coerce' cmp targetCheck v trest tc

              return (v, tc, NotCheckedTarget)

refuseProj :: List1 QName -> String -> TCM a
refuseProj ds reason = typeError $ GenericError $
        "Cannot resolve overloaded projection "
        ++ prettyShow (A.nameConcrete $ A.qnameName $ List1.head ds)
        ++ " because " ++ reason

refuseProjNotApplied, refuseProjNoMatching, refuseProjNotRecordType :: List1 QName -> TCM a
refuseProjNotApplied    ds = refuseProj ds "it is not applied to a visible argument"
refuseProjNoMatching    ds = refuseProj ds "no matching candidate found"
refuseProjNotRecordType ds = refuseProj ds "principal argument is not of record type"

-----------------------------------------------------------------------------
-- * Sorts
-----------------------------------------------------------------------------

checkSet
  :: Comparison -> A.Expr -> Type
  -> QName -> Suffix -> [NamedArg A.Expr] -> TCM Term
checkSet = checkSetOrProp Type

checkProp
  :: Comparison -> A.Expr -> Type
  -> QName -> Suffix -> [NamedArg A.Expr] -> TCM Term
checkProp cmp e t q s args = do
  unlessM isPropEnabled $ typeError NeedOptionProp
  checkSetOrProp Prop cmp e t q s args

checkSSet
  :: Comparison -> A.Expr -> Type
  -> QName -> Suffix -> [NamedArg A.Expr] -> TCM Term
checkSSet cmp e t q s args = do
  unlessM isTwoLevelEnabled $ typeError NeedOptionTwoLevel
  checkLeveledSort SSet SSet cmp e t q s args

checkSetOrProp
  :: (Level -> Sort) -> Comparison -> A.Expr -> Type
  -> QName -> Suffix -> [NamedArg A.Expr] -> TCM Term
checkSetOrProp mkSort cmp e t q suffix args = do
  checkLeveledSort mkSort Type cmp e t q suffix args

checkLeveledSort
  :: (Level -> Sort) -> (Level -> Sort) -> Comparison -> A.Expr -> Type
  -> QName -> Suffix -> [NamedArg A.Expr] -> TCM Term
checkLeveledSort mkSort mkSortOfSort cmp e t q suffix args = do
  (v, t0) <- inferLeveledSort mkSort mkSortOfSort e q suffix args
  coerce cmp v t0 t

inferSet :: A.Expr -> QName -> Suffix -> [NamedArg A.Expr] -> TCM (Term, Type)
inferSet = inferSetOrProp Type

inferProp :: A.Expr -> QName -> Suffix -> [NamedArg A.Expr] -> TCM (Term, Type)
inferProp e q s args = do
  unlessM isPropEnabled $ typeError NeedOptionProp
  inferSetOrProp Prop e q s args

inferSSet :: A.Expr -> QName -> Suffix -> [NamedArg A.Expr] -> TCM (Term, Type)
inferSSet e q s args = do
  unlessM isTwoLevelEnabled $ typeError NeedOptionTwoLevel
  inferLeveledSort SSet SSet e q s args

inferSetOrProp
  :: (Level -> Sort) -> A.Expr
  -> QName -> Suffix -> [NamedArg A.Expr] -> TCM (Term, Type)
inferSetOrProp mkSort e q suffix args = inferLeveledSort mkSort Type e q suffix args

inferLeveledSort
  :: (Level -> Sort) -> (Level -> Sort) -> A.Expr
  -> QName -> Suffix -> [NamedArg A.Expr] -> TCM (Term, Type)
inferLeveledSort mkSort mkSortOfSort e q suffix args = case args of
  [] -> do
    let n = case suffix of
              NoSuffix -> 0
              Suffix n -> n
    return (Sort (mkSort $ ClosedLevel n) , sort (mkSortOfSort $ ClosedLevel $ n + 1))
  [arg] -> do
    unless (visible arg) $ typeError $ WrongHidingInApplication $ sort $ mkSort $ ClosedLevel 0
    unlessM hasUniversePolymorphism $ genericError
      "Use --universe-polymorphism to enable level arguments to Set"
    l <- applyRelevanceToContext NonStrict $ checkLevel arg
    return (Sort $ mkSort l , sort (mkSortOfSort $ levelSuc l))
  arg : _ -> typeError . GenericDocError =<< fsep
    [ prettyTCM q , "cannot be applied to more than one argument" ]

checkSetOmega :: Comparison -> A.Expr -> Type -> QName -> IsFibrant -> Suffix -> [NamedArg A.Expr] -> TCM Term
checkSetOmega cmp e t q f s args = do
  (v, t0) <- inferSetOmega e q f s args
  coerce cmp v t0 t

inferSetOmega :: A.Expr -> QName -> IsFibrant -> Suffix -> [NamedArg A.Expr] -> TCM (Term, Type)
inferSetOmega e q f suffix args = do
  when (f == IsStrict) $
    unlessM isTwoLevelEnabled $ typeError NeedOptionTwoLevel
  let n = case suffix of
            NoSuffix -> 0
            Suffix n -> n
  case args of
    [] -> return (Sort (Inf f n) , sort (Inf f $ 1 + n))
    arg : _ -> typeError . GenericDocError =<< fsep
        [ prettyTCM q , "cannot be applied to an argument" ]

-----------------------------------------------------------------------------
-- * Coinduction
-----------------------------------------------------------------------------

checkSharpApplication :: A.Expr -> Type -> QName -> [NamedArg A.Expr] -> TCM Term
checkSharpApplication e t c args = do
  arg <- case args of
           [a] | visible a -> return $ namedArg a
           _ -> typeError $ GenericError $ prettyShow c ++ " must be applied to exactly one argument."

  -- The name of the fresh function.
  i <- fresh :: TCM Int
  let name = filter (/= '_') (prettyShow $ A.nameConcrete $ A.qnameName c) ++ "-" ++ show i

  kit <- coinductionKit'
  let flat = nameOfFlat kit
      inf  = nameOfInf  kit

  -- Add the type signature of the fresh function to the
  -- signature.
  -- To make sure we can type check the generated function we have to make
  -- sure that its type is \inf. The reason for this is that we don't yet
  -- postpone checking of patterns when we don't know their types (Issue480).
  forcedType <- do
    lvl <- levelType
    (_, l) <- newValueMeta RunMetaOccursCheck CmpLeq lvl
    lv  <- levelView l
    (_, a) <- newValueMeta RunMetaOccursCheck CmpEq (sort $ Type lv)
    return $ El (Type lv) $ Def inf [Apply $ setHiding Hidden $ defaultArg l, Apply $ defaultArg a]

  wrapper <- inFreshModuleIfFreeParams $ localTC (set eQuantity topQuantity) $ do
    -- Andreas, 2019-10-12: create helper functions in non-erased mode.
    -- Otherwise, they are not usable in meta-solutions in the term world.
    c' <- setRange (getRange c) <$>
            liftM2 qualify (killRange <$> currentModule)
                           (freshName_ name)

    -- Define and type check the fresh function.
    mod <- asksTC getModality
    abs <- asksTC (^. lensIsAbstract)
    let info   = A.mkDefInfo (A.nameConcrete $ A.qnameName c') noFixity'
                             PublicAccess abs noRange
        core   = A.LHSProj { A.lhsDestructor = unambiguous flat
                           , A.lhsFocus      = defaultNamedArg $ A.LHSHead c' []
                           , A.lhsPats       = [] }
        clause = A.Clause (A.LHS empty core) []
                          (A.RHS arg Nothing)
                          A.noWhereDecls False

    i <- currentOrFreshMutualBlock

    -- If we are in irrelevant position, add definition irrelevantly.
    -- If we are in erased position, add definition as erased.
    -- TODO: is this sufficient?
    addConstant c' =<< do
      let ai = setModality mod defaultArgInfo
      useTerPragma $
        (defaultDefn ai c' forcedType emptyFunction)
        { defMutual = i }

    checkFunDef NotDelayed info c' [clause]

    reportSDoc "tc.term.expr.coind" 15 $ do
      def <- theDef <$> getConstInfo c'
      vcat $
        [ "The coinductive wrapper"
        , nest 2 $ prettyTCM mod <> (prettyTCM c' <+> ":")
        , nest 4 $ prettyTCM t
        , nest 2 $ prettyA clause
        , ("The definition is" <+> text (show $ funDelayed def)) <>
          "."
        ]
    return c'

  -- The application of the fresh function to the relevant
  -- arguments.
  e' <- Def wrapper . map Apply <$> getContextArgs

  reportSDoc "tc.term.expr.coind" 15 $ vcat $
      [ "The coinductive constructor application"
      , nest 2 $ prettyTCM e
      , "was translated into the application"
      , nest 2 $ prettyTCM e'
      ]

  blockTerm t $ e' <$ workOnTypes (leqType forcedType t)

-----------------------------------------------------------------------------
-- * Cubical
-----------------------------------------------------------------------------

-- | "pathAbs (PathView s _ l a x y) t" builds "(\ t) : pv"
--   Preconditions: PathView is PathType, and t[i0] = x, t[i1] = y
pathAbs :: PathView -> Abs Term -> TCM Term
pathAbs (OType _) t = __IMPOSSIBLE__
pathAbs (PathType s path l a x y) t = do
  return $ Lam defaultArgInfo t

-- | @primComp : ∀ {ℓ} (A : (i : I) → Set (ℓ i)) (φ : I) (u : ∀ i → Partial φ (A i)) (a : A i0) → A i1@
--
--   Check:  @u i0 = (λ _ → a) : Partial φ (A i0)@.
--
checkPrimComp :: QName -> MaybeRanges -> Args -> Type -> TCM Args
checkPrimComp c rs vs _ = do
  case vs of
    -- WAS: [l, a, phi, u, a0] -> do
    l : a : phi : u : a0 : rest -> do
      iz <- Arg defaultArgInfo <$> intervalUnview IZero
      let lz = unArg l `apply` [iz]
          az = unArg a `apply` [iz]
      ty <- el's (pure (unArg l `apply` [iz])) $ primPartial <#> pure (unArg l `apply` [iz]) <@> pure (unArg phi) <@> pure (unArg a `apply` [iz])
      bAz <- el' (pure $ lz) (pure $ az)
      a0 <- blockArg bAz (rs !!! 4) a0 $ do
        equalTerm ty -- (El (getSort t1) (apply (unArg a) [iz]))
          (Lam defaultArgInfo $ NoAbs "_" $ unArg a0)
          (apply (unArg u) [iz])
      return $ l : a : phi : u : a0 : rest
    _ -> typeError $ GenericError $ show c ++ " must be fully applied"

-- | @primHComp : ∀ {ℓ} {A : Set ℓ} {φ : I} (u : ∀ i → Partial φ A) (a : A) → A@
--
--   Check:  @u i0 = (λ _ → a) : Partial φ A@.
--
checkPrimHComp :: QName -> MaybeRanges -> Args -> Type -> TCM Args
checkPrimHComp c rs vs _ = do
  case vs of
    -- WAS: [l, a, phi, u, a0] -> do
    l : a : phi : u : a0 : rest -> do
      -- iz = i0
      iz <- Arg defaultArgInfo <$> intervalUnview IZero
      -- ty = Partial φ A
      ty <- el's (pure (unArg l)) $ primPartial <#> pure (unArg l) <@> pure (unArg phi) <@> pure (unArg a)
      -- (λ _ → a) = u i0 : ty
      bA <- el' (pure $ unArg l) (pure $ unArg a)
      a0 <- blockArg bA (rs !!! 4) a0 $ do
        equalTerm ty -- (El (getSort t1) (apply (unArg a) [iz]))
            (Lam defaultArgInfo $ NoAbs "_" $ unArg a0)
            (apply (unArg u) [iz])
      return $ l : a : phi : u : a0 : rest
    _ -> typeError $ GenericError $ show c ++ " must be fully applied"

-- | @transp : ∀{ℓ} (A : (i : I) → Set (ℓ i)) (φ : I) (a0 : A i0) → A i1@
--
--   Check:  If φ, then @A i = A i0 : Set (ℓ i)@ must hold for all @i : I@.
--
checkPrimTrans :: QName -> MaybeRanges -> Args -> Type -> TCM Args
checkPrimTrans c rs vs _ = do
  case vs of
    -- Andreas, 2019-03-02, issue #3601, why exactly 4 arguments?
    -- Only 3 are needed to check the side condition.
    -- WAS:
    -- [l, a, phi, a0] -> do
    l : a : phi : rest -> do
      iz <- Arg defaultArgInfo <$> intervalUnview IZero
      -- ty = (i : I) -> Set (l i)
      ty <- runNamesT [] $ do
        l <- open $ unArg l
        nPi' "i" primIntervalType $ \ i -> (sort . tmSort <$> (l <@> i))
      a <- blockArg ty (rs !!! 1) a $ do
        equalTermOnFace (unArg phi) ty
          (unArg a)
          (Lam defaultArgInfo $ NoAbs "_" $ apply (unArg a) [iz])
      return $ l : a : phi : rest
    _ -> typeError $ GenericError $ show c ++ " must be fully applied"

blockArg :: HasRange r => Type -> r -> Arg Term -> TCM () -> TCM (Arg Term)
blockArg t r a m =
  setCurrentRange (getRange $ r) $ fmap (a $>) $ blockTerm t $ m >> return (unArg a)

checkConId :: QName -> MaybeRanges -> Args -> Type -> TCM Args
checkConId c rs vs t1 = do
  case vs of
   args@[_, _, _, _, phi, p] -> do
      iv@(PathType s _ l a x y) <- idViewAsPath t1
      let ty = pathUnview iv
      -- the following duplicates reduction of phi
      const_x <- blockTerm ty $ do
          equalTermOnFace (unArg phi) (El s (unArg a)) (unArg x) (unArg y)
          pathAbs iv (NoAbs (stringToArgName "_") (unArg x))
      p <- blockArg ty (rs !!! 5) p $ do
        equalTermOnFace (unArg phi) ty (unArg p) const_x   -- G, phi |- p = \ i . x
      return $ init args ++ [p]
      -- phi <- reduce phi
      -- forallFaceMaps (unArg phi) $ \ alpha -> do
      --   iv@(PathType s _ l a x y) <- idViewAsPath (applySubst alpha t1)
      --   let ty = pathUnview iv
      --   equalTerm (El s (unArg a)) (unArg x) (unArg y) -- precondition for cx being well-typed at ty
      --   cx <- pathAbs iv (NoAbs (stringToArgName "_") (applySubst alpha (unArg x)))
      --   equalTerm ty (applySubst alpha (unArg p)) cx   -- G, phi |- p = \ i . x
   _ -> typeError $ GenericError $ show c ++ " must be fully applied"


-- The following comment contains silly ' escapes to calm CPP about ∨ (\vee).
-- May not be haddock-parseable.

-- ' @primPOr : ∀ {ℓ} (φ₁ φ₂ : I) {A : Partial (φ₁ ∨ φ₂) (Set ℓ)}
-- '         → (u : PartialP φ₁ (λ (o : IsOne φ₁) → A (IsOne1 φ₁ φ₂ o)))
-- '         → (v : PartialP φ₂ (λ (o : IsOne φ₂) → A (IsOne2 φ₁ φ₂ o)))
-- '         → PartialP (φ₁ ∨ φ₂) A@
-- '
-- ' Checks: @u = v : PartialP (φ₁ ∨ φ₂) A@ whenever @IsOne (φ₁ ∧ φ₂)@.
checkPOr :: QName -> MaybeRanges -> Args -> Type -> TCM Args
checkPOr c rs vs _ = do
  case vs of
   l : phi1 : phi2 : a : u : v : rest -> do
      phi <- intervalUnview (IMin phi1 phi2)
      reportSDoc "tc.term.por" 10 $ text (show phi)
      -- phi <- reduce phi
      -- alphas <- toFaceMaps phi
      -- reportSDoc "tc.term.por" 10 $ text (show alphas)
      t1 <- runNamesT [] $ do
             [l,a] <- mapM (open . unArg) [l,a]
             psi <- open =<< intervalUnview (IMax phi1 phi2)
             pPi' "o" psi $ \ o -> el' l (a <..> o)
      tv <- runNamesT [] $ do
             [l,a,phi1,phi2] <- mapM (open . unArg) [l,a,phi1,phi2]
             pPi' "o" phi2 $ \ o -> el' l (a <..> (cl primIsOne2 <@> phi1 <@> phi2 <@> o))
      v <- blockArg tv (rs !!! 5) v $ do
        -- ' φ₁ ∧ φ₂  ⊢ u , v : PartialP (φ₁ ∨ φ₂) \ o → a o
        equalTermOnFace phi t1 (unArg u) (unArg v)
      return $ l : phi1 : phi2 : a : u : v : rest
   _ -> typeError $ GenericError $ show c ++ " must be fully applied"

-- | @prim^glue : ∀ {ℓ ℓ'} {A : Set ℓ} {φ : I}
--              → {T : Partial φ (Set ℓ')} → {e : PartialP φ (λ o → T o ≃ A)}
--              → (t : PartialP φ T) → (a : A) → primGlue A T e@
--
--   Check   @φ ⊢ a = e 1=1 (t 1=1)@  or actually the equivalent:  @(\ _ → a) = (\ o -> e o (t o)) : PartialP φ A@
check_glue :: QName -> MaybeRanges -> Args -> Type -> TCM Args
check_glue c rs vs _ = do
  case vs of
   -- WAS: [la, lb, bA, phi, bT, e, t, a] -> do
   la : lb : bA : phi : bT : e : t : a : rest -> do
      let iinfo = setRelevance Irrelevant defaultArgInfo
      v <- runNamesT [] $ do
            [lb, la, bA, phi, bT, e, t] <- mapM (open . unArg) [lb, la, bA, phi, bT, e, t]
            let f o = cl primEquivFun <#> lb <#> la <#> (bT <..> o) <#> bA <@> (e <..> o)
            glam iinfo "o" $ \ o -> f o <@> (t <..> o)
      ty <- runNamesT [] $ do
            [lb, phi, bA] <- mapM (open . unArg) [lb, phi, bA]
            el's lb $ cl primPartialP <#> lb <@> phi <@> glam iinfo "o" (\ _ -> bA)
      let a' = Lam iinfo (NoAbs "o" $ unArg a)
      ta <- el' (pure $ unArg la) (pure $ unArg bA)
      a <- blockArg ta (rs !!! 7) a $ equalTerm ty a' v
      return $ la : lb : bA : phi : bT : e : t : a : rest
   _ -> typeError $ GenericError $ show c ++ " must be fully applied"


-- | @prim^glueU : ∀ {ℓ} {φ : I}
--              → {T : I → Partial φ (Set ℓ)} → {A : Set ℓ [ φ ↦ T i0 ]}
--              → (t : PartialP φ (T i1)) → (a : outS A) → hcomp T (outS A)@
--
--   Check   @φ ⊢ a = transp (\ i -> T 1=1 (~ i)) i0 (t 1=1)@  or actually the equivalent:
--           @(\ _ → a) = (\o -> transp (\ i -> T o (~ i)) i0 (t o)) : PartialP φ (T i0)@
check_glueU :: QName -> MaybeRanges -> Args -> Type -> TCM Args
check_glueU c rs vs _ = do
  case vs of
   -- WAS: [la, lb, bA, phi, bT, e, t, a] -> do
   la : phi : bT : bA : t : a : rest -> do
      let iinfo = setRelevance Irrelevant defaultArgInfo
      v <- runNamesT [] $ do
            [la, phi, bT, bA, t] <- mapM (open . unArg) [la, phi, bT, bA, t]
            let f o = cl primTrans <#> lam "i" (const la) <@> lam "i" (\ i -> bT <@> (cl primINeg <@> i) <..> o) <@> cl primIZero
            glam iinfo "o" $ \ o -> f o <@> (t <..> o)
      ty <- runNamesT [] $ do
            [la, phi, bT] <- mapM (open . unArg) [la, phi, bT]
            pPi' "o" phi $ \ o -> el' la (bT <@> cl primIZero <..> o)
      let a' = Lam iinfo (NoAbs "o" $ unArg a)
      ta <- runNamesT [] $ do
            [la, phi, bT, bA] <- mapM (open . unArg) [la, phi, bT, bA]
            el' la (cl primSubOut <#> (cl primLevelSuc <@> la) <#> (Sort . tmSort <$> la) <#> phi <#> (bT <@> cl primIZero) <@> bA)
      a <- blockArg ta (rs !!! 5) a $ equalTerm ty a' v
      return $ la : phi : bT : bA : t : a : rest
   _ -> typeError $ GenericError $ show c ++ " must be fully applied"<|MERGE_RESOLUTION|>--- conflicted
+++ resolved
@@ -726,13 +726,8 @@
             | visible info
             , PathType s _ _ bA x y <- viewPath t0' -> do
                 lift $ reportSDoc "tc.term.args" 30 $ text $ show bA
-<<<<<<< HEAD
-                u <- lift $ checkExpr (namedThing e) =<< elInf primInterval
+                u <- lift $ checkExpr (namedThing e) =<< primIntervalType
                 addCheckedArgs us (getRange e) (IApply (unArg x) (unArg y) u) Nothing $
-=======
-                u <- lift $ checkExpr (namedThing e) =<< primIntervalType
-                addCheckedArgs us (getRange e) (IApply (unArg x) (unArg y) u) $
->>>>>>> 6289bb7c
                   checkArgumentsE exh (fuseRange r e) args (El s $ unArg bA `apply` [argN u]) mt1
           _ -> shouldBePi
   where
