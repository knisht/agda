--- conflicted
+++ resolved
@@ -772,11 +772,9 @@
       -- t1 = remaining type (needs to be subtype of t)
     Left problem -> postponeArgs problem exph r args t k
       -- if unsuccessful, postpone checking until t0 unblocks
-<<<<<<< HEAD
-=======
-
-postponeArgs :: (Args, [NamedArg A.Expr], Type) -> ExpandHidden -> Range -> [NamedArg A.Expr] -> Type ->
-                (Args -> Type -> TCM Term) -> TCM Term
+
+postponeArgs :: (Elims, [NamedArg A.Expr], Type) -> ExpandHidden -> Range -> [NamedArg A.Expr] -> Type ->
+                (Elims -> Type -> TCM Term) -> TCM Term
 postponeArgs (us, es, t0) exph r args t k = do
   reportSDoc "tc.term.expr.args" 80 $
     sep [ text "postponed checking arguments"
@@ -837,4 +835,3 @@
       getCon >>= \ case
         Nothing -> return $ Left $ isJust <$> getCon
         Just c  -> return $ Right c
->>>>>>> f6250f93
