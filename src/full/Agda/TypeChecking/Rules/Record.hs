--- conflicted
+++ resolved
@@ -189,13 +189,8 @@
                   -- We retain the original user declaration [(co)inductive]
                   -- in case the record turns out to be recursive.
               -- Determined by positivity checker:
-<<<<<<< HEAD
-              , recRecursive      = False
-              , recMutual         = []
+              , recMutual         = Nothing
               , recComp           = Nothing -- filled in later
-=======
-              , recMutual         = Nothing
->>>>>>> 7aa6eb67
               }
 
         -- Add record constructor to signature
