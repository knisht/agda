--- conflicted
+++ resolved
@@ -101,11 +101,8 @@
                     , conData   = defName infDefn
                     , conAbstr  = ConcreteDef
                     , conInd    = CoInductive
-<<<<<<< HEAD
                     , conComp   = Nothing
-=======
                     , conForced = []
->>>>>>> 6cdae9a5
                     , conErased = []
                     }
                 }
