--- conflicted
+++ resolved
@@ -502,12 +502,8 @@
                       patchCon c ci m es = patch (es0 ++ [Con c ci vs <$ e] ++ es2)
                         where (es0, rest) = splitAt n es
                               (es1, es2)  = splitAt m rest
-<<<<<<< HEAD
-                              vs          = map argFromElim es1
+                              vs          = es1
                       fallThrough = fromMaybe False (ffallThrough bs) && isJust (fcatchAllBranch bs)
-=======
-                              vs          = es1
->>>>>>> 17ea9d8e
                   -- Now do the matching on the @n@ths argument:
                   in case eb of
                     Blocked x _ | fallThrough -> match' steps f $ catchAllFrame $ stack
