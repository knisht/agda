{-# LANGUAGE CPP #-}
{-# LANGUAGE FlexibleInstances #-}
{-# LANGUAGE PatternGuards #-}

#if __GLASGOW_HASKELL__ >= 710
{-# LANGUAGE FlexibleContexts #-}
#endif

module Agda.TypeChecking.Conversion where

import Control.Applicative
import Control.Monad
import Control.Monad.Reader
import Control.Monad.State

import Data.List hiding (sort)
import qualified Data.List as List
import Data.Traversable hiding (mapM, sequence)

import Agda.Syntax.Abstract.Views (isSet)
import Agda.Syntax.Common
import Agda.Syntax.Internal
import Agda.Syntax.Translation.InternalToAbstract (reify)

import Agda.TypeChecking.Monad
import Agda.TypeChecking.Monad.Builtin (constructorForm)
import Agda.TypeChecking.CompiledClause (CompiledClauses(Fail))
import Agda.TypeChecking.MetaVars
import Agda.TypeChecking.MetaVars.Occurs (killArgs,PruneResult(..))
import Agda.TypeChecking.Reduce
import Agda.TypeChecking.Substitute
import qualified Agda.TypeChecking.SyntacticEquality as SynEq
import Agda.TypeChecking.Telescope
import Agda.TypeChecking.Constraints
import Agda.TypeChecking.Errors
import Agda.TypeChecking.Free
import Agda.TypeChecking.Datatypes (getConType)
import Agda.TypeChecking.Records
import Agda.TypeChecking.Pretty
import Agda.TypeChecking.Injectivity
import Agda.TypeChecking.Polarity
import Agda.TypeChecking.SizedTypes
import Agda.TypeChecking.Level
import Agda.TypeChecking.Implicit (implicitArgs)
import Agda.TypeChecking.Irrelevance
import Agda.TypeChecking.ProjectionLike (elimView)

import Agda.Interaction.Options

import Agda.Utils.Except ( MonadError(catchError, throwError) )
import Agda.Utils.Functor
import Agda.Utils.Monad
import Agda.Utils.Maybe
import Agda.Utils.Size
import Agda.Utils.Tuple
import Agda.Utils.Lens

#include "undefined.h"
import Agda.Utils.Impossible

{- MOVED to TypeChecking.Level
mlevel :: TCM (Maybe Term)
mlevel = liftTCM $ (Just <$> primLevel) `catchError` \_ -> return Nothing
-}

-- | Try whether a computation runs without errors or new constraints
--   (may create new metas, though).
--   Restores state upon failure.
tryConversion :: TCM () -> TCM Bool
tryConversion = isJust <.> tryConversion'

-- | Try whether a computation runs without errors or new constraints
--   (may create new metas, though).
--   Return 'Just' the result upon success.
--   Return 'Nothing' and restore state upon failure.
tryConversion' :: TCM a -> TCM (Maybe a)
tryConversion' m = (Just <$> do disableDestructiveUpdate $ noConstraints m)
  `catchError` \ _ -> return Nothing

-- | Check if to lists of arguments are the same (and all variables).
--   Precondition: the lists have the same length.
sameVars :: Elims -> Elims -> Bool
sameVars xs ys = and $ zipWith same xs ys
    where
        same (Apply (Arg _ (Var n []))) (Apply (Arg _ (Var m []))) = n == m
        same _ _ = False

-- | @intersectVars us vs@ checks whether all relevant elements in @us@ and @vs@
--   are variables, and if yes, returns a prune list which says @True@ for
--   arguments which are different and can be pruned.
intersectVars :: Elims -> Elims -> Maybe [Bool]
intersectVars = zipWithM areVars where
    -- ignore irrelevant args
    areVars (Apply u) v | isIrrelevant u = Just False -- do not prune
    areVars (Apply (Arg _ (Var n []))) (Apply (Arg _ (Var m []))) = Just $ n /= m -- prune different vars
    areVars _ _                                   = Nothing

equalTerm :: Type -> Term -> Term -> TCM ()
equalTerm = compareTerm CmpEq

equalAtom :: Type -> Term -> Term -> TCM ()
equalAtom = compareAtom CmpEq

equalType :: Type -> Type -> TCM ()
equalType = compareType CmpEq

{- Comparing in irrelevant context always succeeds.

   However, we might want to dig for solutions of irrelevant metas.

   To this end, we can just ignore errors during conversion checking.
 -}

-- convError ::  MonadTCM tcm => TypeError -> tcm a
-- | Ignore errors in irrelevant context.
convError :: TypeError -> TCM ()
convError err = ifM ((==) Irrelevant <$> asks envRelevance) (return ()) $ typeError err

-- | Type directed equality on values.
--
compareTerm :: Comparison -> Type -> Term -> Term -> TCM ()
  -- If one term is a meta, try to instantiate right away. This avoids unnecessary unfolding.
  -- Andreas, 2012-02-14: This is UNSOUND for subtyping!
compareTerm cmp a u v = do
  reportSDoc "tc.conv.term" 10 $ sep
    [ text "compareTerm"
    , nest 2 $ prettyTCM u <+> prettyTCM cmp <+> prettyTCM v
    , nest 2 $ text ":" <+> prettyTCM a
    ]
<<<<<<< HEAD
  -- Check pointer equality first.
  let checkPointerEquality def | not $ null $ List.intersect (pointerChain u) (pointerChain v) = do
        verboseS "profile.sharing" 10 $ tick "pointer equality"
        return ()
      checkPointerEquality def = def
  checkPointerEquality $ do
    -- Check syntactic equality. This actually saves us quite a bit of work.
    ((u, v), equal) <- checkSyntacticEquality u v
=======
  -- Check syntactic equality first. This actually saves us quite a bit of work.
  ((u, v), equal) <- SynEq.checkSyntacticEquality u v
>>>>>>> c7b3609a
{- OLD CODE, traverses the *full* terms u v at each step, even if they
   are different somewhere.  Leads to infeasibility in issue 854.
    (u, v) <- instantiateFull (u, v)
    let equal = u == v
-}
    unifyPointers cmp u v $ if equal then verboseS "profile.sharing" 20 $ tick "equal terms" else do
      verboseS "profile.sharing" 20 $ tick "unequal terms"
      reportSDoc "tc.conv.term" 15 $ sep
        [ text "compareTerm (not syntactically equal)"
        , nest 2 $ prettyTCM u <+> prettyTCM cmp <+> prettyTCM v
        , nest 2 $ text ":" <+> prettyTCM a
        ]
      -- If we are at type Size, we cannot short-cut comparison
      -- against metas by assignment.
      -- Andreas, 2014-04-12: this looks incomplete.
      -- It seems to assume we are never comparing
      -- at function types into Size.
      let fallback = compareTerm' cmp a u v
          unlessSubtyping cont =
              if cmp == CmpEq then cont else do
                -- Andreas, 2014-04-12 do not short cut if type is blocked.
                ifBlockedType a (\ _ _ -> fallback) {-else-} $ \ a -> do
                  -- do not short circuit size comparison!
                  caseMaybeM (isSizeTypeTest <*> return a) cont (\ _ -> fallback)

          dir = fromCmp cmp
          rid = flipCmp dir     -- The reverse direction.  Bad name, I know.
      case (ignoreSharing u, ignoreSharing v) of
        (MetaV x us, MetaV y vs)
          | x /= y    -> unlessSubtyping $ solve1 `orelse` solve2 `orelse` compareTerm' cmp a u v
          | otherwise -> fallback
          where
            (solve1, solve2) | x > y     = (assign dir x us v, assign rid y vs u)
                             | otherwise = (assign rid y vs u, assign dir x us v)
        (MetaV x us, _) -> unlessSubtyping $ assign dir x us v `orelse` fallback
        (_, MetaV y vs) -> unlessSubtyping $ assign rid y vs u `orelse` fallback
        _               -> fallback
  where
    assign dir x es v = do
      -- Andreas, 2013-10-19 can only solve if no projections
      reportSDoc "tc.conv.term.shortcut" 20 $ sep
        [ text "attempting shortcut"
        , nest 2 $ prettyTCM (MetaV x es) <+> text ":=" <+> prettyTCM v
        ]
      ifM (isInstantiatedMeta x) patternViolation {-else-} $ do
        assignE dir x es v $ compareTermDir dir a
      _ <- instantiate u
      -- () <- seq u' $ return ()
      reportSLn "tc.conv.term.shortcut" 50 $
        "shortcut successful\n  result: " ++ show u
    -- Should be ok with catchError_ but catchError is much safer since we don't
    -- rethrow errors.
    orelse m h = catchError m (\_ -> h)

unifyPointers :: Comparison -> Term -> Term -> TCM () -> TCM ()
unifyPointers _ _ _ action = action
-- unifyPointers cmp _ _ action | cmp /= CmpEq = action
-- unifyPointers _ u v action = do
--   reportSLn "tc.ptr.unify" 50 $ "Maybe unifying pointers\n  u = " ++ show u ++ "\n  v = " ++ show v
--   old <- use stDirty
--   stDirty .= False
--   action
--   reportSLn "tc.ptr.unify" 50 $ "Finished comparison\n  u = " ++ show u ++ "\n  v = " ++ show v
--   (u, v) <- instantiate (u, v)
--   reportSLn "tc.ptr.unify" 50 $ "After instantiation\n  u = " ++ show u ++ "\n  v = " ++ show v
--   dirty <- use stDirty
--   stDirty .= old
--   if dirty then verboseS "profile.sharing" 20 (tick "unifyPtr: dirty")
--            else do
--             verboseS "profile.sharing" 20 (tick "unifyPtr: clean")
--             reportSLn "tc.ptr.unify" 80 $ "Unifying\n  u = " ++ show u ++ "\n  v = " ++ show v
--             forceEqualTerms u v
--             reportSLn "tc.ptr.unify" 80 $ "After unification\n  u = " ++ show u ++ "\n  v = " ++ show v

-- | Try to assign meta.  If meta is projected, try to eta-expand
--   and run conversion check again.
assignE :: CompareDirection -> MetaId -> Elims -> Term -> (Term -> Term -> TCM ()) -> TCM ()
assignE dir x es v comp = assignWrapper dir x es v $ do
  case allApplyElims es of
    Just vs -> assignV dir x vs v
    Nothing -> do
      reportSDoc "tc.conv.assign" 30 $ sep
        [ text "assigning to projected meta "
        , prettyTCM x <+> sep (map prettyTCM es) <+> text (":" ++ show dir) <+> prettyTCM v
        ]
      etaExpandMeta [Records] x
      res <- isInstantiatedMeta' x
      case res of
        Just u  -> do
          reportSDoc "tc.conv.assign" 30 $ sep
            [ text "seems like eta expansion instantiated meta "
            , prettyTCM x <+> text  (":" ++ show dir) <+> prettyTCM u
            ]
          let w = u `applyE` es
          comp w v
        Nothing ->  do
          reportSLn "tc.conv.assign" 30 "eta expansion did not instantiate meta"
          patternViolation  -- nothing happened, give up

compareTermDir :: CompareDirection -> Type -> Term -> Term -> TCM ()
compareTermDir dir a = dirToCmp (`compareTerm'` a) dir

compareTerm' :: Comparison -> Type -> Term -> Term -> TCM ()
compareTerm' cmp a m n =
  verboseBracket "tc.conv.term" 20 "compareTerm" $ do
  a' <- reduce a
  catchConstraint (ValueCmp cmp a' m n) $ do
    reportSDoc "tc.conv.term" 30 $ fsep
      [ text "compareTerm", prettyTCM m, prettyTCM cmp, prettyTCM n, text ":", prettyTCM a' ]
    proofIrr <- proofIrrelevance
    isSize   <- isJust <$> isSizeType a'
    s        <- reduce $ getSort a'
    mlvl     <- mlevel
    case s of
      Prop | proofIrr -> return ()
      _    | isSize   -> compareSizes cmp m n
      _               -> case ignoreSharing $ unEl a' of
        a | Just a == mlvl -> do
          a <- levelView m
          b <- levelView n
          equalLevel a b
-- OLD:        Pi dom _  -> equalFun (dom, a') m n
        a@Pi{}    -> equalFun a m n
        Lam _ _   -> __IMPOSSIBLE__
        Def r es  -> do
          isrec <- isEtaRecord r
          if isrec
            then do
              sig <- getSignature
              let ps = fromMaybe __IMPOSSIBLE__ $ allApplyElims es
              -- Andreas, 2010-10-11: allowing neutrals to be blocked things does not seem
              -- to change Agda's behavior
              --    isNeutral Blocked{}          = False
                  isNeutral = isNeutral' . fmap ignoreSharing
                  isMeta    = isMeta'    . fmap ignoreSharing
                  isNeutral' (NotBlocked _ Con{}) = return False
              -- Andreas, 2013-09-18: this is expensive:
              -- should only do this when copatterns are on
                  isNeutral' (NotBlocked r (Def q _)) = do    -- Andreas, 2014-12-06 optimize this using r !!
                    d <- getConstInfo q
                    return $ case d of
                      Defn {theDef = Function {funCopatternLHS = True}} -> False -- a def by copattern can reduce if projected
                      _                                                 -> True
                  isNeutral' _                   = return True
                  isMeta' (NotBlocked _ MetaV{}) = True
                  isMeta' _                      = False

              reportSDoc "tc.conv.term" 30 $ prettyTCM a <+> text "is eta record type"
              m <- reduceB m
              mNeutral <- isNeutral m
              n <- reduceB n
              nNeutral <- isNeutral n
              case (m, n) of
                _ | isMeta m || isMeta n ->
                    compareAtom cmp a' (ignoreBlocking m) (ignoreBlocking n)

                _ | mNeutral && nNeutral -> do
                    -- Andreas 2011-03-23: (fixing issue 396)
                    -- if we are dealing with a singleton record,
                    -- we can succeed immediately
                    isSing <- isSingletonRecordModuloRelevance r ps
                    case isSing of
                      Right True -> return ()
                      -- do not eta-expand if comparing two neutrals
                      _ -> compareAtom cmp a' (ignoreBlocking m) (ignoreBlocking n)
                _ -> do
                  (tel, m') <- etaExpandRecord r ps $ ignoreBlocking m
                  (_  , n') <- etaExpandRecord r ps $ ignoreBlocking n
                  -- No subtyping on record terms
                  c <- getRecordConstructor r
{- We reduce later (in compareAtom)
                  -- In the presence of copatterns, we need to reduce,
                  -- because an added projection can trigger a rewrite rule.
                  (m', n') <- if dontHaveCopatterns then return (m', n')
                               else reduce (m', n')
-}
                  compareArgs [] (telePi_ tel $ sort Prop) (Con c []) m' n'

            else compareAtom cmp a' m n
        _ -> compareAtom cmp a' m n
  where
    -- equality at function type (accounts for eta)
    equalFun :: Term -> Term -> Term -> TCM ()
    equalFun (Shared p) m n = equalFun (derefPtr p) m n
    equalFun (Pi dom@(Dom info _) b) m n = do
        -- name <- freshName_ $ properName $ absName b
        name <- freshName_ $ suggest (absName b) "x"
        addContext (name, dom) $ compareTerm cmp (absBody b) m' n'
      where
        (m',n') = raise 1 (m,n) `apply` [Arg info $ var 0]
{-
        properName "_" = "x"
        properName  x  =  x
-}
    equalFun _ _ _ = __IMPOSSIBLE__

-- | @compareTel t1 t2 cmp tel1 tel1@ checks whether pointwise
--   @tel1 \`cmp\` tel2@ and complains that @t2 \`cmp\` t1@ failed if
--   not.
compareTel :: Type -> Type ->
  Comparison -> Telescope -> Telescope -> TCM ()
compareTel t1 t2 cmp tel1 tel2 =
  verboseBracket "tc.conv.tel" 20 "compareTel" $
  catchConstraint (TelCmp t1 t2 cmp tel1 tel2) $ case (tel1, tel2) of
    (EmptyTel, EmptyTel) -> return ()
    (EmptyTel, _)        -> bad
    (_, EmptyTel)        -> bad
    (ExtendTel dom1@(Dom i1 a1) tel1, ExtendTel dom2@(Dom i2 a2) tel2)
      | getHiding i1 /= getHiding i2 -> bad
        -- Andreas, 2011-09-11 do not test r1 == r2 because they could differ
        -- e.g. one could be Forced and the other Relevant (see fail/UncurryMeta)
      | otherwise -> do
          name <- freshName_ (suggest (absName tel1) (absName tel2))
          let r = max (getRelevance i1) (getRelevance i2) -- take "most irrelevant"
              dependent = (r /= Irrelevant) && isBinderUsed tel2
-- NEW
          pid <- newProblem_ $ compareType cmp a1 a2
          dom <- if dependent
                 then Dom i1 <$> blockTypeOnProblem a1 pid
                 else return dom1
          addContext (name, dom) $ compareTel t1 t2 cmp (absBody tel1) (absBody tel2)
          stealConstraints pid

{- OLD, before 2013-05-15
          let checkDom = escapeContext 1 $ compareType cmp a1 a2
              c = TelCmp t1 t2 cmp (absBody tel1) (absBody tel2)

          addCtx name dom1 $
            if dependent
            then guardConstraint c checkDom
            else checkDom >> solveConstraint_ c
-}
  where
    -- Andreas, 2011-05-10 better report message about types
    bad = typeError $ UnequalTypes cmp t2 t1 -- switch t2 and t1 because of contravariance!
--    bad = typeError $ UnequalTelescopes cmp tel1 tel2


-- | Raise 'UnequalTerms' if there is no hope that by
--   meta solving and subsequent eta-contraction these
--   terms could become equal.
--   Precondition: the terms are in reduced form
--   (with no top-level pointer) and
--   failed to be equal in the 'compareAtom' check.
--
--   By eta-contraction, a lambda or a record constructor term
--   can become anything.
etaInequal :: Comparison -> Type -> Term -> Term -> TCM ()
etaInequal cmp t m n = do
  let inequal  = typeError $ UnequalTerms cmp m n t
      dontKnow = do
        reportSDoc "tc.conv.inequal" 20 $ hsep
          [ text "etaInequal: postponing "
          , prettyTCM m
          , text " != "
          , prettyTCM n
          ]
        patternViolation
  -- if type is not blocked, then we would have tried eta already
  flip (ifBlockedType t) (\ _ -> inequal) $ \ _ _ -> do
    -- type is blocked
    case (m, n) of
      (Con{}, _) -> dontKnow
      (_, Con{}) -> dontKnow
      (Lam{}, _) -> dontKnow
      (_, Lam{}) -> dontKnow
      _          -> inequal

compareAtomDir :: CompareDirection -> Type -> Term -> Term -> TCM ()
compareAtomDir dir a = dirToCmp (`compareAtom` a) dir

-- | Syntax directed equality on atomic values
--
compareAtom :: Comparison -> Type -> Term -> Term -> TCM ()
compareAtom cmp t m n =
  verboseBracket "tc.conv.atom" 20 "compareAtom" $
  -- if a PatternErr is thrown, rebuild constraint!
  catchConstraint (ValueCmp cmp t m n) $ do
    reportSDoc "tc.conv.atom" 50 $
      text "compareAtom" <+> fsep [ prettyTCM m <+> prettyTCM cmp
                                  , prettyTCM n
                                  , text ":" <+> prettyTCM t ]
    -- Andreas: what happens if I cut out the eta expansion here?
    -- Answer: Triggers issue 245, does not resolve 348
    (mb',nb') <- ifM (asks envCompareBlocked) ((notBlocked -*- notBlocked) <$> reduce (m,n)) $ do
      mb' <- etaExpandBlocked =<< reduceB m
      nb' <- etaExpandBlocked =<< reduceB n
      return (mb', nb')

    -- constructorForm changes literal to constructors
    -- only needed if the other side is not a literal
    (mb'', nb'') <- case (ignoreSharing $ ignoreBlocking mb', ignoreSharing $ ignoreBlocking nb') of
      (Lit _, Lit _) -> return (mb', nb')
      _ -> (,) <$> traverse constructorForm mb'
               <*> traverse constructorForm nb'

    mb <- traverse unLevel mb''
    nb <- traverse unLevel nb''

    let m = ignoreBlocking mb
        n = ignoreBlocking nb

        postpone = addConstraint $ ValueCmp cmp t m n

        checkSyntacticEquality = do
          n <- normalise n    -- is this what we want?
          m <- normalise m
          if m == n
              then return ()  -- Check syntactic equality for blocked terms
              else postpone

        dir = fromCmp cmp
        rid = flipCmp dir     -- The reverse direction.  Bad name, I know.

        assign dir x es v = assignE dir x es v $ compareAtomDir dir t

    unifyPointers cmp (ignoreBlocking mb') (ignoreBlocking nb') $ do    -- this needs to go after eta expansion to avoid creating infinite terms

      reportSDoc "tc.conv.atom" 30 $
        text "compareAtom" <+> fsep [ prettyTCM mb <+> prettyTCM cmp
                                    , prettyTCM nb
                                    , text ":" <+> prettyTCM t ]
      case (ignoreSharing <$> mb, ignoreSharing <$> nb) of
        -- equate two metas x and y.  if y is the younger meta,
        -- try first y := x and then x := y
        (NotBlocked _ (MetaV x xArgs), NotBlocked _ (MetaV y yArgs))
            | x == y ->
              case intersectVars xArgs yArgs of
                -- all relevant arguments are variables
                Just kills -> do
                  -- kills is a list with 'True' for each different var
                  killResult <- killArgs kills x
                  case killResult of
                    NothingToPrune   -> return ()
                    PrunedEverything -> return ()
                    PrunedNothing    -> postpone
                    PrunedSomething  -> postpone
                    -- OLD CODE: if killedAll then return () else checkSyntacticEquality
                -- not all relevant arguments are variables
                Nothing -> checkSyntacticEquality -- Check syntactic equality on meta-variables
                                -- (same as for blocked terms)
            | otherwise -> do
                [p1, p2] <- mapM getMetaPriority [x,y]
                -- instantiate later meta variables first
                let (solve1, solve2)
                      | (p1,x) > (p2,y) = (l,r)
                      | otherwise       = (r,l)
                      where l = assign dir x xArgs n
                            r = assign rid y yArgs m

                    try m h = m `catchError_` \err -> case err of
                      PatternErr{} -> h
                      _            -> throwError err

                -- First try the one with the highest priority. If that doesn't
                -- work, try the low priority one.
                try solve1 solve2

        -- one side a meta, the other an unblocked term
        (NotBlocked _ (MetaV x es), _) -> assign dir x es n
        (_, NotBlocked _ (MetaV x es)) -> assign rid x es m
        (Blocked{}, Blocked{})  -> checkSyntacticEquality
        (Blocked{}, _)    -> useInjectivity cmp t m n
        (_,Blocked{})     -> useInjectivity cmp t m n
        _ -> do
          -- Andreas, 2013-10-20 put projection-like function
          -- into the spine, to make compareElims work.
          -- 'False' means: leave (Def f []) unchanged even for
          -- proj-like funs.
          m <- elimView False m
          n <- elimView False n
          case (ignoreSharing m, ignoreSharing n) of
            (Pi{}, Pi{}) -> equalFun m n

            (Sort s1, Sort Inf) -> return ()
            (Sort s1, Sort s2) -> compareSort CmpEq s1 s2

            (Lit l1, Lit l2) | l1 == l2 -> return ()
            (Var i es, Var i' es') | i == i' -> do
                a <- typeOfBV i
                -- Variables are invariant in their arguments
                compareElims [] a (var i) es es'
            (Def f es, Def f' es') | f == f' -> do
                a   <- defType <$> getConstInfo f
                pol <- getPolarity' cmp f
                compareElims pol a (Def f []) es es'
            (Def f es, Def f' es') ->
              unlessM (bothAbsurd f f') $ do
                trySizeUniv cmp t m n f es f' es'
{- RETIRED
            (Def{}, Def{}) -> do
              ev1 <- elimView m
              ev2 <- elimView n
              reportSDoc "tc.conv.atom" 50 $
                sep [ text $ "ev1 = " ++ show ev1
                    , text $ "ev2 = " ++ show ev2 ]
              case (ev1, ev2) of
                (VarElim x els1, VarElim y els2) | x == y -> cmpElim (typeOfBV x) (Var x []) els1 els2
                (ConElim x args1, ConElim y args2) | x == y -> do
                  a <- conType x t
                  compareArgs [] a (Con x []) args1 args2
                  -- Andreas, 2013-05-23 Ok, if there cannot be
                  -- any projection eliminations from constructors,
                  -- let's be explicit about it!
--                (ConElim x els1, ConElim y els2) | x == y ->
--                  cmpElim (conType x t) (Con x []) els1 els2
                  -- Andreas 2012-01-17 careful!  In the presence of
                  -- projection eliminations, t is NOT the datatype x belongs to
                  -- Ulf 2012-07-12: actually projection likeness is carefully
                  -- set up so that there can't be any projections from
                  -- constructor applications at this point, so t really is the
                  -- datatype of x. See issue 676 for an example where it
                  -- failed.
                (DefElim x els1, DefElim y els2) | x == y ->
                  cmpElim (defType <$> getConstInfo x) (Def x []) els1 els2
                (DefElim x els1, DefElim y els2) ->
                  unlessM (bothAbsurd x y) $ do
                    trySizeUniv cmp t m n x els1 y els2
                (MetaElim{}, _) -> __IMPOSSIBLE__   -- projections from metas should have been eta expanded
                (_, MetaElim{}) -> __IMPOSSIBLE__
                _ -> typeError $ UnequalTerms cmp m n t
                where
                  polarities (Def x _) = getPolarity' cmp x
                  polarities _         = return []
                  cmpElim t v els1 els2 = do
                    a   <- t
                    pol <- polarities v
                    reportSDoc "tc.conv.elim" 10 $
                      text "compareElim" <+> vcat
                        [ text "pol  =" <+> text (show pol)
                        , text "a    =" <+> prettyTCM a
                        , text "v    =" <+> prettyTCM v
                        , text "els1 =" <+> prettyTCM els1
                        , text "els2 =" <+> prettyTCM els2
                        ]
                    reportSLn "tc.conv.elim" 50 $ "v (raw) = " ++ show v
                    compareElims pol a v els1 els2
-}
            (Con x xArgs, Con y yArgs)
                | x == y -> do
                    -- Get the type of the constructor instantiated to the datatype parameters.
                    a' <- conType x t
                    -- Constructors are invariant in their arguments
                    -- (could be covariant).
                    compareArgs [] a' (Con x []) xArgs yArgs
            _ -> etaInequal cmp t m n -- fixes issue 856 (unsound conversion error)
--            _ -> typeError $ UnequalTerms cmp m n t
    where
        -- Andreas, 2013-05-15 due to new postponement strategy, type can now be blocked
        conType c t = ifBlockedType t (\ _ _ -> patternViolation) $ \ t -> do
          let impossible = do
                reportSDoc "impossible" 10 $
                  text "expected data/record type, found " <+> prettyTCM t
                reportSLn "impossible" 70 $ "  raw = " ++ show t
                -- __IMPOSSIBLE__
                -- Andreas, 2013-10-20:  in case termination checking fails
                -- we might get some unreduced types here.
                -- In issue 921, this happens during the final attempt
                -- to solve left-over constraints.
                -- Thus, instead of crashing, just give up gracefully.
                patternViolation
          maybe impossible return =<< getConType c t
{- FACTORED OUT into Datatypes.hs
          case ignoreSharing $ unEl t of
            Def d es -> do
              args  <- maybe impossible return $ allApplyElims es
              npars <- do
                def <- theDef <$> getConstInfo d
                case def of Datatype{dataPars = n} -> return n
                            Record{recPars = n}    -> return n
                            _                      -> impossible
              a <- defType <$> getConInfo c
              return $ piApply a (genericTake npars args)
            _ -> impossible
-}
        equalFun t1 t2 = case (ignoreSharing t1, ignoreSharing t2) of
          (Pi dom1@(Dom i1 a1@(El a1s a1t)) b1, Pi (Dom i2 a2) b2)
            | argInfoHiding i1 /= argInfoHiding i2 -> typeError $ UnequalHiding t1 t2
            -- Andreas 2010-09-21 compare r1 and r2, but ignore forcing annotations!
            | not (compareRelevance cmp (ignoreForced $ argInfoRelevance i2)
                                        (ignoreForced $ argInfoRelevance i1))
                -> typeError $ UnequalRelevance cmp t1 t2
            | otherwise -> verboseBracket "tc.conv.fun" 15 "compare function types" $ do
                reportSDoc "tc.conv.fun" 20 $ nest 2 $ vcat
                  [ text "t1 =" <+> prettyTCM t1
                  , text "t2 =" <+> prettyTCM t2 ]

                -- We only need to require a1 == a2 if t2 is a dependent function type.
                -- If it's non-dependent it doesn't matter what we add to the context.
                pid <- newProblem_ $ compareType cmp a2 a1
                dom <- if isBinderUsed b2
                       then Dom i1 <$> blockTypeOnProblem a1 pid
                       -- then Dom i1 . El a1s <$> blockTermOnProblem (El Inf $ Sort a1s) a1t pid
                       else return dom1
                name <- freshName_ (suggest b1 b2)
                addContext (name, dom) $ compareType cmp (absBody b1) (absBody b2)
                stealConstraints pid
                -- Andreas, 2013-05-15 Now, comparison of codomains is not
                -- blocked any more by getting stuck on domains.
                -- Only the domain type in context will be blocked.

{- OLD
                let checkDom = escapeContext 1 $ compareType cmp a2 a1
                    conCoDom = TypeCmp cmp (absBody b1) (absBody b2)
                -- We only need to require a1 == a2 if t2 is a dependent function type.
                -- If it's non-dependent it doesn't matter what we add to the context.
                name <- freshName_ (suggest b1 b2)
                addCtx name dom1 $
                  if isBinderUsed b2 -- dependent function type?
                  then guardConstraint conCoDom checkDom
                  else checkDom >> solveConstraint_ conCoDom
-}
          _ -> __IMPOSSIBLE__

compareRelevance :: Comparison -> Relevance -> Relevance -> Bool
compareRelevance CmpEq  = (==)
compareRelevance CmpLeq = (<=)

-- | @compareElims pols a v els1 els2@ performs type-directed equality on eliminator spines.
--   @t@ is the type of the head @v@.
compareElims :: [Polarity] -> Type -> Term -> [Elim] -> [Elim] -> TCM ()
compareElims pols0 a v els01 els02 = catchConstraint (ElimCmp pols0 a v els01 els02) $ do
  let v1 = applyE v els01
      v2 = applyE v els02
      failure = typeError $ UnequalTerms CmpEq v1 v2 a
        -- Andreas, 2013-03-15 since one of the spines is empty, @a@
        -- is the correct type here.
  case (els01, els02) of
    ([]         , []         ) -> return ()
    ([]         , Proj{}:_   ) -> failure -- not impossible, see issue 821
    (Proj{}  : _, []         ) -> failure -- could be x.p =?= x for projection p
    ([]         , Apply{} : _) -> failure -- not impossible, see issue 878
    (Apply{} : _, []         ) -> failure
    (Apply{} : _, Proj{}  : _) -> __IMPOSSIBLE__ <$ solveAwakeConstraints' True -- NB: popped up in issue 889
    (Proj{}  : _, Apply{} : _) -> __IMPOSSIBLE__ <$ solveAwakeConstraints' True -- but should be impossible (but again in issue 1467)
    (Apply arg1 : els1, Apply arg2 : els2) ->
      verboseBracket "tc.conv.elim" 20 "compare Apply" $ do
      reportSDoc "tc.conv.elim" 10 $ nest 2 $ vcat
        [ text "a    =" <+> prettyTCM a
        , text "v    =" <+> prettyTCM v
        , text "arg1 =" <+> prettyTCM arg1
        , text "arg2 =" <+> prettyTCM arg2
        ]
      reportSDoc "tc.conv.elim" 50 $ nest 2 $ vcat
        [ text "v    =" <+> text (show v)
        , text "arg1 =" <+> text (show arg1)
        , text "arg2 =" <+> text (show arg2)
        , text ""
        ]
      let (pol, pols) = nextPolarity pols0
      ifBlockedType a (\ m t -> patternViolation) $ \ a -> do
        case ignoreSharing . unEl $ a of
          (Pi (Dom info b) codom) -> do
            mlvl <- mlevel
            let freeInCoDom (Abs _ c) = 0 `freeInIgnoringSorts` c
                freeInCoDom _         = False
                dependent = (Just (unEl b) /= mlvl) && freeInCoDom codom
                  -- Level-polymorphism (x : Level) -> ... does not count as dependency here
                     -- NB: we could drop the free variable test and still be sound.
                     -- It is a trade-off between the administrative effort of
                     -- creating a blocking and traversing a term for free variables.
                     -- Apparently, it is believed that checking free vars is cheaper.
                     -- Andreas, 2013-05-15
                r = getRelevance info

-- NEW, Andreas, 2013-05-15

            -- compare arg1 and arg2
            pid <- newProblem_ $ applyRelevanceToContext r $
                case r of
                  Forced{}   -> return ()
                  r | irrelevantOrUnused r ->
                                compareIrrelevant b (unArg arg1) (unArg arg2)
                  _          -> compareWithPol pol (flip compareTerm b)
                                  (unArg arg1) (unArg arg2)
            -- if comparison got stuck and function type is dependent, block arg
            arg <- if dependent
                   then (arg1 $>) <$> blockTermOnProblem b (unArg arg1) pid
                   else return arg1
            -- continue, possibly with blocked instantiation
            compareElims pols (piApply a [arg]) (apply v [arg]) els1 els2
            -- any left over constraints of arg are associatd to the comparison
            stealConstraints pid

{- Stealing solves this issue:

   Does not create enough blocked tc-problems,
   see test/fail/DontPrune.
   (There are remaining problems which do not show up as yellow.)
   Need to find a way to associate pid also to result of compareElims.
-}

{- OLD, before 2013-05-15

            let checkArg = applyRelevanceToContext r $
                               case r of
                  Forced     -> return ()
                  r | irrelevantOrUnused r ->
                                compareIrrelevant b (unArg arg1) (unArg arg2)
                  _          -> compareWithPol pol (flip compareTerm b)
                                  (unArg arg1) (unArg arg2)

                theRest = ElimCmp pols (piApply a [arg1]) (apply v [arg1]) els1 els2

            if dependent
              then guardConstraint theRest checkArg
              else checkArg >> solveConstraint_ theRest
-}

          a -> do
            reportSDoc "impossible" 10 $
              text "unexpected type when comparing apply eliminations " <+> prettyTCM a
            reportSLn "impossible" 50 $ "raw type: " ++ show a
            patternViolation
            -- Andreas, 2013-10-22
            -- in case of disabled reductions (due to failing termination check)
            -- we might get stuck, so do not crash, but fail gently.
            -- __IMPOSSIBLE__

    -- case: f == f' are projection (like) functions
    (Proj f : els1, Proj f' : els2)
      | f /= f'   -> typeError . GenericError . show =<< prettyTCM f <+> text "/=" <+> prettyTCM f'
      | otherwise -> ifBlockedType a (\ m t -> patternViolation) $ \ a -> do
        res <- getDefType f a -- get type of projection (like) function
        case res of
          Just ft -> do
            let arg = defaultArg v  -- we could get the proper Arg deco from ft
                c   = ft `piApply` [arg]
            u <- applyDef f arg     -- correct both for proj.s and non proj.s
            (cmp, els1, els2) <- return $
              case fst $ nextPolarity pols0 of
                Invariant     -> (CmpEq , els1, els2)
                Covariant     -> (CmpLeq, els1, els2)
                Contravariant -> (CmpLeq, els2, els1)
                Nonvariant    -> __IMPOSSIBLE__ -- the polarity should be Invariant
            pols' <- getPolarity' cmp f
            compareElims pols' c u els1 els2
          _ -> do
            reportSDoc "impossible" 10 $ sep
              [ text $ "projection " ++ show f
              , text   "applied to value " <+> prettyTCM v
              , text   "of unexpected type " <+> prettyTCM a
              ]
            patternViolation
            -- __IMPOSSIBLE__
{-
        case ignoreSharing $ unEl a of
          Def _ es -> do
            let us = fromMaybe __IMPOSSIBLE__ $ allApplyElims es
            ft <- defType <$> getConstInfo f  -- get type of projection(like) function
            let c = piApply ft (us ++ [defaultArg v]) -- TODO: not necessarily relevant?
            let (pol, _) = nextPolarity pols0
            (cmp, els1, els2) <- return $ case pol of
                  Invariant     -> (CmpEq, els1, els2)
                  Covariant     -> (CmpLeq, els1, els2)
                  Contravariant -> (CmpLeq, els2, els1)
                  Nonvariant    -> __IMPOSSIBLE__ -- the polarity should be Invariant
            pols' <- getPolarity' cmp f
            compareElims pols' c (v `applyE` [Proj f]) els1 els2
          _ -> do
            reportSDoc "impossible" 10 $ sep
              [ text $ "projection " ++ show f
              , text   "applied to value " <+> prettyTCM v
              , text   "of unexpected type " <+> prettyTCM a
              ]
            __IMPOSSIBLE__
-}

-- | "Compare" two terms in irrelevant position.  This always succeeds.
--   However, we can dig for solutions of irrelevant metas in the
--   terms we compare.
--   (Certainly not the systematic solution, that'd be proof search...)
compareIrrelevant :: Type -> Term -> Term -> TCM ()
{- 2012-04-02 DontCare no longer present
compareIrrelevant t (DontCare v) w = compareIrrelevant t v w
compareIrrelevant t v (DontCare w) = compareIrrelevant t v w
-}
compareIrrelevant t v w = do
  reportSDoc "tc.conv.irr" 20 $ vcat
    [ text "compareIrrelevant"
    , nest 2 $ text "v =" <+> prettyTCM v
    , nest 2 $ text "w =" <+> prettyTCM w
    ]
  reportSDoc "tc.conv.irr" 50 $ vcat
    [ nest 2 $ text $ "v = " ++ show v
    , nest 2 $ text $ "w = " ++ show w
    ]
  try v w $ try w v $ return ()
  where
    try (Shared p) w fallback = try (derefPtr p) w fallback
    try (MetaV x es) w fallback = do
      mv <- lookupMeta x
      let rel  = getMetaRelevance mv
          inst = case mvInstantiation mv of
                   InstV{} -> True
                   InstS{} -> True
                   _       -> False
      reportSDoc "tc.conv.irr" 20 $ vcat
        [ nest 2 $ text $ "rel  = " ++ show rel
        , nest 2 $ text $ "inst = " ++ show inst
        ]
      if not (irrelevantOrUnused rel) || inst
        then fallback
        else assignE DirEq x es w $ compareIrrelevant t
        -- the value of irrelevant or unused meta does not matter
    try v w fallback = fallback

compareWithPol :: Polarity -> (Comparison -> a -> a -> TCM ()) -> a -> a -> TCM ()
compareWithPol Invariant     cmp x y = cmp CmpEq x y
compareWithPol Covariant     cmp x y = cmp CmpLeq x y
compareWithPol Contravariant cmp x y = cmp CmpLeq y x
compareWithPol Nonvariant    cmp x y = return ()

-- | Type-directed equality on argument lists
--
compareArgs :: [Polarity] -> Type -> Term -> Args -> Args -> TCM ()
compareArgs pol a v args1 args2 =
  compareElims pol a v (map Apply args1) (map Apply args2)

---------------------------------------------------------------------------
-- * Types
---------------------------------------------------------------------------

-- | Equality on Types
compareType :: Comparison -> Type -> Type -> TCM ()
compareType cmp ty1@(El s1 a1) ty2@(El s2 a2) =
    verboseBracket "tc.conv.type" 20 "compareType" $
    catchConstraint (TypeCmp cmp ty1 ty2) $ do
        reportSDoc "tc.conv.type" 50 $ vcat
          [ text "compareType" <+> sep [ prettyTCM ty1 <+> prettyTCM cmp
                                       , prettyTCM ty2 ]
          , hsep [ text "   sorts:", prettyTCM s1, text " and ", prettyTCM s2 ]
          ]
-- Andreas, 2011-4-27 should not compare sorts, but currently this is needed
-- for solving sort and level metas
        compareSort CmpEq s1 s2 `catchError` \err -> case err of
          TypeError _ e -> do
            reportSDoc "tc.conv.type" 30 $ vcat
              [ text "sort comparison failed"
              , nest 2 $ vcat
                [ text "s1 =" <+> prettyTCM s1
                , text "s2 =" <+> prettyTCM s2
                ]
              ]
            case clValue e of
              -- Issue 659: Better error message
              SetOmegaNotValidType -> typeError $ UnequalBecauseOfUniverseConflict cmp a1 a2
              _ -> do
                -- This error will probably be more informative
                compareTerm cmp (sort s1) a1 a2
                -- Throw the original error if the above doesn't
                -- give an error (for instance, due to pending
                -- constraints).
                -- Or just ignore it... We run into this with irrelevant levels
                -- which may show up in sort constraints, causing them to fail.
                -- In any case it's not safe to ignore the error, for instance
                -- a1 might be Set and a2 a meta of type Set, in which case we
                -- really need the sort comparison to fail, instead of silently
                -- instantiating the meta.
                -- Andreas, 2013-10-31 Maybe the error went away
                -- when we compared the types.  So we try the sort comparison
                -- again, this time not catching the error.  (see Issue 930)
                -- throwError err
                compareSort CmpEq s1 s2
          _             -> throwError err
        compareTerm cmp (sort s1) a1 a2
        return ()

leqType :: Type -> Type -> TCM ()
leqType = compareType CmpLeq

-- | @coerce v a b@ coerces @v : a@ to type @b@, returning a @v' : b@
--   with maybe extra hidden applications or hidden abstractions.
--
--   In principle, this function can host coercive subtyping, but
--   currently it only tries to fix problems with hidden function types.
coerce :: Term -> Type -> Type -> TCM Term
coerce v t1 t2 = blockTerm t2 $ do
  verboseS "tc.conv.coerce" 10 $ do
    (a1,a2) <- reify (t1,t2)
    let dbglvl = if isSet a1 && isSet a2 then 50 else 10
    reportSDoc "tc.conv.coerce" dbglvl $
      text "coerce" <+> vcat
        [ text "term      v  =" <+> prettyTCM v
        , text "from type t1 =" <+> prettyTCM a1
        , text "to type   t2 =" <+> prettyTCM a2
        ]
  -- v <$ do workOnTypes $ leqType t1 t2
  -- take off hidden/instance domains from t1 and t2
  TelV tel1 b1 <- telViewUpTo' (-1) ((NotHidden /=) . getHiding) t1
  TelV tel2 b2 <- telViewUpTo' (-1) ((NotHidden /=) . getHiding) t2
  let n = size tel1 - size tel2
  -- the crude solution would be
  --   v' = λ {tel2} → v {tel1}
  -- however, that may introduce unneccessary many function types
  -- If n  > 0 and b2 is not blocked, it is safe to
  -- insert n many hidden args
  if n <= 0 then fallback else do
    ifBlockedType b2 (\ _ _ -> fallback) $ \ _ -> do
      (args, t1') <- implicitArgs n (NotHidden /=) t1
      coerceSize (v `apply` args) t1' t2
  where
    fallback = coerceSize v t1 t2

-- | Account for situations like @k : (Size< j) <= (Size< k + 1)@
--
--   Actually, the semantics is
--   @(Size<= k) ∩ (Size< j) ⊆ rhs@
--   which gives a disjunctive constraint.  Mmmh, looks like stuff
--   TODO.
--
--   For now, we do a cheap heuristics.
coerceSize :: Term -> Type -> Type -> TCM Term
coerceSize v t1 t2 = workOnTypes $ do
  let fallback = v <$ leqType t1 t2
  caseMaybeM (isSizeType t1) fallback $ \ b1 -> do
    caseMaybeM (isSizeType t2) fallback $ \ b2 -> do
      -- Andreas, 2015-02-11 do not instantiate metas here (triggers issue 1203).
      ifM (tryConversion $ dontAssignMetas $ leqType t1 t2) (return v) $ {- else -} do
        -- A (most probably weaker) alternative is to just check syn.eq.
        -- ifM (snd <$> checkSyntacticEquality t1 t2) (return v) $ {- else -} do
        case b2 of
          -- @t2 = Size@.  We are done!
          BoundedNo -> return v
          -- @t2 = Size< v2@
          BoundedLt v2 -> do
            sv2 <- sizeView v2
            case sv2 of
              SizeInf     -> fallback
              OtherSize{} -> do
                -- Andreas, 2014-06-16:
                -- Issue 1203: For now, just treat v < v2 as suc v <= v2
                -- TODO: Need proper < comparison
                vinc <- sizeSuc 1 v
                compareSizes CmpLeq vinc v2
                return v
              -- @v2 = a2 + 1@: In this case, we can try @v <= a2@
              SizeSuc a2 -> do
                compareSizes CmpLeq v a2
                return v

---------------------------------------------------------------------------
-- * Sorts and levels
---------------------------------------------------------------------------

compareLevel :: Comparison -> Level -> Level -> TCM ()
compareLevel CmpLeq u v = leqLevel u v
compareLevel CmpEq  u v = equalLevel u v

compareSort :: Comparison -> Sort -> Sort -> TCM ()
compareSort CmpEq  = equalSort
compareSort CmpLeq = leqSort

-- | Check that the first sort is less or equal to the second.
--
--   We can put @SizeUniv@ below @Inf@, but otherwise, it is
--   unrelated to the other universes.
--
leqSort :: Sort -> Sort -> TCM ()
leqSort s1 s2 = catchConstraint (SortCmp CmpLeq s1 s2) $ do
  (s1,s2) <- reduce (s1,s2)
  let postpone = addConstraint (SortCmp CmpLeq s1 s2)
      no       = typeError $ NotLeqSort s1 s2
      yes      = return ()
  reportSDoc "tc.conv.sort" 30 $
    sep [ text "leqSort"
        , nest 2 $ fsep [ prettyTCM s1 <+> text "=<"
                        , prettyTCM s2 ]
        ]
  case (s1, s2) of

      (_       , Inf     ) -> yes

      (SizeUniv, _       ) -> equalSort s1 s2
      (_       , SizeUniv) -> equalSort s1 s2

      (Type a  , Type b  ) -> unlessM typeInType $ leqLevel a b

      (Prop    , Prop    ) -> yes
      (Prop    , Type _  ) -> yes
      (Type _  , Prop    ) -> no

      -- (SizeUniv, SizeUniv) -> yes
      -- (SizeUniv, _       ) -> no
      -- (_       , SizeUniv) -> no

      (Inf     , _       ) -> unlessM typeInType $ equalSort s1 s2
      (DLub{}  , _       ) -> unlessM typeInType $ postpone
      (_       , DLub{}  ) -> unlessM typeInType $ postpone

leqLevel :: Level -> Level -> TCM ()
leqLevel a b = liftTCM $ do
  reportSDoc "tc.conv.nat" 30 $
    text "compareLevel" <+>
      sep [ prettyTCM a <+> text "=<"
          , prettyTCM b ]
  a <- reduce a
  b <- reduce b
  catchConstraint (LevelCmp CmpLeq a b) $ leqView a b
  where
    leqView a@(Max as) b@(Max bs) = do
      reportSDoc "tc.conv.nat" 30 $
        text "compareLevelView" <+>
          sep [ text (show a) <+> text "=<"
              , text (show b) ]
      wrap $ case (as, bs) of

        -- same term
        _ | as == bs -> ok

        -- 0 ≤ any
        ([], _) -> ok

        -- as ≤ 0
        (as, [])  -> sequence_ [ equalLevel (Max [a]) (Max []) | a <- as ]

        -- as ≤ [b]
        (as@(_:_:_), [b]) -> sequence_ [ leqView (Max [a]) (Max [b]) | a <- as ]

        -- reduce constants
        (as, bs) | minN > 0 -> leqView (Max $ map (subtr minN) as) (Max $ map (subtr minN) bs)
          where
            ns = map constant as
            ms = map constant bs
            minN = minimum (ns ++ ms)

        -- remove subsumed
        -- Andreas, 2014-04-07: This is ok if we do not go back to equalLevel
        (as, bs)
          | not $ null subsumed -> leqView (Max $ as \\ subsumed) (Max bs)
          where
            subsumed = [ a | a@(Plus m l) <- as, n <- findN l, m <= n ]
            -- @findN a@ finds the unique(?) term @Plus n a@ in @bs@, if any.
            -- Andreas, 2014-04-07 Why must there be a unique term?
            findN a = case [ n | Plus n b <- bs, b == a ] of
                        [n] -> [n]
                        _   -> []

        -- Andreas, 2012-10-02 raise error on unsolvable constraint
        ([ClosedLevel n], [ClosedLevel m]) -> if n <= m then ok else notok

        -- closed ≤ bs
        ([ClosedLevel n], bs)
          | n <= maximum (map constant bs) -> ok

        -- as ≤ neutral
        (as, bs)
          | neutralB && maxA > maxB -> notok
          | neutralB && any (\a -> neutral a && not (isInB a)) as -> notok
          | neutralB && neutralA -> maybeok $ all (\a -> constant a <= findN a) as
          where
            maxA = maximum $ map constant as
            maxB = maximum $ map constant bs
            neutralA = all neutral as
            neutralB = all neutral bs
            isInB a = elem (unneutral a) $ map unneutral bs
            findN a = case [ n | b@(Plus n _) <- bs, unneutral b == unneutral a ] of
                        [n] -> n
                        _   -> __IMPOSSIBLE__

        -- [a] ≤ [neutral]
        ([a@(Plus n _)], [b@(Plus m NeutralLevel{})])
          | m == n -> equalLevel (Max [a]) (Max [b])
          -- Andreas, 2014-04-07: This call to equalLevel is ok even if we removed
          -- subsumed terms from the lhs.

        -- anything else
        _ -> postpone
      where
        ok       = return ()
        notok    = typeError $ NotLeqSort (Type a) (Type b)
        postpone = patternViolation

        wrap m = catchError m $ \e ->
          case e of
            TypeError{} -> notok
            _           -> throwError e

        maybeok True = ok
        maybeok False = notok

        neutral (Plus _ NeutralLevel{}) = True
        neutral _                       = False

        meta (Plus _ MetaLevel{}) = True
        meta _                    = False

        unneutral (Plus _ (NeutralLevel _ v)) = v
        unneutral _ = __IMPOSSIBLE__

        constant (ClosedLevel n) = n
        constant (Plus n _)      = n

        subtr m (ClosedLevel n) = ClosedLevel (n - m)
        subtr m (Plus n l)      = Plus (n - m) l

--     choice []     = patternViolation
--     choice (m:ms) = noConstraints m `catchError` \_ -> choice ms
--       case e of
--         PatternErr{} -> choice ms
--         _            -> throwError e

equalLevel :: Level -> Level -> TCM ()
equalLevel a b = do
  -- Andreas, 2013-10-31 Use normalization to make syntactic equality stronger
  (a, b) <- normalise (a, b)
  reportSLn "tc.conv.level" 50 $ "equalLevel (" ++ show a ++ ") (" ++ show b ++ ")"
  liftTCM $ catchConstraint (LevelCmp CmpEq a b) $
    check a b
  where
    check a@(Max as) b@(Max bs) = do
      -- Jesper, 2014-02-02 remove terms that certainly do not contribute
      -- to the maximum
      as <- return $ [ a | a <- as, not $ a `isStrictlySubsumedBy` bs ]
      bs <- return $ [ b | b <- bs, not $ b `isStrictlySubsumedBy` as ]
      -- Andreas, 2013-10-31 remove common terms (that don't contain metas!!)
      -- THAT's actually UNSOUND when metas are instantiated, because
      --     max a b == max a c  does not imply  b == c
      -- as <- return $ Set.fromList $ closed0 as
      -- bs <- return $ Set.fromList $ closed0 bs
      -- let cs = Set.filter (not . hasMeta) $ Set.intersection as bs
      -- as <- return $ Set.toList $ as Set.\\ cs
      -- bs <- return $ Set.toList $ bs Set.\\ cs
      as <- return $ List.sort $ closed0 as
      bs <- return $ List.sort $ closed0 bs
      reportSDoc "tc.conv.level" 40 $
        sep [ text "equalLevel"
            , vcat [ nest 2 $ sep [ prettyTCM a <+> text "=="
                                  , prettyTCM b
                                  ]
                   , text "reduced"
                   , nest 2 $ sep [ prettyTCM (Max as) <+> text "=="
                                  , prettyTCM (Max bs)
                                  ]
                   ]
            ]
      reportSDoc "tc.conv.level" 50 $
        sep [ text "equalLevel"
            , vcat [ nest 2 $ sep [ text (show (Max as)) <+> text "=="
                                  , text (show (Max bs))
                                  ]
                   ]
            ]
      case (as, bs) of
        _ | as == bs -> ok
          | any isBlocked (as ++ bs) -> do
              lvl <- levelType
              liftTCM $ useInjectivity CmpEq lvl (Level a) (Level b)

        -- closed == closed
        ([ClosedLevel n], [ClosedLevel m])
          | n == m    -> ok
          | otherwise -> notok

        -- closed == neutral
        ([ClosedLevel{}], _) | any isNeutral bs -> notok
        (_, [ClosedLevel{}]) | any isNeutral as -> notok

        -- 0 == any
        ([ClosedLevel 0], bs@(_:_:_)) -> sequence_ [ equalLevel (Max []) (Max [b]) | b <- bs ]
        (as@(_:_:_), [ClosedLevel 0]) -> sequence_ [ equalLevel (Max [a]) (Max []) | a <- as ]
        -- Andreas, 2014-04-07 Why should the following be ok?
        --   X (suc a)  could be different from  X (suc (suc a))
        -- -- Same meta
        -- ([Plus n (MetaLevel x _)], [Plus m (MetaLevel y _)])
        --   | n == m && x == y -> ok

        -- meta == any
        ([Plus n (MetaLevel x as)], _)
          | any (isThisMeta x) bs -> postpone
        (_, [Plus n (MetaLevel x bs)])
          | any (isThisMeta x) as -> postpone
        ([Plus n (MetaLevel x as')], [Plus m (MetaLevel y bs')])
            -- lexicographic comparison intended!
          | (n, y) < (m, x)            -> meta n x as' bs
          | otherwise                  -> meta m y bs' as
        ([Plus n (MetaLevel x as')],_) -> meta n x as' bs
        (_,[Plus m (MetaLevel y bs')]) -> meta m y bs' as

        -- any other metas
        -- Andreas, 2013-10-31: There could be metas in neutral levels (see Issue 930).
        -- Should not we postpone there as well?  Yes!
        _ | any hasMeta (as ++ bs) -> postpone

        -- neutral/closed == neutral/closed
        _ | all isNeutralOrClosed (as ++ bs) -> do
          reportSLn "tc.conv.level" 60 $ "equalLevel: all are neutral or closed"
          if length as == length bs
            then zipWithM_ (\a b -> [a] =!= [b]) as bs
            else notok

        -- more cases?
        _ -> postpone

      where
        a === b   = do
            lvl <- levelType
            equalAtom lvl a b
        as =!= bs = levelTm (Max as) === levelTm (Max bs)

        ok       = return ()
        notok    = typeError $ UnequalSorts (Type a) (Type b)
        postpone = do
          reportSLn "tc.conv.level" 30 $ "postponing: " ++ show a ++ " == " ++ show b
          patternViolation

        closed0 [] = [ClosedLevel 0]
        closed0 as = as

        -- perform assignment (Plus n (MetaLevel x as)) := bs
        meta n x as bs = do
          reportSLn "tc.meta.level" 30 $ "Assigning meta level"
          reportSLn "tc.meta.level" 50 $ "meta " ++ show as ++ " " ++ show bs
          bs' <- mapM (subtr n) bs
          assignE DirEq x as (levelTm (Max bs')) (===) -- fallback: check equality as atoms

        -- Make sure to give a sensible error message
        wrap m = m `catchError` \err ->
          case err of
            TypeError{} -> notok
            _           -> throwError err

        subtr n (ClosedLevel m)
          | m >= n    = return $ ClosedLevel (m - n)
          | otherwise = notok
        subtr n (Plus m a)
          | m >= n    = return $ Plus (m - n) a
        subtr _ (Plus _ BlockedLevel{}) = postpone
        subtr _ (Plus _ MetaLevel{})    = postpone
        subtr _ (Plus _ NeutralLevel{}) = postpone
        subtr _ (Plus _ UnreducedLevel{}) = __IMPOSSIBLE__

        isNeutral (Plus _ NeutralLevel{}) = True
        isNeutral _                       = False

        isClosed ClosedLevel{} = True
        isClosed _             = False

        isNeutralOrClosed l = isClosed l || isNeutral l

        isBlocked (Plus _ BlockedLevel{}) = True
        isBlocked _                       = False

        hasMeta ClosedLevel{}               = False
        hasMeta (Plus _ MetaLevel{})        = True
        hasMeta (Plus _ (BlockedLevel _ v)) = not $ null $ allMetas v
        hasMeta (Plus _ (NeutralLevel _ v)) = not $ null $ allMetas v
        hasMeta (Plus _ (UnreducedLevel v)) = not $ null $ allMetas v

        isThisMeta x (Plus _ (MetaLevel y _)) = x == y
        isThisMeta _ _                      = False

        constant (ClosedLevel n) = n
        constant (Plus n _)      = n

        (ClosedLevel m) `isStrictlySubsumedBy` [] = m == 0
        (ClosedLevel m) `isStrictlySubsumedBy` ys = m < maximum (map constant ys)
        (Plus m x)      `isStrictlySubsumedBy` ys = not $ null $
          [ n | Plus n y <- ys, x == y, m < n ]


-- | Check that the first sort equal to the second.
equalSort :: Sort -> Sort -> TCM ()
equalSort s1 s2 = do
  ifM typeInType (return ()) $
    catchConstraint (SortCmp CmpEq s1 s2) $ do
        (s1,s2) <- reduce (s1,s2)
        let postpone = addConstraint (SortCmp CmpEq s1 s2)
            yes      = return ()
            no       = typeError $ UnequalSorts s1 s2

            -- Test whether a level is infinity.
            isInf ClosedLevel{}   = no
            isInf (Plus _ l) = case l of
              MetaLevel x es -> assignE DirEq x es (Sort Inf) $ equalAtom topSort
                -- Andreas, 2015-02-14
                -- This seems to be a hack, as a level meta is instantiated
                -- by a sort.
              NeutralLevel _ v -> case ignoreSharing v of
                Sort Inf -> yes
                _        -> no
              _ -> no

            -- Equate a level with SizeUniv.
            eqSizeUniv l0 = case l0 of
              Plus 0 l -> case l of
                MetaLevel x es -> assignE DirEq x es (Sort SizeUniv) $ equalAtom topSort
                NeutralLevel _ v -> case ignoreSharing v of
                  Sort SizeUniv -> yes
                  _ -> no
                _ -> no
              _ -> no

        reportSDoc "tc.conv.sort" 30 $ sep
          [ text "equalSort"
          , vcat [ nest 2 $ fsep [ prettyTCM s1 <+> text "=="
                                 , prettyTCM s2 ]
                 , nest 2 $ fsep [ text (show s1) <+> text "=="
                                 , text (show s2) ]
                 ]
          ]

        case (s1, s2) of

            (Type a  , Type b  ) -> equalLevel a b

            (SizeUniv, SizeUniv) -> yes
            (SizeUniv, Type (Max as@(_:_))) -> mapM_ eqSizeUniv as
            (Type (Max as@(_:_)), SizeUniv) -> mapM_ eqSizeUniv as
            (SizeUniv, _       ) -> no
            (_       , SizeUniv) -> no

            (Prop    , Prop    ) -> yes
            (Type _  , Prop    ) -> no
            (Prop    , Type _  ) -> no

            (Inf     , Inf     )             -> yes
            (Inf     , Type (Max as@(_:_)))  -> mapM_ isInf as
            (Type (Max as@(_:_)), Inf)       -> mapM_ isInf as
            -- Andreas, 2014-06-27:
            -- @Type (Max [])@ (which is Set0) falls through to error.
            (Inf     , _       )             -> no
            (_       , Inf     )             -> no

            -- Andreas, 2014-06-27:  Why are there special cases for Set0?
            -- Andreas, 2015-02-14:  Probably because s ⊔ s' = Set0
            -- entailed that both s and s' are Set0.
            -- This is no longer true if  SizeUniv ⊔ s = s

            -- (DLub s1 s2, s0@(Type (Max []))) -> do
            --   equalSort s1 s0
            --   underAbstraction_ s2 $ \s2 -> equalSort s2 s0
            -- (s0@(Type (Max [])), DLub s1 s2) -> do
            --   equalSort s0 s1
            --   underAbstraction_ s2 $ \s2 -> equalSort s0 s2

            (DLub{}  , _       )             -> postpone
            (_       , DLub{}  )             -> postpone

---------------------------------------------------------------------------
-- * Definitions
---------------------------------------------------------------------------

bothAbsurd :: QName -> QName -> TCM Bool
bothAbsurd f f'
  | isAbsurdLambdaName f, isAbsurdLambdaName f' = do
      def  <- getConstInfo f
      def' <- getConstInfo f'
      case (theDef def, theDef def') of
        (Function{ funCompiled = Just Fail},
         Function{ funCompiled = Just Fail}) -> return True
        _ -> return False
  | otherwise = return False

{-
-- | Structural equality for definitions.
--   Rudimentary implementation, only works for absurd lambdas now.
equalDef :: QName -> QName -> TCM Bool
equalDef f f'
  | f == f'   = return True
  | otherwise =  do
      def  <- getConstInfo f
      def' <- getConstInfo f'
      case (theDef def, theDef def') of
        (Function{ funCompiled = Fail},
         Function{ funCompiled = Fail}) -> return True
        _ -> return False
-}<|MERGE_RESOLUTION|>--- conflicted
+++ resolved
@@ -127,7 +127,6 @@
     , nest 2 $ prettyTCM u <+> prettyTCM cmp <+> prettyTCM v
     , nest 2 $ text ":" <+> prettyTCM a
     ]
-<<<<<<< HEAD
   -- Check pointer equality first.
   let checkPointerEquality def | not $ null $ List.intersect (pointerChain u) (pointerChain v) = do
         verboseS "profile.sharing" 10 $ tick "pointer equality"
@@ -135,11 +134,7 @@
       checkPointerEquality def = def
   checkPointerEquality $ do
     -- Check syntactic equality. This actually saves us quite a bit of work.
-    ((u, v), equal) <- checkSyntacticEquality u v
-=======
-  -- Check syntactic equality first. This actually saves us quite a bit of work.
-  ((u, v), equal) <- SynEq.checkSyntacticEquality u v
->>>>>>> c7b3609a
+    ((u, v), equal) <- SynEq.checkSyntacticEquality u v
 {- OLD CODE, traverses the *full* terms u v at each step, even if they
    are different somewhere.  Leads to infeasibility in issue 854.
     (u, v) <- instantiateFull (u, v)
