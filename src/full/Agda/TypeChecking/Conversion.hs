{-# LANGUAGE CPP #-}
{-# LANGUAGE FlexibleInstances #-}
{-# LANGUAGE PatternGuards #-}

module Agda.TypeChecking.Conversion where

import Control.Applicative
import Control.Monad
import Control.Monad.Reader
import Control.Monad.State

import Data.List hiding (sort)
import qualified Data.List as List
import Data.Traversable hiding (mapM, sequence)

import Agda.Syntax.Abstract.Views (isSet)
import Agda.Syntax.Common
import Agda.Syntax.Internal
import Agda.Syntax.Translation.InternalToAbstract (reify)

import Agda.TypeChecking.Monad
import Agda.TypeChecking.Monad.Builtin (constructorForm)
import Agda.TypeChecking.CompiledClause (CompiledClauses(Fail))
import Agda.TypeChecking.MetaVars
import Agda.TypeChecking.MetaVars.Occurs (killArgs,PruneResult(..))
import Agda.TypeChecking.Reduce
import Agda.TypeChecking.Substitute
import Agda.TypeChecking.SyntacticEquality
import Agda.TypeChecking.Telescope
import Agda.TypeChecking.Constraints
import Agda.TypeChecking.Errors
import Agda.TypeChecking.Free
import Agda.TypeChecking.Datatypes (getConType)
import Agda.TypeChecking.Records
import Agda.TypeChecking.Pretty
import Agda.TypeChecking.Injectivity
import Agda.TypeChecking.Polarity
import Agda.TypeChecking.SizedTypes
import Agda.TypeChecking.Level
import Agda.TypeChecking.Implicit (implicitArgs)
import Agda.TypeChecking.Irrelevance
import Agda.TypeChecking.ProjectionLike (elimView)

import Agda.Interaction.Options

import Agda.Utils.Except ( MonadError(catchError, throwError) )
import Agda.Utils.Functor
import Agda.Utils.Monad
import Agda.Utils.Maybe
import Agda.Utils.Size
import Agda.Utils.Tuple
import Agda.Utils.Lens

#include "undefined.h"
import Agda.Utils.Impossible

{- MOVED to TypeChecking.Level
mlevel :: TCM (Maybe Term)
mlevel = liftTCM $ (Just <$> primLevel) `catchError` \_ -> return Nothing
-}

-- | Try whether a computation runs without errors or new constraints
--   (may create new metas, though).
--   Restores state upon failure.
tryConversion :: TCM () -> TCM Bool
tryConversion = isJust <.> tryConversion'

-- | Try whether a computation runs without errors or new constraints
--   (may create new metas, though).
--   Return 'Just' the result upon success.
--   Return 'Nothing' and restore state upon failure.
tryConversion' :: TCM a -> TCM (Maybe a)
tryConversion' m = (Just <$> do disableDestructiveUpdate $ noConstraints m)
  `catchError` \ _ -> return Nothing

-- | Check if to lists of arguments are the same (and all variables).
--   Precondition: the lists have the same length.
sameVars :: Elims -> Elims -> Bool
sameVars xs ys = and $ zipWith same xs ys
    where
        same (Apply (Arg _ (Var n []))) (Apply (Arg _ (Var m []))) = n == m
        same _ _ = False

-- | @intersectVars us vs@ checks whether all relevant elements in @us@ and @vs@
--   are variables, and if yes, returns a prune list which says @True@ for
--   arguments which are different and can be pruned.
intersectVars :: Elims -> Elims -> Maybe [Bool]
intersectVars = zipWithM areVars where
    -- ignore irrelevant args
    areVars (Apply u) v | isIrrelevant u = Just False -- do not prune
    areVars (Apply (Arg _ (Var n []))) (Apply (Arg _ (Var m []))) = Just $ n /= m -- prune different vars
    areVars _ _                                   = Nothing

equalTerm :: Type -> Term -> Term -> TCM ()
equalTerm = compareTerm CmpEq

equalAtom :: Type -> Term -> Term -> TCM ()
equalAtom = compareAtom CmpEq

equalType :: Type -> Type -> TCM ()
equalType = compareType CmpEq

{- Comparing in irrelevant context always succeeds.

   However, we might want to dig for solutions of irrelevant metas.

   To this end, we can just ignore errors during conversion checking.
 -}

-- convError ::  MonadTCM tcm => TypeError -> tcm a
-- | Ignore errors in irrelevant context.
convError :: TypeError -> TCM ()
convError err = ifM ((==) Irrelevant <$> asks envRelevance) (return ()) $ typeError err

-- | Type directed equality on values.
--
compareTerm :: Comparison -> Type -> Term -> Term -> TCM ()
  -- If one term is a meta, try to instantiate right away. This avoids unnecessary unfolding.
  -- Andreas, 2012-02-14: This is UNSOUND for subtyping!
compareTerm cmp a u v = do
  reportSDoc "tc.conv.term" 10 $ sep
    [ text "compareTerm"
    , nest 2 $ prettyTCM u <+> prettyTCM cmp <+> prettyTCM v
    , nest 2 $ text ":" <+> prettyTCM a
    ]
  -- Check pointer equality first.
  let checkPointerEquality def | not $ null $ List.intersect (pointerChain u) (pointerChain v) = do
        verboseS "profile.sharing" 10 $ tick "pointer equality"
        return ()
      checkPointerEquality def = def
  checkPointerEquality $ do
  -- Check syntactic equality. This actually saves us quite a bit of work.
  ((u, v), equal) <- checkSyntacticEquality u v
{- OLD CODE, traverses the *full* terms u v at each step, even if they
   are different somewhere.  Leads to infeasibility in issue 854.
  (u, v) <- instantiateFull (u, v)
  let equal = u == v
-}
<<<<<<< HEAD
  unifyPointers cmp u v $ if equal then verboseS "profile.sharing" 20 $ tick "equal terms" else do
  verboseS "profile.sharing" 20 $ tick "unequal terms"
  reportSDoc "tc.conv.term" 15 $ sep
    [ text "compareTerm (not syntactically equal)"
    , nest 2 $ prettyTCM u <+> prettyTCM cmp <+> prettyTCM v
    , nest 2 $ text ":" <+> prettyTCM a
    ]
  -- If we are at type Size, we cannot short-cut comparison
  -- against metas by assignment.
  -- Andreas, 2014-04-12: this looks incomplete.
  -- It seems to assume we are never comparing
  -- at function types into Size.
  let fallback = compareTerm' cmp a u v
      unlessSubtyping cont =
          if cmp == CmpEq then cont else do
            -- Andreas, 2014-04-12 do not short cut if type is blocked.
            ifBlockedType a (\ _ _ -> fallback) {-else-} $ \ a -> do
            -- do not short circuit size comparison!
            caseMaybeM (isSizeTypeTest <*> return a) cont (\ _ -> fallback)

      dir = fromCmp cmp
      rid = flipCmp dir     -- The reverse direction.  Bad name, I know.
  case (ignoreSharing u, ignoreSharing v) of
    (MetaV x us, MetaV y vs)
      | x /= y    -> unlessSubtyping $ solve1 `orelse` solve2 `orelse` compareTerm' cmp a u v
      | otherwise -> fallback
      where
        (solve1, solve2) | x > y     = (assign dir x us v, assign rid y vs u)
                         | otherwise = (assign rid y vs u, assign dir x us v)
    (MetaV x us, _) -> unlessSubtyping $ assign dir x us v `orelse` fallback
    (_, MetaV y vs) -> unlessSubtyping $ assign rid y vs u `orelse` fallback
    _               -> fallback
=======
  if equal then unifyPointers cmp u v $ verboseS "profile.sharing" 20 $ tick "equal terms" else do
    verboseS "profile.sharing" 20 $ tick "unequal terms"
    let checkPointerEquality def | not $ null $ List.intersect (pointerChain u) (pointerChain v) = do
          verboseS "profile.sharing" 10 $ tick "pointer equality"
          return ()
        checkPointerEquality def = def
    checkPointerEquality $ do
      reportSDoc "tc.conv.term" 15 $ sep
        [ text "compareTerm (not syntactically equal)"
        , nest 2 $ prettyTCM u <+> prettyTCM cmp <+> prettyTCM v
        , nest 2 $ text ":" <+> prettyTCM a
        ]
      -- If we are at type Size, we cannot short-cut comparison
      -- against metas by assignment.
      -- Andreas, 2014-04-12: this looks incomplete.
      -- It seems to assume we are never comparing
      -- at function types into Size.
      let fallback = compareTerm' cmp a u v
          unlessSubtyping cont =
            if cmp == CmpEq then cont else do
                -- Andreas, 2014-04-12 do not short cut if type is blocked.
                ifBlockedType a (\ _ _ -> fallback) {-else-} $ \ a -> do
                  -- do not short circuit size comparison!
                  caseMaybeM (isSizeTypeTest <*> return a) cont (\ _ -> fallback)

          dir = fromCmp cmp
          rid = flipCmp dir     -- The reverse direction.  Bad name, I know.
      case (ignoreSharing u, ignoreSharing v) of
        (MetaV x us, MetaV y vs)
          | x /= y    -> unlessSubtyping $ solve1 `orelse` solve2 `orelse` compareTerm' cmp a u v
          | otherwise -> fallback
          where
            (solve1, solve2) | x > y     = (assign dir x us v, assign rid y vs u)
                             | otherwise = (assign rid y vs u, assign dir x us v)
        (MetaV x us, _) -> unlessSubtyping $ assign dir x us v `orelse` fallback
        (_, MetaV y vs) -> unlessSubtyping $ assign rid y vs u `orelse` fallback
        _               -> fallback
>>>>>>> 98f40e47
  where
    assign dir x es v = do
      -- Andreas, 2013-10-19 can only solve if no projections
      reportSDoc "tc.conv.term.shortcut" 20 $ sep
        [ text "attempting shortcut"
        , nest 2 $ prettyTCM (MetaV x es) <+> text ":=" <+> prettyTCM v
        ]
      ifM (isInstantiatedMeta x) patternViolation {-else-} $ do
        assignE dir x es v $ compareTermDir dir a
      _ <- instantiate u
      -- () <- seq u' $ return ()
      reportSLn "tc.conv.term.shortcut" 50 $
        "shortcut successful\n  result: " ++ show u
    -- Should be ok with catchError_ but catchError is much safer since we don't
    -- rethrow errors.
    orelse m h = catchError m (\_ -> h)

unifyPointers :: Comparison -> Term -> Term -> TCM () -> TCM ()
unifyPointers _ _ _ action = action
-- unifyPointers cmp _ _ action | cmp /= CmpEq = action
-- unifyPointers _ u v action = do
--   reportSLn "tc.ptr.unify" 50 $ "Maybe unifying pointers\n  u = " ++ show u ++ "\n  v = " ++ show v
--   old <- use stDirty
--   stDirty .= False
--   action
--   reportSLn "tc.ptr.unify" 50 $ "Finished comparison\n  u = " ++ show u ++ "\n  v = " ++ show v
--   (u, v) <- instantiate (u, v)
--   reportSLn "tc.ptr.unify" 50 $ "After instantiation\n  u = " ++ show u ++ "\n  v = " ++ show v
--   dirty <- use stDirty
--   stDirty .= old
--   if dirty then verboseS "profile.sharing" 20 (tick "unifyPtr: dirty")
--            else do
--             verboseS "profile.sharing" 20 (tick "unifyPtr: clean")
--             reportSLn "tc.ptr.unify" 80 $ "Unifying\n  u = " ++ show u ++ "\n  v = " ++ show v
--             forceEqualTerms u v
--             reportSLn "tc.ptr.unify" 80 $ "After unification\n  u = " ++ show u ++ "\n  v = " ++ show v

-- | Try to assign meta.  If meta is projected, try to eta-expand
--   and run conversion check again.
assignE :: CompareDirection -> MetaId -> Elims -> Term -> (Term -> Term -> TCM ()) -> TCM ()
assignE dir x es v comp = assignWrapper dir x es v $ do
  case allApplyElims es of
    Just vs -> assignV dir x vs v
    Nothing -> do
      reportSDoc "tc.conv.assign" 30 $ sep
        [ text "assigning to projected meta "
        , prettyTCM x <+> sep (map prettyTCM es) <+> text (":" ++ show dir) <+> prettyTCM v
        ]
      etaExpandMeta [Records] x
      res <- isInstantiatedMeta' x
      case res of
        Just u  -> do
          reportSDoc "tc.conv.assign" 30 $ sep
            [ text "seems like eta expansion instantiated meta "
            , prettyTCM x <+> text  (":" ++ show dir) <+> prettyTCM u
            ]
          let w = u `applyE` es
          comp w v
        Nothing ->  do
          reportSLn "tc.conv.assign" 30 "eta expansion did not instantiate meta"
          patternViolation  -- nothing happened, give up

compareTermDir :: CompareDirection -> Type -> Term -> Term -> TCM ()
compareTermDir dir a = dirToCmp (`compareTerm'` a) dir

compareTerm' :: Comparison -> Type -> Term -> Term -> TCM ()
compareTerm' cmp a m n =
  verboseBracket "tc.conv.term" 20 "compareTerm" $ do
  a' <- reduce a
  catchConstraint (ValueCmp cmp a' m n) $ do
    reportSDoc "tc.conv.term" 30 $ fsep
      [ text "compareTerm", prettyTCM m, prettyTCM cmp, prettyTCM n, text ":", prettyTCM a' ]
    proofIrr <- proofIrrelevance
    isSize   <- isJust <$> isSizeType a'
    s        <- reduce $ getSort a'
    mlvl     <- mlevel
    case s of
      Prop | proofIrr -> return ()
      _    | isSize   -> compareSizes cmp m n
      _               -> case ignoreSharing $ unEl a' of
        a | Just a == mlvl -> do
          a <- levelView m
          b <- levelView n
          equalLevel a b
-- OLD:        Pi dom _  -> equalFun (dom, a') m n
        a@Pi{}    -> equalFun a m n
        Lam _ _   -> __IMPOSSIBLE__
        Def r es  -> do
          isrec <- isEtaRecord r
          if isrec
            then do
              sig <- getSignature
              let ps = fromMaybe __IMPOSSIBLE__ $ allApplyElims es
              -- Andreas, 2010-10-11: allowing neutrals to be blocked things does not seem
              -- to change Agda's behavior
              --    isNeutral Blocked{}          = False
                  isNeutral = isNeutral' . fmap ignoreSharing
                  isMeta    = isMeta'    . fmap ignoreSharing
                  isNeutral' (NotBlocked _ Con{}) = return False
              -- Andreas, 2013-09-18: this is expensive:
              -- should only do this when copatterns are on
                  isNeutral' (NotBlocked r (Def q _)) = do    -- Andreas, 2014-12-06 optimize this using r !!
                    d <- getConstInfo q
                    return $ case d of
                      Defn {theDef = Function {funCopatternLHS = True}} -> False -- a def by copattern can reduce if projected
                      _                                                 -> True
                  isNeutral' _                   = return True
                  isMeta' (NotBlocked _ MetaV{}) = True
                  isMeta' _                      = False

              reportSDoc "tc.conv.term" 30 $ prettyTCM a <+> text "is eta record type"
              m <- reduceB m
              mNeutral <- isNeutral m
              n <- reduceB n
              nNeutral <- isNeutral n
              case (m, n) of
                _ | isMeta m || isMeta n ->
                    compareAtom cmp a' (ignoreBlocking m) (ignoreBlocking n)

                _ | mNeutral && nNeutral -> do
                    -- Andreas 2011-03-23: (fixing issue 396)
                    -- if we are dealing with a singleton record,
                    -- we can succeed immediately
                    isSing <- isSingletonRecordModuloRelevance r ps
                    case isSing of
                      Right True -> return ()
                      -- do not eta-expand if comparing two neutrals
                      _ -> compareAtom cmp a' (ignoreBlocking m) (ignoreBlocking n)
                _ -> do
                  (tel, m') <- etaExpandRecord r ps $ ignoreBlocking m
                  (_  , n') <- etaExpandRecord r ps $ ignoreBlocking n
                  -- No subtyping on record terms
                  c <- getRecordConstructor r
{- We reduce later (in compareAtom)
                  -- In the presence of copatterns, we need to reduce,
                  -- because an added projection can trigger a rewrite rule.
                  (m', n') <- if dontHaveCopatterns then return (m', n')
                               else reduce (m', n')
-}
                  compareArgs [] (telePi_ tel $ sort Prop) (Con c []) m' n'

            else compareAtom cmp a' m n
        _ -> compareAtom cmp a' m n
  where
    -- equality at function type (accounts for eta)
    equalFun :: Term -> Term -> Term -> TCM ()
    equalFun (Shared p) m n = equalFun (derefPtr p) m n
    equalFun (Pi dom@(Dom info _) b) m n = do
        -- name <- freshName_ $ properName $ absName b
        name <- freshName_ $ suggest (absName b) "x"
        addContext (name, dom) $ compareTerm cmp (absBody b) m' n'
      where
        (m',n') = raise 1 (m,n) `apply` [Arg info $ var 0]
{-
        properName "_" = "x"
        properName  x  =  x
-}
    equalFun _ _ _ = __IMPOSSIBLE__

-- | @compareTel t1 t2 cmp tel1 tel1@ checks whether pointwise
--   @tel1 \`cmp\` tel2@ and complains that @t2 \`cmp\` t1@ failed if
--   not.
compareTel :: Type -> Type ->
  Comparison -> Telescope -> Telescope -> TCM ()
compareTel t1 t2 cmp tel1 tel2 =
  verboseBracket "tc.conv.tel" 20 "compareTel" $
  catchConstraint (TelCmp t1 t2 cmp tel1 tel2) $ case (tel1, tel2) of
    (EmptyTel, EmptyTel) -> return ()
    (EmptyTel, _)        -> bad
    (_, EmptyTel)        -> bad
    (ExtendTel dom1@(Dom i1 a1) tel1, ExtendTel dom2@(Dom i2 a2) tel2)
      | getHiding i1 /= getHiding i2 -> bad
        -- Andreas, 2011-09-11 do not test r1 == r2 because they could differ
        -- e.g. one could be Forced and the other Relevant (see fail/UncurryMeta)
      | otherwise -> do
          name <- freshName_ (suggest (absName tel1) (absName tel2))
          let r = max (getRelevance i1) (getRelevance i2) -- take "most irrelevant"
              dependent = (r /= Irrelevant) && isBinderUsed tel2
-- NEW
          pid <- newProblem_ $ compareType cmp a1 a2
          dom <- if dependent
                 then Dom i1 <$> blockTypeOnProblem a1 pid
                 else return dom1
          addContext (name, dom) $ compareTel t1 t2 cmp (absBody tel1) (absBody tel2)
          stealConstraints pid

{- OLD, before 2013-05-15
          let checkDom = escapeContext 1 $ compareType cmp a1 a2
              c = TelCmp t1 t2 cmp (absBody tel1) (absBody tel2)

          addCtx name dom1 $
            if dependent
            then guardConstraint c checkDom
            else checkDom >> solveConstraint_ c
-}
  where
    -- Andreas, 2011-05-10 better report message about types
    bad = typeError $ UnequalTypes cmp t2 t1 -- switch t2 and t1 because of contravariance!
--    bad = typeError $ UnequalTelescopes cmp tel1 tel2


-- | Raise 'UnequalTerms' if there is no hope that by
--   meta solving and subsequent eta-contraction these
--   terms could become equal.
--   Precondition: the terms are in reduced form
--   (with no top-level pointer) and
--   failed to be equal in the 'compareAtom' check.
--
--   By eta-contraction, a lambda or a record constructor term
--   can become anything.
etaInequal :: Comparison -> Type -> Term -> Term -> TCM ()
etaInequal cmp t m n = do
  let inequal  = typeError $ UnequalTerms cmp m n t
      dontKnow = do
        reportSDoc "tc.conv.inequal" 20 $ hsep
          [ text "etaInequal: postponing "
          , prettyTCM m
          , text " != "
          , prettyTCM n
          ]
        patternViolation
  -- if type is not blocked, then we would have tried eta already
  flip (ifBlockedType t) (\ _ -> inequal) $ \ _ _ -> do
    -- type is blocked
    case (m, n) of
      (Con{}, _) -> dontKnow
      (_, Con{}) -> dontKnow
      (Lam{}, _) -> dontKnow
      (_, Lam{}) -> dontKnow
      _          -> inequal

compareAtomDir :: CompareDirection -> Type -> Term -> Term -> TCM ()
compareAtomDir dir a = dirToCmp (`compareAtom` a) dir

-- | Syntax directed equality on atomic values
--
compareAtom :: Comparison -> Type -> Term -> Term -> TCM ()
compareAtom cmp t m n =
  verboseBracket "tc.conv.atom" 20 "compareAtom" $
  -- if a PatternErr is thrown, rebuild constraint!
  catchConstraint (ValueCmp cmp t m n) $ do
    reportSDoc "tc.conv.atom" 50 $
      text "compareAtom" <+> fsep [ prettyTCM m <+> prettyTCM cmp
                                  , prettyTCM n
                                  , text ":" <+> prettyTCM t ]
    -- Andreas: what happens if I cut out the eta expansion here?
    -- Answer: Triggers issue 245, does not resolve 348
    (mb',nb') <- ifM (asks envCompareBlocked) ((notBlocked -*- notBlocked) <$> reduce (m,n)) $ do
      mb' <- etaExpandBlocked =<< reduceB m
      nb' <- etaExpandBlocked =<< reduceB n
      return (mb', nb')

    -- constructorForm changes literal to constructors
    -- only needed if the other side is not a literal
    (mb'', nb'') <- case (ignoreSharing $ ignoreBlocking mb', ignoreSharing $ ignoreBlocking nb') of
      (Lit _, Lit _) -> return (mb', nb')
      _ -> (,) <$> traverse constructorForm mb'
               <*> traverse constructorForm nb'

    mb <- traverse unLevel mb''
    nb <- traverse unLevel nb''

    let m = ignoreBlocking mb
        n = ignoreBlocking nb

        postpone = addConstraint $ ValueCmp cmp t m n

        checkSyntacticEquality = do
          n <- normalise n    -- is this what we want?
          m <- normalise m
          if m == n
              then return ()  -- Check syntactic equality for blocked terms
              else postpone

        dir = fromCmp cmp
        rid = flipCmp dir     -- The reverse direction.  Bad name, I know.

        assign dir x es v = assignE dir x es v $ compareAtomDir dir t

    unifyPointers cmp (ignoreBlocking mb') (ignoreBlocking nb') $ do    -- this needs to go after eta expansion to avoid creating infinite terms

      reportSDoc "tc.conv.atom" 30 $
        text "compareAtom" <+> fsep [ prettyTCM mb <+> prettyTCM cmp
                                    , prettyTCM nb
                                    , text ":" <+> prettyTCM t ]
      case (ignoreSharing <$> mb, ignoreSharing <$> nb) of
        -- equate two metas x and y.  if y is the younger meta,
        -- try first y := x and then x := y
        (NotBlocked _ (MetaV x xArgs), NotBlocked _ (MetaV y yArgs))
            | x == y ->
              case intersectVars xArgs yArgs of
                -- all relevant arguments are variables
                Just kills -> do
                  -- kills is a list with 'True' for each different var
                  killResult <- killArgs kills x
                  case killResult of
                    NothingToPrune   -> return ()
                    PrunedEverything -> return ()
                    PrunedNothing    -> postpone
                    PrunedSomething  -> postpone
                    -- OLD CODE: if killedAll then return () else checkSyntacticEquality
                -- not all relevant arguments are variables
                Nothing -> checkSyntacticEquality -- Check syntactic equality on meta-variables
                                -- (same as for blocked terms)
            | otherwise -> do
                [p1, p2] <- mapM getMetaPriority [x,y]
                -- instantiate later meta variables first
                let (solve1, solve2)
                      | (p1,x) > (p2,y) = (l,r)
                      | otherwise       = (r,l)
                      where l = assign dir x xArgs n
                            r = assign rid y yArgs m

                    try m h = m `catchError_` \err -> case err of
                      PatternErr{} -> h
                      _            -> throwError err

                -- First try the one with the highest priority. If that doesn't
                -- work, try the low priority one.
                try solve1 solve2

        -- one side a meta, the other an unblocked term
        (NotBlocked _ (MetaV x es), _) -> assign dir x es n
        (_, NotBlocked _ (MetaV x es)) -> assign rid x es m
        (Blocked{}, Blocked{})  -> checkSyntacticEquality
        (Blocked{}, _)    -> useInjectivity cmp t m n
        (_,Blocked{})     -> useInjectivity cmp t m n
        _ -> do
          -- Andreas, 2013-10-20 put projection-like function
          -- into the spine, to make compareElims work.
          -- 'False' means: leave (Def f []) unchanged even for
          -- proj-like funs.
          m <- elimView False m
          n <- elimView False n
          case (ignoreSharing m, ignoreSharing n) of
            (Pi{}, Pi{}) -> equalFun m n

            (Sort s1, Sort Inf) -> return ()
            (Sort s1, Sort s2) -> compareSort CmpEq s1 s2

            (Lit l1, Lit l2) | l1 == l2 -> return ()
            (Var i es, Var i' es') | i == i' -> do
                a <- typeOfBV i
                -- Variables are invariant in their arguments
                compareElims [] a (var i) es es'
            (Def f es, Def f' es') | f == f' -> do
                a   <- defType <$> getConstInfo f
                pol <- getPolarity' cmp f
                compareElims pol a (Def f []) es es'
            (Def f es, Def f' es') ->
              unlessM (bothAbsurd f f') $ do
                trySizeUniv cmp t m n f es f' es'
{- RETIRED
            (Def{}, Def{}) -> do
              ev1 <- elimView m
              ev2 <- elimView n
              reportSDoc "tc.conv.atom" 50 $
                sep [ text $ "ev1 = " ++ show ev1
                    , text $ "ev2 = " ++ show ev2 ]
              case (ev1, ev2) of
                (VarElim x els1, VarElim y els2) | x == y -> cmpElim (typeOfBV x) (Var x []) els1 els2
                (ConElim x args1, ConElim y args2) | x == y -> do
                  a <- conType x t
                  compareArgs [] a (Con x []) args1 args2
                  -- Andreas, 2013-05-23 Ok, if there cannot be
                  -- any projection eliminations from constructors,
                  -- let's be explicit about it!
--                (ConElim x els1, ConElim y els2) | x == y ->
--                  cmpElim (conType x t) (Con x []) els1 els2
                  -- Andreas 2012-01-17 careful!  In the presence of
                  -- projection eliminations, t is NOT the datatype x belongs to
                  -- Ulf 2012-07-12: actually projection likeness is carefully
                  -- set up so that there can't be any projections from
                  -- constructor applications at this point, so t really is the
                  -- datatype of x. See issue 676 for an example where it
                  -- failed.
                (DefElim x els1, DefElim y els2) | x == y ->
                  cmpElim (defType <$> getConstInfo x) (Def x []) els1 els2
                (DefElim x els1, DefElim y els2) ->
                  unlessM (bothAbsurd x y) $ do
                    trySizeUniv cmp t m n x els1 y els2
                (MetaElim{}, _) -> __IMPOSSIBLE__   -- projections from metas should have been eta expanded
                (_, MetaElim{}) -> __IMPOSSIBLE__
                _ -> typeError $ UnequalTerms cmp m n t
                where
                  polarities (Def x _) = getPolarity' cmp x
                  polarities _         = return []
                  cmpElim t v els1 els2 = do
                    a   <- t
                    pol <- polarities v
                    reportSDoc "tc.conv.elim" 10 $
                      text "compareElim" <+> vcat
                        [ text "pol  =" <+> text (show pol)
                        , text "a    =" <+> prettyTCM a
                        , text "v    =" <+> prettyTCM v
                        , text "els1 =" <+> prettyTCM els1
                        , text "els2 =" <+> prettyTCM els2
                        ]
                    reportSLn "tc.conv.elim" 50 $ "v (raw) = " ++ show v
                    compareElims pol a v els1 els2
-}
            (Con x xArgs, Con y yArgs)
                | x == y -> do
                    -- Get the type of the constructor instantiated to the datatype parameters.
                    a' <- conType x t
                    -- Constructors are invariant in their arguments
                    -- (could be covariant).
                    compareArgs [] a' (Con x []) xArgs yArgs
            _ -> etaInequal cmp t m n -- fixes issue 856 (unsound conversion error)
--            _ -> typeError $ UnequalTerms cmp m n t
    where
        -- Andreas, 2013-05-15 due to new postponement strategy, type can now be blocked
        conType c t = ifBlockedType t (\ _ _ -> patternViolation) $ \ t -> do
          let impossible = do
                reportSDoc "impossible" 10 $
                  text "expected data/record type, found " <+> prettyTCM t
                reportSLn "impossible" 70 $ "  raw = " ++ show t
                -- __IMPOSSIBLE__
                -- Andreas, 2013-10-20:  in case termination checking fails
                -- we might get some unreduced types here.
                -- In issue 921, this happens during the final attempt
                -- to solve left-over constraints.
                -- Thus, instead of crashing, just give up gracefully.
                patternViolation
          maybe impossible return =<< getConType c t
{- FACTORED OUT into Datatypes.hs
          case ignoreSharing $ unEl t of
            Def d es -> do
              args  <- maybe impossible return $ allApplyElims es
              npars <- do
                def <- theDef <$> getConstInfo d
                case def of Datatype{dataPars = n} -> return n
                            Record{recPars = n}    -> return n
                            _                      -> impossible
              a <- defType <$> getConInfo c
              return $ piApply a (genericTake npars args)
            _ -> impossible
-}
        equalFun t1 t2 = case (ignoreSharing t1, ignoreSharing t2) of
          (Pi dom1@(Dom i1 a1@(El a1s a1t)) b1, Pi (Dom i2 a2) b2)
            | argInfoHiding i1 /= argInfoHiding i2 -> typeError $ UnequalHiding t1 t2
            -- Andreas 2010-09-21 compare r1 and r2, but ignore forcing annotations!
            | not (compareRelevance cmp (ignoreForced $ argInfoRelevance i2)
                                        (ignoreForced $ argInfoRelevance i1))
                -> typeError $ UnequalRelevance cmp t1 t2
            | otherwise -> verboseBracket "tc.conv.fun" 15 "compare function types" $ do
                reportSDoc "tc.conv.fun" 20 $ nest 2 $ vcat
                  [ text "t1 =" <+> prettyTCM t1
                  , text "t2 =" <+> prettyTCM t2 ]

                -- We only need to require a1 == a2 if t2 is a dependent function type.
                -- If it's non-dependent it doesn't matter what we add to the context.
                pid <- newProblem_ $ compareType cmp a2 a1
                dom <- if isBinderUsed b2
                       then Dom i1 <$> blockTypeOnProblem a1 pid
                       -- then Dom i1 . El a1s <$> blockTermOnProblem (El Inf $ Sort a1s) a1t pid
                       else return dom1
                name <- freshName_ (suggest b1 b2)
                addContext (name, dom) $ compareType cmp (absBody b1) (absBody b2)
                stealConstraints pid
                -- Andreas, 2013-05-15 Now, comparison of codomains is not
                -- blocked any more by getting stuck on domains.
                -- Only the domain type in context will be blocked.

{- OLD
                let checkDom = escapeContext 1 $ compareType cmp a2 a1
                    conCoDom = TypeCmp cmp (absBody b1) (absBody b2)
                -- We only need to require a1 == a2 if t2 is a dependent function type.
                -- If it's non-dependent it doesn't matter what we add to the context.
                name <- freshName_ (suggest b1 b2)
                addCtx name dom1 $
                  if isBinderUsed b2 -- dependent function type?
                  then guardConstraint conCoDom checkDom
                  else checkDom >> solveConstraint_ conCoDom
-}
          _ -> __IMPOSSIBLE__

compareRelevance :: Comparison -> Relevance -> Relevance -> Bool
compareRelevance CmpEq  = (==)
compareRelevance CmpLeq = (<=)

-- | @compareElims pols a v els1 els2@ performs type-directed equality on eliminator spines.
--   @t@ is the type of the head @v@.
compareElims :: [Polarity] -> Type -> Term -> [Elim] -> [Elim] -> TCM ()
compareElims pols0 a v els01 els02 = catchConstraint (ElimCmp pols0 a v els01 els02) $ do
  let v1 = applyE v els01
      v2 = applyE v els02
      failure = typeError $ UnequalTerms CmpEq v1 v2 a
        -- Andreas, 2013-03-15 since one of the spines is empty, @a@
        -- is the correct type here.
  case (els01, els02) of
    ([]         , []         ) -> return ()
    ([]         , Proj{}:_   ) -> failure -- not impossible, see issue 821
    (Proj{}  : _, []         ) -> failure -- could be x.p =?= x for projection p
    ([]         , Apply{} : _) -> failure -- not impossible, see issue 878
    (Apply{} : _, []         ) -> failure
    (Apply{} : _, Proj{}  : _) -> __IMPOSSIBLE__ <$ solveAwakeConstraints' True -- NB: popped up in issue 889
    (Proj{}  : _, Apply{} : _) -> __IMPOSSIBLE__ <$ solveAwakeConstraints' True -- but should be impossible (but again in issue 1467)
    (Apply arg1 : els1, Apply arg2 : els2) ->
      verboseBracket "tc.conv.elim" 20 "compare Apply" $ do
      reportSDoc "tc.conv.elim" 10 $ nest 2 $ vcat
        [ text "a    =" <+> prettyTCM a
        , text "v    =" <+> prettyTCM v
        , text "arg1 =" <+> prettyTCM arg1
        , text "arg2 =" <+> prettyTCM arg2
        ]
      reportSDoc "tc.conv.elim" 50 $ nest 2 $ vcat
        [ text "v    =" <+> text (show v)
        , text "arg1 =" <+> text (show arg1)
        , text "arg2 =" <+> text (show arg2)
        , text ""
        ]
      let (pol, pols) = nextPolarity pols0
      ifBlockedType a (\ m t -> patternViolation) $ \ a -> do
        case ignoreSharing . unEl $ a of
          (Pi (Dom info b) codom) -> do
            mlvl <- mlevel
            let freeInCoDom (Abs _ c) = 0 `freeInIgnoringSorts` c
                freeInCoDom _         = False
                dependent = (Just (unEl b) /= mlvl) && freeInCoDom codom
                  -- Level-polymorphism (x : Level) -> ... does not count as dependency here
                     -- NB: we could drop the free variable test and still be sound.
                     -- It is a trade-off between the administrative effort of
                     -- creating a blocking and traversing a term for free variables.
                     -- Apparently, it is believed that checking free vars is cheaper.
                     -- Andreas, 2013-05-15
                r = getRelevance info

-- NEW, Andreas, 2013-05-15

            -- compare arg1 and arg2
            pid <- newProblem_ $ applyRelevanceToContext r $
                case r of
                  Forced{}   -> return ()
                  r | irrelevantOrUnused r ->
                                compareIrrelevant b (unArg arg1) (unArg arg2)
                  _          -> compareWithPol pol (flip compareTerm b)
                                  (unArg arg1) (unArg arg2)
            -- if comparison got stuck and function type is dependent, block arg
            arg <- if dependent
                   then (arg1 $>) <$> blockTermOnProblem b (unArg arg1) pid
                   else return arg1
            -- continue, possibly with blocked instantiation
            compareElims pols (piApply a [arg]) (apply v [arg]) els1 els2
            -- any left over constraints of arg are associatd to the comparison
            stealConstraints pid

{- Stealing solves this issue:

   Does not create enough blocked tc-problems,
   see test/fail/DontPrune.
   (There are remaining problems which do not show up as yellow.)
   Need to find a way to associate pid also to result of compareElims.
-}

{- OLD, before 2013-05-15

            let checkArg = applyRelevanceToContext r $
                               case r of
                  Forced     -> return ()
                  r | irrelevantOrUnused r ->
                                compareIrrelevant b (unArg arg1) (unArg arg2)
                  _          -> compareWithPol pol (flip compareTerm b)
                                  (unArg arg1) (unArg arg2)

                theRest = ElimCmp pols (piApply a [arg1]) (apply v [arg1]) els1 els2

            if dependent
              then guardConstraint theRest checkArg
              else checkArg >> solveConstraint_ theRest
-}

          a -> do
            reportSDoc "impossible" 10 $
              text "unexpected type when comparing apply eliminations " <+> prettyTCM a
            reportSLn "impossible" 50 $ "raw type: " ++ show a
            patternViolation
            -- Andreas, 2013-10-22
            -- in case of disabled reductions (due to failing termination check)
            -- we might get stuck, so do not crash, but fail gently.
            -- __IMPOSSIBLE__

    -- case: f == f' are projection (like) functions
    (Proj f : els1, Proj f' : els2)
      | f /= f'   -> typeError . GenericError . show =<< prettyTCM f <+> text "/=" <+> prettyTCM f'
      | otherwise -> ifBlockedType a (\ m t -> patternViolation) $ \ a -> do
        res <- getDefType f a -- get type of projection (like) function
        case res of
          Just ft -> do
            let arg = defaultArg v  -- we could get the proper Arg deco from ft
                c   = ft `piApply` [arg]
            u <- applyDef f arg     -- correct both for proj.s and non proj.s
            (cmp, els1, els2) <- return $
              case fst $ nextPolarity pols0 of
                Invariant     -> (CmpEq , els1, els2)
                Covariant     -> (CmpLeq, els1, els2)
                Contravariant -> (CmpLeq, els2, els1)
                Nonvariant    -> __IMPOSSIBLE__ -- the polarity should be Invariant
            pols' <- getPolarity' cmp f
            compareElims pols' c u els1 els2
          _ -> do
            reportSDoc "impossible" 10 $ sep
              [ text $ "projection " ++ show f
              , text   "applied to value " <+> prettyTCM v
              , text   "of unexpected type " <+> prettyTCM a
              ]
            patternViolation
            -- __IMPOSSIBLE__
{-
        case ignoreSharing $ unEl a of
          Def _ es -> do
            let us = fromMaybe __IMPOSSIBLE__ $ allApplyElims es
            ft <- defType <$> getConstInfo f  -- get type of projection(like) function
            let c = piApply ft (us ++ [defaultArg v]) -- TODO: not necessarily relevant?
            let (pol, _) = nextPolarity pols0
            (cmp, els1, els2) <- return $ case pol of
                  Invariant     -> (CmpEq, els1, els2)
                  Covariant     -> (CmpLeq, els1, els2)
                  Contravariant -> (CmpLeq, els2, els1)
                  Nonvariant    -> __IMPOSSIBLE__ -- the polarity should be Invariant
            pols' <- getPolarity' cmp f
            compareElims pols' c (v `applyE` [Proj f]) els1 els2
          _ -> do
            reportSDoc "impossible" 10 $ sep
              [ text $ "projection " ++ show f
              , text   "applied to value " <+> prettyTCM v
              , text   "of unexpected type " <+> prettyTCM a
              ]
            __IMPOSSIBLE__
-}

-- | "Compare" two terms in irrelevant position.  This always succeeds.
--   However, we can dig for solutions of irrelevant metas in the
--   terms we compare.
--   (Certainly not the systematic solution, that'd be proof search...)
compareIrrelevant :: Type -> Term -> Term -> TCM ()
{- 2012-04-02 DontCare no longer present
compareIrrelevant t (DontCare v) w = compareIrrelevant t v w
compareIrrelevant t v (DontCare w) = compareIrrelevant t v w
-}
compareIrrelevant t v w = do
  reportSDoc "tc.conv.irr" 20 $ vcat
    [ text "compareIrrelevant"
    , nest 2 $ text "v =" <+> prettyTCM v
    , nest 2 $ text "w =" <+> prettyTCM w
    ]
  reportSDoc "tc.conv.irr" 50 $ vcat
    [ nest 2 $ text $ "v = " ++ show v
    , nest 2 $ text $ "w = " ++ show w
    ]
  try v w $ try w v $ return ()
  where
    try (Shared p) w fallback = try (derefPtr p) w fallback
    try (MetaV x es) w fallback = do
      mv <- lookupMeta x
      let rel  = getMetaRelevance mv
          inst = case mvInstantiation mv of
                   InstV{} -> True
                   InstS{} -> True
                   _       -> False
      reportSDoc "tc.conv.irr" 20 $ vcat
        [ nest 2 $ text $ "rel  = " ++ show rel
        , nest 2 $ text $ "inst = " ++ show inst
        ]
      if not (irrelevantOrUnused rel) || inst
        then fallback
        else assignE DirEq x es w $ compareIrrelevant t
        -- the value of irrelevant or unused meta does not matter
    try v w fallback = fallback

compareWithPol :: Polarity -> (Comparison -> a -> a -> TCM ()) -> a -> a -> TCM ()
compareWithPol Invariant     cmp x y = cmp CmpEq x y
compareWithPol Covariant     cmp x y = cmp CmpLeq x y
compareWithPol Contravariant cmp x y = cmp CmpLeq y x
compareWithPol Nonvariant    cmp x y = return ()

-- | Type-directed equality on argument lists
--
compareArgs :: [Polarity] -> Type -> Term -> Args -> Args -> TCM ()
compareArgs pol a v args1 args2 =
  compareElims pol a v (map Apply args1) (map Apply args2)

---------------------------------------------------------------------------
-- * Types
---------------------------------------------------------------------------

-- | Equality on Types
compareType :: Comparison -> Type -> Type -> TCM ()
compareType cmp ty1@(El s1 a1) ty2@(El s2 a2) =
    verboseBracket "tc.conv.type" 20 "compareType" $
    catchConstraint (TypeCmp cmp ty1 ty2) $ do
        reportSDoc "tc.conv.type" 50 $ vcat
          [ text "compareType" <+> sep [ prettyTCM ty1 <+> prettyTCM cmp
                                       , prettyTCM ty2 ]
          , hsep [ text "   sorts:", prettyTCM s1, text " and ", prettyTCM s2 ]
          ]
-- Andreas, 2011-4-27 should not compare sorts, but currently this is needed
-- for solving sort and level metas
        compareSort CmpEq s1 s2 `catchError` \err -> case err of
          TypeError _ e -> do
            reportSDoc "tc.conv.type" 30 $ vcat
              [ text "sort comparison failed"
              , nest 2 $ vcat
                [ text "s1 =" <+> prettyTCM s1
                , text "s2 =" <+> prettyTCM s2
                ]
              ]
            case clValue e of
              -- Issue 659: Better error message
              SetOmegaNotValidType -> typeError $ UnequalBecauseOfUniverseConflict cmp a1 a2
              _ -> do
                -- This error will probably be more informative
                compareTerm cmp (sort s1) a1 a2
                -- Throw the original error if the above doesn't
                -- give an error (for instance, due to pending
                -- constraints).
                -- Or just ignore it... We run into this with irrelevant levels
                -- which may show up in sort constraints, causing them to fail.
                -- In any case it's not safe to ignore the error, for instance
                -- a1 might be Set and a2 a meta of type Set, in which case we
                -- really need the sort comparison to fail, instead of silently
                -- instantiating the meta.
                -- Andreas, 2013-10-31 Maybe the error went away
                -- when we compared the types.  So we try the sort comparison
                -- again, this time not catching the error.  (see Issue 930)
                -- throwError err
                compareSort CmpEq s1 s2
          _             -> throwError err
        compareTerm cmp (sort s1) a1 a2
        return ()

leqType :: Type -> Type -> TCM ()
leqType = compareType CmpLeq

-- | @coerce v a b@ coerces @v : a@ to type @b@, returning a @v' : b@
--   with maybe extra hidden applications or hidden abstractions.
--
--   In principle, this function can host coercive subtyping, but
--   currently it only tries to fix problems with hidden function types.
coerce :: Term -> Type -> Type -> TCM Term
coerce v t1 t2 = blockTerm t2 $ do
  verboseS "tc.conv.coerce" 10 $ do
    (a1,a2) <- reify (t1,t2)
    let dbglvl = if isSet a1 && isSet a2 then 50 else 10
    reportSDoc "tc.conv.coerce" dbglvl $
      text "coerce" <+> vcat
        [ text "term      v  =" <+> prettyTCM v
        , text "from type t1 =" <+> prettyTCM a1
        , text "to type   t2 =" <+> prettyTCM a2
        ]
  -- v <$ do workOnTypes $ leqType t1 t2
  -- take off hidden/instance domains from t1 and t2
  TelV tel1 b1 <- telViewUpTo' (-1) ((NotHidden /=) . getHiding) t1
  TelV tel2 b2 <- telViewUpTo' (-1) ((NotHidden /=) . getHiding) t2
  let n = size tel1 - size tel2
  -- the crude solution would be
  --   v' = λ {tel2} → v {tel1}
  -- however, that may introduce unneccessary many function types
  -- If n  > 0 and b2 is not blocked, it is safe to
  -- insert n many hidden args
  if n <= 0 then fallback else do
    ifBlockedType b2 (\ _ _ -> fallback) $ \ _ -> do
      (args, t1') <- implicitArgs n (NotHidden /=) t1
      coerceSize (v `apply` args) t1' t2
  where
    fallback = coerceSize v t1 t2

-- | Account for situations like @k : (Size< j) <= (Size< k + 1)@
--
--   Actually, the semantics is
--   @(Size<= k) ∩ (Size< j) ⊆ rhs@
--   which gives a disjunctive constraint.  Mmmh, looks like stuff
--   TODO.
--
--   For now, we do a cheap heuristics.
coerceSize :: Term -> Type -> Type -> TCM Term
coerceSize v t1 t2 = workOnTypes $ do
  let fallback = v <$ leqType t1 t2
  caseMaybeM (isSizeType t1) fallback $ \ b1 -> do
    caseMaybeM (isSizeType t2) fallback $ \ b2 -> do
      -- Andreas, 2015-02-11 do not instantiate metas here (triggers issue 1203).
      ifM (tryConversion $ dontAssignMetas $ leqType t1 t2) (return v) $ {- else -} do
        -- A (most probably weaker) alternative is to just check syn.eq.
        -- ifM (snd <$> checkSyntacticEquality t1 t2) (return v) $ {- else -} do
        case b2 of
          -- @t2 = Size@.  We are done!
          BoundedNo -> return v
          -- @t2 = Size< v2@
          BoundedLt v2 -> do
            sv2 <- sizeView v2
            case sv2 of
              SizeInf     -> fallback
              OtherSize{} -> do
                -- Andreas, 2014-06-16:
                -- Issue 1203: For now, just treat v < v2 as suc v <= v2
                -- TODO: Need proper < comparison
                vinc <- sizeSuc 1 v
                compareSizes CmpLeq vinc v2
                return v
              -- @v2 = a2 + 1@: In this case, we can try @v <= a2@
              SizeSuc a2 -> do
                compareSizes CmpLeq v a2
                return v

---------------------------------------------------------------------------
-- * Sorts and levels
---------------------------------------------------------------------------

compareLevel :: Comparison -> Level -> Level -> TCM ()
compareLevel CmpLeq u v = leqLevel u v
compareLevel CmpEq  u v = equalLevel u v

compareSort :: Comparison -> Sort -> Sort -> TCM ()
compareSort CmpEq  = equalSort
compareSort CmpLeq = leqSort

-- | Check that the first sort is less or equal to the second.
--
--   We can put @SizeUniv@ below @Inf@, but otherwise, it is
--   unrelated to the other universes.
--
leqSort :: Sort -> Sort -> TCM ()
leqSort s1 s2 = catchConstraint (SortCmp CmpLeq s1 s2) $ do
  (s1,s2) <- reduce (s1,s2)
  let postpone = addConstraint (SortCmp CmpLeq s1 s2)
      no       = typeError $ NotLeqSort s1 s2
      yes      = return ()
  reportSDoc "tc.conv.sort" 30 $
    sep [ text "leqSort"
        , nest 2 $ fsep [ prettyTCM s1 <+> text "=<"
                        , prettyTCM s2 ]
        ]
  case (s1, s2) of

      (_       , Inf     ) -> yes

      (SizeUniv, _       ) -> equalSort s1 s2
      (_       , SizeUniv) -> equalSort s1 s2

      (Type a  , Type b  ) -> unlessM typeInType $ leqLevel a b

      (Prop    , Prop    ) -> yes
      (Prop    , Type _  ) -> yes
      (Type _  , Prop    ) -> no

      -- (SizeUniv, SizeUniv) -> yes
      -- (SizeUniv, _       ) -> no
      -- (_       , SizeUniv) -> no

      (Inf     , _       ) -> unlessM typeInType $ equalSort s1 s2
      (DLub{}  , _       ) -> unlessM typeInType $ postpone
      (_       , DLub{}  ) -> unlessM typeInType $ postpone

leqLevel :: Level -> Level -> TCM ()
leqLevel a b = liftTCM $ do
  reportSDoc "tc.conv.nat" 30 $
    text "compareLevel" <+>
      sep [ prettyTCM a <+> text "=<"
          , prettyTCM b ]
  a <- reduce a
  b <- reduce b
  catchConstraint (LevelCmp CmpLeq a b) $ leqView a b
  where
    leqView a@(Max as) b@(Max bs) = do
      reportSDoc "tc.conv.nat" 30 $
        text "compareLevelView" <+>
          sep [ text (show a) <+> text "=<"
              , text (show b) ]
      wrap $ case (as, bs) of

        -- same term
        _ | as == bs -> ok

        -- 0 ≤ any
        ([], _) -> ok

        -- as ≤ 0
        (as, [])  -> sequence_ [ equalLevel (Max [a]) (Max []) | a <- as ]

        -- as ≤ [b]
        (as@(_:_:_), [b]) -> sequence_ [ leqView (Max [a]) (Max [b]) | a <- as ]

        -- reduce constants
        (as, bs) | minN > 0 -> leqView (Max $ map (subtr minN) as) (Max $ map (subtr minN) bs)
          where
            ns = map constant as
            ms = map constant bs
            minN = minimum (ns ++ ms)

        -- remove subsumed
        -- Andreas, 2014-04-07: This is ok if we do not go back to equalLevel
        (as, bs)
          | not $ null subsumed -> leqView (Max $ as \\ subsumed) (Max bs)
          where
            subsumed = [ a | a@(Plus m l) <- as, n <- findN l, m <= n ]
            -- @findN a@ finds the unique(?) term @Plus n a@ in @bs@, if any.
            -- Andreas, 2014-04-07 Why must there be a unique term?
            findN a = case [ n | Plus n b <- bs, b == a ] of
                        [n] -> [n]
                        _   -> []

        -- Andreas, 2012-10-02 raise error on unsolvable constraint
        ([ClosedLevel n], [ClosedLevel m]) -> if n <= m then ok else notok

        -- closed ≤ bs
        ([ClosedLevel n], bs)
          | n <= maximum (map constant bs) -> ok

        -- as ≤ neutral
        (as, bs)
          | neutralB && maxA > maxB -> notok
          | neutralB && any (\a -> neutral a && not (isInB a)) as -> notok
          | neutralB && neutralA -> maybeok $ all (\a -> constant a <= findN a) as
          where
            maxA = maximum $ map constant as
            maxB = maximum $ map constant bs
            neutralA = all neutral as
            neutralB = all neutral bs
            isInB a = elem (unneutral a) $ map unneutral bs
            findN a = case [ n | b@(Plus n _) <- bs, unneutral b == unneutral a ] of
                        [n] -> n
                        _   -> __IMPOSSIBLE__

        -- [a] ≤ [neutral]
        ([a@(Plus n _)], [b@(Plus m NeutralLevel{})])
          | m == n -> equalLevel (Max [a]) (Max [b])
          -- Andreas, 2014-04-07: This call to equalLevel is ok even if we removed
          -- subsumed terms from the lhs.

        -- anything else
        _ -> postpone
      where
        ok       = return ()
        notok    = typeError $ NotLeqSort (Type a) (Type b)
        postpone = patternViolation

        wrap m = catchError m $ \e ->
          case e of
            TypeError{} -> notok
            _           -> throwError e

        maybeok True = ok
        maybeok False = notok

        neutral (Plus _ NeutralLevel{}) = True
        neutral _                       = False

        meta (Plus _ MetaLevel{}) = True
        meta _                    = False

        unneutral (Plus _ (NeutralLevel _ v)) = v
        unneutral _ = __IMPOSSIBLE__

        constant (ClosedLevel n) = n
        constant (Plus n _)      = n

        subtr m (ClosedLevel n) = ClosedLevel (n - m)
        subtr m (Plus n l)      = Plus (n - m) l

--     choice []     = patternViolation
--     choice (m:ms) = noConstraints m `catchError` \_ -> choice ms
--       case e of
--         PatternErr{} -> choice ms
--         _            -> throwError e

equalLevel :: Level -> Level -> TCM ()
equalLevel a b = do
  -- Andreas, 2013-10-31 Use normalization to make syntactic equality stronger
  (a, b) <- normalise (a, b)
  reportSLn "tc.conv.level" 50 $ "equalLevel (" ++ show a ++ ") (" ++ show b ++ ")"
  liftTCM $ catchConstraint (LevelCmp CmpEq a b) $
    check a b
  where
    check a@(Max as) b@(Max bs) = do
      -- Jesper, 2014-02-02 remove terms that certainly do not contribute
      -- to the maximum
      as <- return $ [ a | a <- as, not $ a `isStrictlySubsumedBy` bs ]
      bs <- return $ [ b | b <- bs, not $ b `isStrictlySubsumedBy` as ]
      -- Andreas, 2013-10-31 remove common terms (that don't contain metas!!)
      -- THAT's actually UNSOUND when metas are instantiated, because
      --     max a b == max a c  does not imply  b == c
      -- as <- return $ Set.fromList $ closed0 as
      -- bs <- return $ Set.fromList $ closed0 bs
      -- let cs = Set.filter (not . hasMeta) $ Set.intersection as bs
      -- as <- return $ Set.toList $ as Set.\\ cs
      -- bs <- return $ Set.toList $ bs Set.\\ cs
      as <- return $ List.sort $ closed0 as
      bs <- return $ List.sort $ closed0 bs
      reportSDoc "tc.conv.level" 40 $
        sep [ text "equalLevel"
            , vcat [ nest 2 $ sep [ prettyTCM a <+> text "=="
                                  , prettyTCM b
                                  ]
                   , text "reduced"
                   , nest 2 $ sep [ prettyTCM (Max as) <+> text "=="
                                  , prettyTCM (Max bs)
                                  ]
                   ]
            ]
      reportSDoc "tc.conv.level" 50 $
        sep [ text "equalLevel"
            , vcat [ nest 2 $ sep [ text (show (Max as)) <+> text "=="
                                  , text (show (Max bs))
                                  ]
                   ]
            ]
      case (as, bs) of
        _ | as == bs -> ok
          | any isBlocked (as ++ bs) -> do
              lvl <- levelType
              liftTCM $ useInjectivity CmpEq lvl (Level a) (Level b)

        -- closed == closed
        ([ClosedLevel n], [ClosedLevel m])
          | n == m    -> ok
          | otherwise -> notok

        -- closed == neutral
        ([ClosedLevel{}], _) | any isNeutral bs -> notok
        (_, [ClosedLevel{}]) | any isNeutral as -> notok

        -- 0 == any
        ([ClosedLevel 0], bs@(_:_:_)) -> sequence_ [ equalLevel (Max []) (Max [b]) | b <- bs ]
        (as@(_:_:_), [ClosedLevel 0]) -> sequence_ [ equalLevel (Max [a]) (Max []) | a <- as ]
        -- Andreas, 2014-04-07 Why should the following be ok?
        --   X (suc a)  could be different from  X (suc (suc a))
        -- -- Same meta
        -- ([Plus n (MetaLevel x _)], [Plus m (MetaLevel y _)])
        --   | n == m && x == y -> ok

        -- meta == any
        ([Plus n (MetaLevel x as)], _)
          | any (isThisMeta x) bs -> postpone
        (_, [Plus n (MetaLevel x bs)])
          | any (isThisMeta x) as -> postpone
        ([Plus n (MetaLevel x as')], [Plus m (MetaLevel y bs')])
            -- lexicographic comparison intended!
          | (n, y) < (m, x)            -> meta n x as' bs
          | otherwise                  -> meta m y bs' as
        ([Plus n (MetaLevel x as')],_) -> meta n x as' bs
        (_,[Plus m (MetaLevel y bs')]) -> meta m y bs' as

        -- any other metas
        -- Andreas, 2013-10-31: There could be metas in neutral levels (see Issue 930).
        -- Should not we postpone there as well?  Yes!
        _ | any hasMeta (as ++ bs) -> postpone

        -- neutral/closed == neutral/closed
        _ | all isNeutralOrClosed (as ++ bs) -> do
          reportSLn "tc.conv.level" 60 $ "equalLevel: all are neutral or closed"
          if length as == length bs
            then zipWithM_ (\a b -> [a] =!= [b]) as bs
            else notok

        -- more cases?
        _ -> postpone

      where
        a === b   = do
            lvl <- levelType
            equalAtom lvl a b
        as =!= bs = levelTm (Max as) === levelTm (Max bs)

        ok       = return ()
        notok    = typeError $ UnequalSorts (Type a) (Type b)
        postpone = do
          reportSLn "tc.conv.level" 30 $ "postponing: " ++ show a ++ " == " ++ show b
          patternViolation

        closed0 [] = [ClosedLevel 0]
        closed0 as = as

        -- perform assignment (Plus n (MetaLevel x as)) := bs
        meta n x as bs = do
          reportSLn "tc.meta.level" 30 $ "Assigning meta level"
          reportSLn "tc.meta.level" 50 $ "meta " ++ show as ++ " " ++ show bs
          bs' <- mapM (subtr n) bs
          assignE DirEq x as (levelTm (Max bs')) (===) -- fallback: check equality as atoms

        -- Make sure to give a sensible error message
        wrap m = m `catchError` \err ->
          case err of
            TypeError{} -> notok
            _           -> throwError err

        subtr n (ClosedLevel m)
          | m >= n    = return $ ClosedLevel (m - n)
          | otherwise = notok
        subtr n (Plus m a)
          | m >= n    = return $ Plus (m - n) a
        subtr _ (Plus _ BlockedLevel{}) = postpone
        subtr _ (Plus _ MetaLevel{})    = postpone
        subtr _ (Plus _ NeutralLevel{}) = postpone
        subtr _ (Plus _ UnreducedLevel{}) = __IMPOSSIBLE__

        isNeutral (Plus _ NeutralLevel{}) = True
        isNeutral _                       = False

        isClosed ClosedLevel{} = True
        isClosed _             = False

        isNeutralOrClosed l = isClosed l || isNeutral l

        isBlocked (Plus _ BlockedLevel{}) = True
        isBlocked _                       = False

        hasMeta ClosedLevel{}               = False
        hasMeta (Plus _ MetaLevel{})        = True
        hasMeta (Plus _ (BlockedLevel _ v)) = not $ null $ allMetas v
        hasMeta (Plus _ (NeutralLevel _ v)) = not $ null $ allMetas v
        hasMeta (Plus _ (UnreducedLevel v)) = not $ null $ allMetas v

        isThisMeta x (Plus _ (MetaLevel y _)) = x == y
        isThisMeta _ _                      = False

        constant (ClosedLevel n) = n
        constant (Plus n _)      = n

        (ClosedLevel m) `isStrictlySubsumedBy` [] = m == 0
        (ClosedLevel m) `isStrictlySubsumedBy` ys = m < maximum (map constant ys)
        (Plus m x)      `isStrictlySubsumedBy` ys = not $ null $
          [ n | Plus n y <- ys, x == y, m < n ]


-- | Check that the first sort equal to the second.
equalSort :: Sort -> Sort -> TCM ()
equalSort s1 s2 = do
  ifM typeInType (return ()) $
    catchConstraint (SortCmp CmpEq s1 s2) $ do
        (s1,s2) <- reduce (s1,s2)
        let postpone = addConstraint (SortCmp CmpEq s1 s2)
            yes      = return ()
            no       = typeError $ UnequalSorts s1 s2

            -- Test whether a level is infinity.
            isInf ClosedLevel{}   = no
            isInf (Plus _ l) = case l of
              MetaLevel x es -> assignE DirEq x es (Sort Inf) $ equalAtom topSort
                -- Andreas, 2015-02-14
                -- This seems to be a hack, as a level meta is instantiated
                -- by a sort.
              NeutralLevel _ v -> case ignoreSharing v of
                Sort Inf -> yes
                _        -> no
              _ -> no

            -- Equate a level with SizeUniv.
            eqSizeUniv l0 = case l0 of
              Plus 0 l -> case l of
                MetaLevel x es -> assignE DirEq x es (Sort SizeUniv) $ equalAtom topSort
                NeutralLevel _ v -> case ignoreSharing v of
                  Sort SizeUniv -> yes
                  _ -> no
                _ -> no
              _ -> no

        reportSDoc "tc.conv.sort" 30 $ sep
          [ text "equalSort"
          , vcat [ nest 2 $ fsep [ prettyTCM s1 <+> text "=="
                                 , prettyTCM s2 ]
                 , nest 2 $ fsep [ text (show s1) <+> text "=="
                                 , text (show s2) ]
                 ]
          ]

        case (s1, s2) of

            (Type a  , Type b  ) -> equalLevel a b

            (SizeUniv, SizeUniv) -> yes
            (SizeUniv, Type (Max as@(_:_))) -> mapM_ eqSizeUniv as
            (Type (Max as@(_:_)), SizeUniv) -> mapM_ eqSizeUniv as
            (SizeUniv, _       ) -> no
            (_       , SizeUniv) -> no

            (Prop    , Prop    ) -> yes
            (Type _  , Prop    ) -> no
            (Prop    , Type _  ) -> no

            (Inf     , Inf     )             -> yes
            (Inf     , Type (Max as@(_:_)))  -> mapM_ isInf as
            (Type (Max as@(_:_)), Inf)       -> mapM_ isInf as
            -- Andreas, 2014-06-27:
            -- @Type (Max [])@ (which is Set0) falls through to error.
            (Inf     , _       )             -> no
            (_       , Inf     )             -> no

            -- Andreas, 2014-06-27:  Why are there special cases for Set0?
            -- Andreas, 2015-02-14:  Probably because s ⊔ s' = Set0
            -- entailed that both s and s' are Set0.
            -- This is no longer true if  SizeUniv ⊔ s = s

            -- (DLub s1 s2, s0@(Type (Max []))) -> do
            --   equalSort s1 s0
            --   underAbstraction_ s2 $ \s2 -> equalSort s2 s0
            -- (s0@(Type (Max [])), DLub s1 s2) -> do
            --   equalSort s0 s1
            --   underAbstraction_ s2 $ \s2 -> equalSort s0 s2

            (DLub{}  , _       )             -> postpone
            (_       , DLub{}  )             -> postpone

---------------------------------------------------------------------------
-- * Definitions
---------------------------------------------------------------------------

bothAbsurd :: QName -> QName -> TCM Bool
bothAbsurd f f'
  | isAbsurdLambdaName f, isAbsurdLambdaName f' = do
      def  <- getConstInfo f
      def' <- getConstInfo f'
      case (theDef def, theDef def') of
        (Function{ funCompiled = Just Fail},
         Function{ funCompiled = Just Fail}) -> return True
        _ -> return False
  | otherwise = return False

{-
-- | Structural equality for definitions.
--   Rudimentary implementation, only works for absurd lambdas now.
equalDef :: QName -> QName -> TCM Bool
equalDef f f'
  | f == f'   = return True
  | otherwise =  do
      def  <- getConstInfo f
      def' <- getConstInfo f'
      case (theDef def, theDef def') of
        (Function{ funCompiled = Fail},
         Function{ funCompiled = Fail}) -> return True
        _ -> return False
-}<|MERGE_RESOLUTION|>--- conflicted
+++ resolved
@@ -136,7 +136,6 @@
   (u, v) <- instantiateFull (u, v)
   let equal = u == v
 -}
-<<<<<<< HEAD
   unifyPointers cmp u v $ if equal then verboseS "profile.sharing" 20 $ tick "equal terms" else do
   verboseS "profile.sharing" 20 $ tick "unequal terms"
   reportSDoc "tc.conv.term" 15 $ sep
@@ -169,45 +168,6 @@
     (MetaV x us, _) -> unlessSubtyping $ assign dir x us v `orelse` fallback
     (_, MetaV y vs) -> unlessSubtyping $ assign rid y vs u `orelse` fallback
     _               -> fallback
-=======
-  if equal then unifyPointers cmp u v $ verboseS "profile.sharing" 20 $ tick "equal terms" else do
-    verboseS "profile.sharing" 20 $ tick "unequal terms"
-    let checkPointerEquality def | not $ null $ List.intersect (pointerChain u) (pointerChain v) = do
-          verboseS "profile.sharing" 10 $ tick "pointer equality"
-          return ()
-        checkPointerEquality def = def
-    checkPointerEquality $ do
-      reportSDoc "tc.conv.term" 15 $ sep
-        [ text "compareTerm (not syntactically equal)"
-        , nest 2 $ prettyTCM u <+> prettyTCM cmp <+> prettyTCM v
-        , nest 2 $ text ":" <+> prettyTCM a
-        ]
-      -- If we are at type Size, we cannot short-cut comparison
-      -- against metas by assignment.
-      -- Andreas, 2014-04-12: this looks incomplete.
-      -- It seems to assume we are never comparing
-      -- at function types into Size.
-      let fallback = compareTerm' cmp a u v
-          unlessSubtyping cont =
-            if cmp == CmpEq then cont else do
-                -- Andreas, 2014-04-12 do not short cut if type is blocked.
-                ifBlockedType a (\ _ _ -> fallback) {-else-} $ \ a -> do
-                  -- do not short circuit size comparison!
-                  caseMaybeM (isSizeTypeTest <*> return a) cont (\ _ -> fallback)
-
-          dir = fromCmp cmp
-          rid = flipCmp dir     -- The reverse direction.  Bad name, I know.
-      case (ignoreSharing u, ignoreSharing v) of
-        (MetaV x us, MetaV y vs)
-          | x /= y    -> unlessSubtyping $ solve1 `orelse` solve2 `orelse` compareTerm' cmp a u v
-          | otherwise -> fallback
-          where
-            (solve1, solve2) | x > y     = (assign dir x us v, assign rid y vs u)
-                             | otherwise = (assign rid y vs u, assign dir x us v)
-        (MetaV x us, _) -> unlessSubtyping $ assign dir x us v `orelse` fallback
-        (_, MetaV y vs) -> unlessSubtyping $ assign rid y vs u `orelse` fallback
-        _               -> fallback
->>>>>>> 98f40e47
   where
     assign dir x es v = do
       -- Andreas, 2013-10-19 can only solve if no projections
