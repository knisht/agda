{-# LANGUAGE NondecreasingIndentation #-}

module Agda.TypeChecking.Conversion where

import Control.Arrow (second)
import Control.Monad
import Control.Monad.Except
-- Control.Monad.Fail import is redundant since GHC 8.8.1
import Control.Monad.Fail (MonadFail)

import Data.Function
import Data.Semigroup ((<>))
import qualified Data.List as List
import qualified Data.Map as Map
import qualified Data.Set as Set
import qualified Data.IntSet as IntSet

import Agda.Syntax.Common
import Agda.Syntax.Internal
import Agda.Syntax.Internal.MetaVars
import Agda.Syntax.Translation.InternalToAbstract (reify)

import Agda.TypeChecking.Monad
import Agda.TypeChecking.MetaVars
import Agda.TypeChecking.MetaVars.Occurs (killArgs,PruneResult(..),rigidVarsNotContainedIn)
import Agda.TypeChecking.Names
import Agda.TypeChecking.Reduce
import Agda.TypeChecking.Substitute
import qualified Agda.TypeChecking.SyntacticEquality as SynEq
import Agda.TypeChecking.Telescope
import Agda.TypeChecking.Constraints
import Agda.TypeChecking.Conversion.Pure (pureCompareAs)
import {-# SOURCE #-} Agda.TypeChecking.CheckInternal (infer)
import Agda.TypeChecking.Forcing (isForced, nextIsForced)
import Agda.TypeChecking.Free
import Agda.TypeChecking.Datatypes (getConType, getFullyAppliedConType)
import Agda.TypeChecking.Records
import Agda.TypeChecking.Pretty
import Agda.TypeChecking.Injectivity
import Agda.TypeChecking.Polarity
import Agda.TypeChecking.SizedTypes
import Agda.TypeChecking.Level
import Agda.TypeChecking.Implicit (implicitArgs)
import Agda.TypeChecking.Irrelevance
import Agda.TypeChecking.Primitive
import Agda.TypeChecking.Warnings (MonadWarning)
import Agda.Interaction.Options

import Agda.Utils.Functor
import Agda.Utils.List1 (List1, pattern (:|))
import qualified Agda.Utils.List1 as List1
import Agda.Utils.Monad
import Agda.Utils.Maybe
import Agda.Utils.Permutation
import Agda.Utils.Pretty (prettyShow)
import Agda.Utils.Size
import Agda.Utils.Tuple
import Agda.Utils.WithDefault

import Agda.Utils.Impossible

type MonadConversion m =
  ( MonadReduce m
  , MonadAddContext m
  , MonadConstraint m
  , MonadMetaSolver m
  , MonadError TCErr m
  , MonadWarning m
  , MonadDebug m
  , MonadStatistics m
  , MonadFresh ProblemId m
  , MonadFresh Int m
  , HasBuiltins m
  , HasConstInfo m
  , HasOptions m
  , MonadFail m
  )

-- | Try whether a computation runs without errors or new constraints
--   (may create new metas, though).
--   Restores state upon failure.
tryConversion
  :: (MonadConstraint m, MonadWarning m, MonadError TCErr m, MonadFresh ProblemId m)
  => m () -> m Bool
tryConversion = isJust <.> tryConversion'

-- | Try whether a computation runs without errors or new constraints
--   (may create new metas, though).
--   Return 'Just' the result upon success.
--   Return 'Nothing' and restore state upon failure.
tryConversion'
  :: (MonadConstraint m, MonadWarning m, MonadError TCErr m, MonadFresh ProblemId m)
  => m a -> m (Maybe a)
tryConversion' m = tryMaybe $ noConstraints m

-- | Check if to lists of arguments are the same (and all variables).
--   Precondition: the lists have the same length.
sameVars :: Elims -> Elims -> Bool
sameVars xs ys = and $ zipWith same xs ys
    where
        same (Apply (Arg _ (Var n []))) (Apply (Arg _ (Var m []))) = n == m
        same _ _ = False

-- | @intersectVars us vs@ checks whether all relevant elements in @us@ and @vs@
--   are variables, and if yes, returns a prune list which says @True@ for
--   arguments which are different and can be pruned.
intersectVars :: Elims -> Elims -> Maybe [Bool]
intersectVars = zipWithM areVars where
    -- ignore irrelevant args
    areVars (Apply u) v | isIrrelevant u = Just False -- do not prune
    areVars (Apply (Arg _ (Var n []))) (Apply (Arg _ (Var m []))) = Just $ n /= m -- prune different vars
    areVars _ _                                   = Nothing

equalTerm :: MonadConversion m => Type -> Term -> Term -> m ()
equalTerm = compareTerm CmpEq

equalAtom :: MonadConversion m => CompareAs -> Term -> Term -> m ()
equalAtom = compareAtom CmpEq

equalType :: MonadConversion m => Type -> Type -> m ()
equalType = compareType CmpEq

{- Comparing in irrelevant context always succeeds.

   However, we might want to dig for solutions of irrelevant metas.

   To this end, we can just ignore errors during conversion checking.
 -}

-- convError ::  MonadTCM tcm => TypeError -> tcm a
-- | Ignore errors in irrelevant context.
convError :: TypeError -> TCM ()
convError err = ifM ((==) Irrelevant <$> asksTC getRelevance) (return ()) $ typeError err

-- | Type directed equality on values.
--
compareTerm :: forall m. MonadConversion m => Comparison -> Type -> Term -> Term -> m ()
compareTerm cmp a u v = compareAs cmp (AsTermsOf a) u v

-- | Type directed equality on terms or types.
compareAs :: forall m. MonadConversion m => Comparison -> CompareAs -> Term -> Term -> m ()
  -- If one term is a meta, try to instantiate right away. This avoids unnecessary unfolding.
  -- Andreas, 2012-02-14: This is UNSOUND for subtyping!
compareAs cmp a u v = do
  reportSDoc "tc.conv.term" 20 $ sep $
    [ "compareTerm"
    , nest 2 $ prettyTCM u <+> prettyTCM cmp <+> prettyTCM v
    , nest 2 $ prettyTCM a
    ]
  -- Check syntactic equality. This actually saves us quite a bit of work.
  ((u, v), equal) <- SynEq.checkSyntacticEquality u v
  -- OLD CODE, traverses the *full* terms u v at each step, even if they
  -- are different somewhere.  Leads to infeasibility in issue 854.
  -- (u, v) <- instantiateFull (u, v)
  -- let equal = u == v
  if equal then verboseS "profile.sharing" 20 $ tick "equal terms" else do
      verboseS "profile.sharing" 20 $ tick "unequal terms"
      reportSDoc "tc.conv.term" 15 $ sep $
        [ "compareTerm (not syntactically equal)"
        , nest 2 $ prettyTCM u <+> prettyTCM cmp <+> prettyTCM v
        , nest 2 $ prettyTCM a
        ]
      -- If we are at type Size, we cannot short-cut comparison
      -- against metas by assignment.
      -- Andreas, 2014-04-12: this looks incomplete.
      -- It seems to assume we are never comparing
      -- at function types into Size.
      let fallback = compareAs' cmp a u v
          unlessSubtyping :: m () -> m ()
          unlessSubtyping cont =
              if cmp == CmpEq then cont else do
                -- Andreas, 2014-04-12 do not short cut if type is blocked.
                ifBlocked a (\ _ _ -> fallback) {-else-} $ \ _ a -> do
                  -- do not short circuit size comparison!
                  caseMaybeM (isSizeType a) cont (\ _ -> fallback)

          dir = fromCmp cmp
          rid = flipCmp dir     -- The reverse direction.  Bad name, I know.
      case (u, v) of
        (MetaV x us, MetaV y vs)
          | x /= y    -> unlessSubtyping $ solve1 `orelse` solve2 `orelse` fallback
          | otherwise -> fallback
          where
            (solve1, solve2) | x > y     = (assign dir x us v, assign rid y vs u)
                             | otherwise = (assign rid y vs u, assign dir x us v)
        (MetaV x us, _) -> unlessSubtyping $ assign dir x us v `orelse` fallback
        (_, MetaV y vs) -> unlessSubtyping $ assign rid y vs u `orelse` fallback
        (Def f es, Def f' es') | f == f' ->
          ifNotM (optFirstOrder <$> pragmaOptions) fallback $ {- else -} unlessSubtyping $ do
          def <- getConstInfo f
          -- We do not shortcut projection-likes
          if isJust $ isProjection_ (theDef def) then fallback else do
          pol <- getPolarity' cmp f
          compareElims pol [] (defType def) (Def f []) es es' `orelse` fallback
        _               -> fallback
  where
    assign :: CompareDirection -> MetaId -> Elims -> Term -> m ()
    assign dir x es v = do
      -- Andreas, 2013-10-19 can only solve if no projections
      reportSDoc "tc.conv.term.shortcut" 20 $ sep
        [ "attempting shortcut"
        , nest 2 $ prettyTCM (MetaV x es) <+> ":=" <+> prettyTCM v
        ]
      whenM (isInstantiatedMeta x) (patternViolation alwaysUnblock) -- Already instantiated, retry right away
      assignE dir x es v a $ compareAsDir dir a
      reportSDoc "tc.conv.term.shortcut" 50 $
        "shortcut successful" $$ nest 2 ("result:" <+> (pretty =<< instantiate (MetaV x es)))
    -- Should be ok with catchError_ but catchError is much safer since we don't
    -- rethrow errors.
    orelse :: m () -> m () -> m ()
    orelse m h = catchError m (\_ -> h)

-- | Try to assign meta.  If meta is projected, try to eta-expand
--   and run conversion check again.
assignE :: (MonadConversion m)
        => CompareDirection -> MetaId -> Elims -> Term -> CompareAs -> (Term -> Term -> m ()) -> m ()
assignE dir x es v a comp = assignWrapper dir x es v $ do
  case allApplyElims es of
    Just vs -> assignV dir x vs v a
    Nothing -> do
      reportSDoc "tc.conv.assign" 30 $ sep
        [ "assigning to projected meta "
        , prettyTCM x <+> sep (map prettyTCM es) <+> text (":" ++ show dir) <+> prettyTCM v
        ]
      etaExpandMeta [Records] x
      res <- isInstantiatedMeta' x
      case res of
        Just u  -> do
          reportSDoc "tc.conv.assign" 30 $ sep
            [ "seems like eta expansion instantiated meta "
            , prettyTCM x <+> text  (":" ++ show dir) <+> prettyTCM u
            ]
          let w = u `applyE` es
          comp w v
        Nothing ->  do
          reportSLn "tc.conv.assign" 30 "eta expansion did not instantiate meta"
          patternViolation (unblockOnAnyMetaIn (MetaV x es)) -- nothing happened, give up

compareAsDir :: MonadConversion m => CompareDirection -> CompareAs -> Term -> Term -> m ()
compareAsDir dir a = dirToCmp (`compareAs'` a) dir

compareAs' :: forall m. MonadConversion m => Comparison -> CompareAs -> Term -> Term -> m ()
compareAs' cmp tt m n = case tt of
  AsTermsOf a -> compareTerm' cmp a m n
  AsSizes     -> compareSizes cmp m n
  AsTypes     -> compareAtom cmp AsTypes m n

compareTerm' :: forall m. MonadConversion m => Comparison -> Type -> Term -> Term -> m ()
compareTerm' cmp a m n =
  verboseBracket "tc.conv.term" 20 "compareTerm" $ do
  a' <- reduce a
  (catchConstraint (ValueCmp cmp (AsTermsOf a') m n) :: m () -> m ()) $ do
    reportSDoc "tc.conv.term" 30 $ fsep
      [ "compareTerm", prettyTCM m, prettyTCM cmp, prettyTCM n, ":", prettyTCM a' ]
    propIrr  <- isPropEnabled
    isSize   <- isJust <$> isSizeType a'
    s        <- reduce $ getSort a'
    mlvl     <- getBuiltin' builtinLevel
    reportSDoc "tc.conv.level" 60 $ nest 2 $ sep
      [ "a'   =" <+> pretty a'
      , "mlvl =" <+> pretty mlvl
      , text $ "(Just (unEl a') == mlvl) = " ++ show (Just (unEl a') == mlvl)
      ]
    case s of
      Prop{} | propIrr -> compareIrrelevant a' m n
      _    | isSize   -> compareSizes cmp m n
      _               -> case unEl a' of
        a | Just a == mlvl -> do
          a <- levelView m
          b <- levelView n
          equalLevel a b
        a@Pi{}    -> equalFun s a m n
        Lam _ _   -> __IMPOSSIBLE__
        Def r es  -> do
          isrec <- isEtaRecord r
          if isrec
            then do
              sig <- getSignature
              let ps = fromMaybe __IMPOSSIBLE__ $ allApplyElims es
              -- Andreas, 2010-10-11: allowing neutrals to be blocked things does not seem
              -- to change Agda's behavior
              --    isNeutral Blocked{}          = False
                  isNeutral (NotBlocked _ Con{}) = return False
              -- Andreas, 2013-09-18 / 2015-06-29: a Def by copatterns is
              -- not neutral if it is blocked (there can be missing projections
              -- to trigger a reduction.
                  isNeutral (NotBlocked r (Def q _)) = do    -- Andreas, 2014-12-06 optimize this using r !!
                    not <$> usesCopatterns q -- a def by copattern can reduce if projected
                  isNeutral _                   = return True
                  isMeta b = case ignoreBlocking b of
                               MetaV{} -> True
                               _       -> False

              reportSDoc "tc.conv.term" 30 $ prettyTCM a <+> "is eta record type"
              m <- reduceB m
              mNeutral <- isNeutral m
              n <- reduceB n
              nNeutral <- isNeutral n
              case (m, n) of
                _ | isMeta m || isMeta n ->
                    compareAtom cmp (AsTermsOf a') (ignoreBlocking m) (ignoreBlocking n)

                _ | mNeutral && nNeutral -> do
                    -- Andreas 2011-03-23: (fixing issue 396)
                    -- if we are dealing with a singleton record,
                    -- we can succeed immediately
                    isSing <- isSingletonRecordModuloRelevance r ps
                    case isSing of
                      Right True -> return ()
                      -- do not eta-expand if comparing two neutrals
                      _ -> compareAtom cmp (AsTermsOf a') (ignoreBlocking m) (ignoreBlocking n)
                _ -> do
                  (tel, m') <- etaExpandRecord r ps $ ignoreBlocking m
                  (_  , n') <- etaExpandRecord r ps $ ignoreBlocking n
                  -- No subtyping on record terms
                  c <- getRecordConstructor r
                  -- Record constructors are covariant (see test/succeed/CovariantConstructors).
                  compareArgs (repeat $ polFromCmp cmp) [] (telePi_ tel __DUMMY_TYPE__) (Con c ConOSystem []) m' n'

            else (do pathview <- pathView a'
                     equalPath pathview a' m n)
        _ -> compareAtom cmp (AsTermsOf a') m n
  where
    -- equality at function type (accounts for eta)
    equalFun :: (MonadConversion m) => Sort -> Term -> Term -> Term -> m ()
    equalFun s a@(Pi dom b) m n | domFinite dom = do
       mp <- fmap getPrimName <$> getBuiltin' builtinIsOne
       case unEl $ unDom dom of
          Def q [Apply phi]
              | Just q == mp -> compareTermOnFace cmp (unArg phi) (El s (Pi (dom {domFinite = False}) b)) m n
          _                  -> equalFun s (Pi (dom{domFinite = False}) b) m n
    equalFun _ (Pi dom@Dom{domInfo = info} b) m n | not $ domFinite dom = do
        let name = suggests [ Suggestion b , Suggestion m , Suggestion n ]
        addContext (name, dom) $ compareTerm cmp (absBody b) m' n'
      where
        (m',n') = raise 1 (m,n) `apply` [Arg info $ var 0]
    equalFun _ _ _ _ = __IMPOSSIBLE__

    equalPath :: (MonadConversion m) => PathView -> Type -> Term -> Term -> m ()
    equalPath (PathType s _ l a x y) _ m n = do
        let name = "i" :: String
        interval <- el primInterval
        let (m',n') = raise 1 (m, n) `applyE` [IApply (raise 1 $ unArg x) (raise 1 $ unArg y) (var 0)]
        addContext (name, defaultDom interval) $ compareTerm cmp (El (raise 1 s) $ raise 1 (unArg a) `apply` [argN $ var 0]) m' n'
    equalPath OType{} a' m n = cmpDef a' m n

    cmpDef a'@(El s ty) m n = do
       mI     <- getBuiltinName'   builtinInterval
       mIsOne <- getBuiltinName'   builtinIsOne
       mGlue  <- getPrimitiveName' builtinGlue
       mHComp <- getPrimitiveName' builtinHComp
       mSub   <- getBuiltinName' builtinSub
       mUnglueU <- getPrimitiveTerm' builtin_unglueU
       mSubIn   <- getPrimitiveTerm' builtinSubIn
       case ty of
         Def q es | Just q == mIsOne -> return ()
         Def q es | Just q == mGlue, Just args@(l:_:a:phi:_) <- allApplyElims es -> do
              ty <- el' (pure $ unArg l) (pure $ unArg a)
              unglue <- prim_unglue
              let mkUnglue m = apply unglue $ map (setHiding Hidden) args ++ [argN m]
              reportSDoc "conv.glue" 20 $ prettyTCM (ty,mkUnglue m,mkUnglue n)
              compareTermOnFace cmp (unArg phi) ty m n
              compareTerm cmp ty (mkUnglue m) (mkUnglue n)
         Def q es | Just q == mHComp, Just (sl:s:args@[phi,u,u0]) <- allApplyElims es
                  , Sort (Type lvl) <- unArg s
                  , Just unglueU <- mUnglueU, Just subIn <- mSubIn
                  -> do
              let l = Level lvl
              ty <- el' (pure $ l) (pure $ unArg u0)
              let bA = subIn `apply` [sl,s,phi,u0]
              let mkUnglue m = apply unglueU $ [argH l] ++ map (setHiding Hidden) [phi,u]  ++ [argH bA,argN m]
              reportSDoc "conv.hcompU" 20 $ prettyTCM (ty,mkUnglue m,mkUnglue n)
              compareTermOnFace cmp (unArg phi) ty m n
              compareTerm cmp ty (mkUnglue m) (mkUnglue n)
         Def q es | Just q == mSub, Just args@(l:a:_) <- allApplyElims es -> do
              ty <- el' (pure $ unArg l) (pure $ unArg a)
              out <- primSubOut
              let mkOut m = apply out $ map (setHiding Hidden) args ++ [argN m]
              compareTerm cmp ty (mkOut m) (mkOut n)
         Def q [] | Just q == mI -> compareInterval cmp a' m n
         _ -> compareAtom cmp (AsTermsOf a') m n

compareAtomDir :: MonadConversion m => CompareDirection -> CompareAs -> Term -> Term -> m ()
compareAtomDir dir a = dirToCmp (`compareAtom` a) dir

-- | Compute the head type of an elimination. For projection-like functions
--   this requires inferring the type of the principal argument.
computeElimHeadType :: MonadConversion m => QName -> Elims -> Elims -> m Type
computeElimHeadType f es es' = do
  def <- getConstInfo f
  -- To compute the type @a@ of a projection-like @f@,
  -- we have to infer the type of its first argument.
  if projectionArgs (theDef def) <= 0 then return $ defType def else do
    -- Find an first argument to @f@.
    let arg = case (es, es') of
              (Apply arg : _, _) -> arg
              (_, Apply arg : _) -> arg
              _ -> __IMPOSSIBLE__
    -- Infer its type.
    reportSDoc "tc.conv.infer" 30 $
      "inferring type of internal arg: " <+> prettyTCM arg
    targ <- infer $ unArg arg
    reportSDoc "tc.conv.infer" 30 $
      "inferred type: " <+> prettyTCM targ
    -- getDefType wants the argument type reduced.
    -- Andreas, 2016-02-09, Issue 1825: The type of arg might be
    -- a meta-variable, e.g. in interactive development.
    -- In this case, we postpone.
    targ <- abortIfBlocked targ
    fromMaybeM __IMPOSSIBLE__ $ getDefType f targ

-- | Syntax directed equality on atomic values
--
compareAtom :: forall m. MonadConversion m => Comparison -> CompareAs -> Term -> Term -> m ()
compareAtom cmp t m n =
  verboseBracket "tc.conv.atom" 20 "compareAtom" $
  -- if a PatternErr is thrown, rebuild constraint!
  (catchConstraint (ValueCmp cmp t m n) :: m () -> m ()) $ do
    reportSLn "tc.conv.atom.size" 50 $ "compareAtom term size:  " ++ show (termSize m, termSize n)
    reportSDoc "tc.conv.atom" 50 $
      "compareAtom" <+> fsep [ prettyTCM m <+> prettyTCM cmp
                             , prettyTCM n
                             , prettyTCM t
                             ]
    -- Andreas: what happens if I cut out the eta expansion here?
    -- Answer: Triggers issue 245, does not resolve 348
    (mb',nb') <- ifM (asksTC envCompareBlocked) ((notBlocked -*- notBlocked) <$> reduce (m,n)) $ do
      mb' <- etaExpandBlocked =<< reduceB m
      nb' <- etaExpandBlocked =<< reduceB n
      return (mb', nb')
    reportSLn "tc.conv.atom.size" 50 $ "term size after reduce: " ++ show (termSize $ ignoreBlocking mb', termSize $ ignoreBlocking nb')

    -- constructorForm changes literal to constructors
    -- only needed if the other side is not a literal
    (mb'', nb'') <- case (ignoreBlocking mb', ignoreBlocking nb') of
      (Lit _, Lit _) -> return (mb', nb')
      _ -> (,) <$> traverse constructorForm mb'
               <*> traverse constructorForm nb'

    mb <- traverse unLevel mb''
    nb <- traverse unLevel nb''

    cmpBlocked <- viewTC eCompareBlocked

    let m = ignoreBlocking mb
        n = ignoreBlocking nb

        postpone u = addConstraint u $ ValueCmp cmp t m n

        -- Jesper, 2019-05-14, Issue #3776: If the type is blocked,
        -- the comparison could be solved by eta-expansion so we
        -- cannot fail hard
        postponeIfBlockedAs :: CompareAs -> (Blocked CompareAs -> m ()) -> m ()
        postponeIfBlockedAs AsTypes       f = f $ NotBlocked ReallyNotBlocked AsTypes
        postponeIfBlockedAs AsSizes       f = f $ NotBlocked ReallyNotBlocked AsSizes
        postponeIfBlockedAs (AsTermsOf t) f = ifBlocked t
          (\ b t -> f (Blocked b $ AsTermsOf t) `catchError` \case
              TypeError{} -> postpone b
              err         -> throwError err)
          (\nb t -> f $ NotBlocked nb $ AsTermsOf t)

        checkDefinitionalEquality = unlessM (pureCompareAs CmpEq t m n) $
                                      postpone (unblockOnAnyMetaIn (m, n))

        dir = fromCmp cmp
        rid = flipCmp dir     -- The reverse direction.  Bad name, I know.

        assign dir x es v = assignE dir x es v t $ compareAtomDir dir t

    reportSDoc "tc.conv.atom" 30 $
      "compareAtom" <+> fsep [ prettyTCM mb <+> prettyTCM cmp
                             , prettyTCM nb
                             , prettyTCM t
                             ]
    reportSDoc "tc.conv.atom" 80 $
      "compareAtom" <+> fsep [ (text . show) mb <+> prettyTCM cmp
                                  , (text . show) nb
                                  , ":" <+> (text . show) t ]
    case (mb, nb) of
      -- equate two metas x and y.  if y is the younger meta,
      -- try first y := x and then x := y
      _ | MetaV x xArgs <- ignoreBlocking mb,   -- Can be either Blocked or NotBlocked depending on
          MetaV y yArgs <- ignoreBlocking nb -> -- envCompareBlocked check above.
        if | x == y, cmpBlocked -> do
              a <- metaType x
              compareElims [] [] a (MetaV x []) xArgs yArgs
           | x == y ->
            case intersectVars xArgs yArgs of
              -- all relevant arguments are variables
              Just kills -> do
                -- kills is a list with 'True' for each different var
                killResult <- killArgs kills x
                case killResult of
                  NothingToPrune   -> return ()
                  PrunedEverything -> return ()
                  PrunedNothing    -> postpone (unblockOnAnyMetaIn (m, n))
                  PrunedSomething  -> postpone (unblockOnAnyMetaIn (m, n))
              -- not all relevant arguments are variables
              Nothing -> checkDefinitionalEquality -- Check definitional equality on meta-variables
                              -- (same as for blocked terms)
           | otherwise -> do
              [p1, p2] <- mapM getMetaPriority [x,y]
              -- First try the one with the highest priority. If that doesn't
              -- work, try the low priority one.
              let (solve1, solve2)
                    | (p1, x) > (p2, y) = (l1, r2)
                    | otherwise         = (r1, l2)
                    where l1 = assign dir x xArgs n
                          r1 = assign rid y yArgs m
                          -- Careful: the first attempt might prune the low
                          -- priority meta! (Issue #2978)
                          l2 = ifM (isInstantiatedMeta x) (compareAsDir dir t m n) l1
                          r2 = ifM (isInstantiatedMeta y) (compareAsDir rid t n m) r1

              -- Unblock on both unblockers of solve1 and solve2
              catchPatternErr (`addOrUnblocker` solve2) solve1

      -- one side a meta
      _ | MetaV x es <- ignoreBlocking mb -> assign dir x es n
      _ | MetaV x es <- ignoreBlocking nb -> assign rid x es m
      (Blocked{}, Blocked{})  -> checkDefinitionalEquality
      (Blocked b _, _) -> useInjectivity (fromCmp cmp) b t m n   -- The blocked term goes first
      (_, Blocked b _) -> useInjectivity (flipCmp $ fromCmp cmp) b t n m
      _ -> postponeIfBlockedAs t $ \bt -> do
        -- -- Andreas, 2013-10-20 put projection-like function
        -- -- into the spine, to make compareElims work.
        -- -- 'False' means: leave (Def f []) unchanged even for
        -- -- proj-like funs.
        -- m <- elimView False m
        -- n <- elimView False n
        -- Andreas, 2015-07-01, actually, don't put them into the spine.
        -- Polarity cannot be communicated properly if projection-like
        -- functions are post-fix.
        case (m, n) of
          (Pi{}, Pi{}) -> equalFun m n

          (Sort s1, Sort s2) ->
            ifM (optCumulativity <$> pragmaOptions)
              (compareSort cmp s1 s2)
              (equalSort s1 s2)

          (Lit l1, Lit l2) | l1 == l2 -> return ()
          (Var i es, Var i' es') | i == i' -> do
              a <- typeOfBV i
              -- Variables are invariant in their arguments
              compareElims [] [] a (var i) es es'

          -- The case of definition application:
          (Def f es, Def f' es') -> do

              -- 1. All absurd lambdas are equal.
              unlessM (bothAbsurd f f') $ do

              -- 2. If the heads are unequal, the only chance is subtyping between SIZE and SIZELT.
              if f /= f' then trySizeUniv cmp t m n f es f' es' else do

              -- 3. If the heads are equal:
              -- 3a. If there are no arguments, we are done.
              unless (null es && null es') $ do

              -- 3b. If some cubical magic kicks in, we are done.
              unlessM (compareEtaPrims f es es') $ do

              -- 3c. Oh no, we actually have to work and compare the eliminations!
               a <- computeElimHeadType f es es'
               -- The polarity vector of projection-like functions
               -- does not include the parameters.
               pol <- getPolarity' cmp f
               compareElims pol [] a (Def f []) es es'

          -- Due to eta-expansion, these constructors are fully applied.
          (Con x ci xArgs, Con y _ yArgs)
              | x == y -> do
                  -- Get the type of the constructor instantiated to the datatype parameters.
                  a' <- case t of
                    AsTermsOf a -> conType x a
                    AsSizes   -> __IMPOSSIBLE__
                    AsTypes   -> __IMPOSSIBLE__
                  forcedArgs <- getForcedArgs $ conName x
                  -- Constructors are covariant in their arguments
                  -- (see test/succeed/CovariantConstructors).
                  compareElims (repeat $ polFromCmp cmp) forcedArgs a' (Con x ci []) xArgs yArgs
          _ -> typeError $ UnequalTerms cmp m n $ ignoreBlocking bt
    where
        -- returns True in case we handled the comparison already.
        compareEtaPrims :: MonadConversion m => QName -> Elims -> Elims -> m Bool
        compareEtaPrims q es es' = do
          munglue <- getPrimitiveName' builtin_unglue
          munglueU <- getPrimitiveName' builtin_unglueU
          msubout <- getPrimitiveName' builtinSubOut
          case () of
            _ | Just q == munglue -> compareUnglueApp q es es'
            _ | Just q == munglueU -> compareUnglueUApp q es es'
            _ | Just q == msubout -> compareSubApp q es es'
            _                     -> return False
        compareSubApp q es es' = do
          let (as,bs) = splitAt 5 es; (as',bs') = splitAt 5 es'
          case (allApplyElims as, allApplyElims as') of
            (Just [a,bA,phi,u,x], Just [a',bA',phi',u',x']) -> do
              tSub <- primSub
              -- Andrea, 28-07-16:
              -- comparing the types is most probably wasteful,
              -- since b and b' should be neutral terms, but it's a
              -- precondition for the compareAtom call to make
              -- sense.
              equalType (El (tmSSort $ unArg a) $ apply tSub $ a : map (setHiding NotHidden) [bA,phi,u])
                        (El (tmSSort $ unArg a) $ apply tSub $ a : map (setHiding NotHidden) [bA',phi',u'])
              compareAtom cmp (AsTermsOf $ El (tmSSort $ unArg a) $ apply tSub $ a : map (setHiding NotHidden) [bA,phi,u])
                              (unArg x) (unArg x')
              compareElims [] [] (El (tmSort (unArg a)) (unArg bA)) (Def q as) bs bs'
              return True
            _  -> return False
        compareUnglueApp q es es' = do
          let (as,bs) = splitAt 7 es; (as',bs') = splitAt 7 es'
          case (allApplyElims as, allApplyElims as') of
            (Just [la,lb,bA,phi,bT,e,b], Just [la',lb',bA',phi',bT',e',b']) -> do
              tGlue <- getPrimitiveTerm builtinGlue
              -- Andrea, 28-07-16:
              -- comparing the types is most probably wasteful,
              -- since b and b' should be neutral terms, but it's a
              -- precondition for the compareAtom call to make
              -- sense.
              -- equalType (El (tmSort (unArg lb)) $ apply tGlue $ [la,lb] ++ map (setHiding NotHidden) [bA,phi,bT,e])
              --           (El (tmSort (unArg lb')) $ apply tGlue $ [la',lb'] ++ map (setHiding NotHidden) [bA',phi',bT',e'])
              compareAtom cmp (AsTermsOf $ El (tmSort (unArg lb)) $ apply tGlue $ [la,lb] ++ map (setHiding NotHidden) [bA,phi,bT,e])
                              (unArg b) (unArg b')
              compareElims [] [] (El (tmSort (unArg la)) (unArg bA)) (Def q as) bs bs'
              return True
            _  -> return False
        compareUnglueUApp :: MonadConversion m => QName -> Elims -> Elims -> m Bool
        compareUnglueUApp q es es' = do
          let (as,bs) = splitAt 5 es; (as',bs') = splitAt 5 es'
          case (allApplyElims as, allApplyElims as') of
            (Just [la,phi,bT,bAS,b], Just [la',phi',bT',bA',b']) -> do
              tHComp <- primHComp
              tLSuc <- primLevelSuc
              tSubOut <- primSubOut
              iz <- primIZero
              let lsuc t = tLSuc `apply` [argN t]
                  s = tmSort $ unArg la
                  sucla = lsuc <$> la
              bA <- runNamesT [] $ do
                [la,phi,bT,bAS] <- mapM (open . unArg) [la,phi,bT,bAS]
                (pure tSubOut <#> (pure tLSuc <@> la) <#> (Sort . tmSort <$> la) <#> phi <#> (bT <@> primIZero) <@> bAS)
              compareAtom cmp (AsTermsOf $ El (tmSort . unArg $ sucla) $ apply tHComp $ [sucla, argH (Sort s), phi] ++ [argH (unArg bT), argH bA])
                              (unArg b) (unArg b')
              compareElims [] [] (El s bA) (Def q as) bs bs'
              return True
            _  -> return False
        -- Andreas, 2013-05-15 due to new postponement strategy, type can now be blocked
        conType c t = do
          t <- abortIfBlocked t
          let impossible = do
                reportSDoc "impossible" 10 $
                  "expected data/record type, found " <+> prettyTCM t
                reportSDoc "impossible" 70 $ nest 2 $ "raw =" <+> pretty t
                -- __IMPOSSIBLE__
                -- Andreas, 2013-10-20:  in case termination checking fails
                -- we might get some unreduced types here.
                -- In issue 921, this happens during the final attempt
                -- to solve left-over constraints.
                -- Thus, instead of crashing, just give up gracefully.
                patternViolation neverUnblock
          maybe impossible (return . snd) =<< getFullyAppliedConType c t
        equalFun t1 t2 = case (t1, t2) of
          (Pi dom1 b1, Pi dom2 b2) -> do
            verboseBracket "tc.conv.fun" 15 "compare function types" $ do
              reportSDoc "tc.conv.fun" 20 $ nest 2 $ vcat
                [ "t1 =" <+> prettyTCM t1
                , "t2 =" <+> prettyTCM t2
                ]
              compareDom cmp dom2 dom1 b1 b2 errH errR errQ errC $
                compareType cmp (absBody b1) (absBody b2)
            where
            errH = typeError $ UnequalHiding t1 t2
            errR = typeError $ UnequalRelevance cmp t1 t2
            errQ = typeError $ UnequalQuantity  cmp t1 t2
            errC = typeError $ UnequalCohesion cmp t1 t2
          _ -> __IMPOSSIBLE__

-- | Check whether @a1 `cmp` a2@ and continue in context extended by @a1@.
compareDom :: (MonadConversion m , Free c)
  => Comparison -- ^ @cmp@ The comparison direction
  -> Dom Type   -- ^ @a1@  The smaller domain.
  -> Dom Type   -- ^ @a2@  The other domain.
  -> Abs b      -- ^ @b1@  The smaller codomain.
  -> Abs c      -- ^ @b2@  The bigger codomain.
  -> m ()     -- ^ Continuation if mismatch in 'Hiding'.
  -> m ()     -- ^ Continuation if mismatch in 'Relevance'.
  -> m ()     -- ^ Continuation if mismatch in 'Quantity'.
  -> m ()     -- ^ Continuation if mismatch in 'Cohesion'.
  -> m ()     -- ^ Continuation if comparison is successful.
  -> m ()
compareDom cmp0
  dom1@(Dom{domInfo = i1, unDom = a1})
  dom2@(Dom{domInfo = i2, unDom = a2})
  b1 b2 errH errR errQ errC cont = do
  hasSubtyping <- collapseDefault . optSubtyping <$> pragmaOptions
  let cmp = if hasSubtyping then cmp0 else CmpEq
  if | not $ sameHiding dom1 dom2 -> errH
     | not $ compareRelevance cmp (getRelevance dom1) (getRelevance dom2) -> errR
     | not $ compareQuantity  cmp (getQuantity  dom1) (getQuantity  dom2) -> errQ
     | not $ compareCohesion  cmp (getCohesion  dom1) (getCohesion  dom2) -> errC
     | otherwise -> do
      let r = max (getRelevance dom1) (getRelevance dom2)
              -- take "most irrelevant"
          dependent = (r /= Irrelevant) && isBinderUsed b2
      pid <- newProblem_ $ compareType cmp0 a1 a2
      dom <- if dependent
             then (\ a -> dom1 {unDom = a}) <$> blockTypeOnProblem a1 pid
             else return dom1
        -- We only need to require a1 == a2 if b2 is dependent
        -- If it's non-dependent it doesn't matter what we add to the context.
      let name = suggests [ Suggestion b1 , Suggestion b2 ]
      addContext (name, dom) $ cont
      stealConstraints pid
        -- Andreas, 2013-05-15 Now, comparison of codomains is not
        -- blocked any more by getting stuck on domains.
        -- Only the domain type in context will be blocked.
        -- But see issue #1258.

compareRelevance :: Comparison -> Relevance -> Relevance -> Bool
compareRelevance CmpEq  = (==)
compareRelevance CmpLeq = (<=)

compareQuantity :: Comparison -> Quantity -> Quantity -> Bool
compareQuantity CmpEq  = sameQuantity
compareQuantity CmpLeq = moreQuantity

compareCohesion :: Comparison -> Cohesion -> Cohesion -> Bool
compareCohesion CmpEq  = sameCohesion
compareCohesion CmpLeq = moreCohesion

-- | When comparing argument spines (in compareElims) where the first arguments
--   don't match, we keep going, substituting the anti-unification of the two
--   terms in the telescope. More precisely:
--
--  @@
--    (u = v : A)[pid]   w = antiUnify pid A u v   us = vs : Δ[w/x]
--    -------------------------------------------------------------
--                    u us = v vs : (x : A) Δ
--  @@
--
--   The simplest case of anti-unification is to return a fresh metavariable
--   (created by blockTermOnProblem), but if there's shared structure between
--   the two terms we can expose that.
--
--   This is really a crutch that lets us get away with things that otherwise
--   would require heterogenous conversion checking. See for instance issue
--   #2384.
antiUnify :: MonadConversion m => ProblemId -> Type -> Term -> Term -> m Term
antiUnify pid a u v = do
  ((u, v), eq) <- SynEq.checkSyntacticEquality u v
  if eq then return u else do
  (u, v) <- reduce (u, v)
  reportSDoc "tc.conv.antiUnify" 30 $ vcat
    [ "antiUnify"
    , "a =" <+> prettyTCM a
    , "u =" <+> prettyTCM u
    , "v =" <+> prettyTCM v
    ]
  case (u, v) of
    (Pi ua ub, Pi va vb) -> do
      wa0 <- antiUnifyType pid (unDom ua) (unDom va)
      let wa = wa0 <$ ua
      wb <- addContext wa $ antiUnifyType pid (absBody ub) (absBody vb)
      return $ Pi wa (mkAbs (absName ub) wb)
    (Lam i u, Lam _ v) ->
      reduce (unEl a) >>= \case
        Pi a b -> Lam i . (mkAbs (absName u)) <$> addContext a (antiUnify pid (absBody b) (absBody u) (absBody v))
        _      -> fallback
    (Var i us, Var j vs) | i == j -> maybeGiveUp $ do
      a <- typeOfBV i
      antiUnifyElims pid a (var i) us vs
    -- Andreas, 2017-07-27:
    -- It seems that nothing guarantees here that the constructors are fully
    -- applied!?  Thus, @a@ could be a function type and we need the robust
    -- @getConType@ here.
    -- (Note that @patternViolation@ swallows exceptions coming from @getConType@
    -- thus, we would not see clearly if we used @getFullyAppliedConType@ instead.)
    (Con x ci us, Con y _ vs) | x == y -> maybeGiveUp $ do
      a <- maybe abort (return . snd) =<< getConType x a
      antiUnifyElims pid a (Con x ci []) us vs
    (Def f us, Def g vs) | f == g, length us == length vs -> maybeGiveUp $ do
      a <- computeElimHeadType f us vs
      antiUnifyElims pid a (Def f []) us vs
    _ -> fallback
  where
    maybeGiveUp = catchPatternErr $ \ _ -> fallback
    abort = patternViolation neverUnblock -- caught by maybeGiveUp
    fallback = blockTermOnProblem a u pid

antiUnifyArgs :: MonadConversion m => ProblemId -> Dom Type -> Arg Term -> Arg Term -> m (Arg Term)
antiUnifyArgs pid dom u v
  | getModality u /= getModality v = patternViolation neverUnblock
  | otherwise = applyModalityToContext u $
    ifM (isIrrelevantOrPropM dom)
    {-then-} (return u)
    {-else-} ((<$ u) <$> antiUnify pid (unDom dom) (unArg u) (unArg v))

antiUnifyType :: MonadConversion m => ProblemId -> Type -> Type -> m Type
antiUnifyType pid (El s a) (El _ b) = workOnTypes $ El s <$> antiUnify pid (sort s) a b

antiUnifyElims :: MonadConversion m => ProblemId -> Type -> Term -> Elims -> Elims -> m Term
antiUnifyElims pid a self [] [] = return self
antiUnifyElims pid a self (Proj o f : es1) (Proj _ g : es2) | f == g = do
  res <- projectTyped self a o f
  case res of
    Just (_, self, a) -> antiUnifyElims pid a self es1 es2
    Nothing -> patternViolation neverUnblock -- can fail for projection like
antiUnifyElims pid a self (Apply u : es1) (Apply v : es2) = do
  reduce (unEl a) >>= \case
    Pi a b -> do
      w <- antiUnifyArgs pid a u v
      antiUnifyElims pid (b `lazyAbsApp` unArg w) (apply self [w]) es1 es2
    _ -> patternViolation neverUnblock
antiUnifyElims _ _ _ _ _ = patternViolation neverUnblock -- trigger maybeGiveUp in antiUnify

-- | @compareElims pols a v els1 els2@ performs type-directed equality on eliminator spines.
--   @t@ is the type of the head @v@.
compareElims :: forall m. MonadConversion m => [Polarity] -> [IsForced] -> Type -> Term -> [Elim] -> [Elim] -> m ()
compareElims pols0 fors0 a v els01 els02 =
  verboseBracket "tc.conv.elim" 20 "compareElims" $
  (catchConstraint (ElimCmp pols0 fors0 a v els01 els02) :: m () -> m ()) $ do
  let v1 = applyE v els01
      v2 = applyE v els02
      failure = typeError $ UnequalTerms CmpEq v1 v2 (AsTermsOf a)
        -- Andreas, 2013-03-15 since one of the spines is empty, @a@
        -- is the correct type here.
  unless (null els01) $ do
    reportSDoc "tc.conv.elim" 25 $ "compareElims" $$ do
     nest 2 $ vcat
      [ "a     =" <+> prettyTCM a
      , "pols0 (truncated to 10) =" <+> hsep (map prettyTCM $ take 10 pols0)
      , "fors0 (truncated to 10) =" <+> hsep (map prettyTCM $ take 10 fors0)
      , "v     =" <+> prettyTCM v
      , "els01 =" <+> prettyTCM els01
      , "els02 =" <+> prettyTCM els02
      ]
  case (els01, els02) of
    ([]         , []         ) -> return ()
    ([]         , Proj{}:_   ) -> failure -- not impossible, see issue 821
    (Proj{}  : _, []         ) -> failure -- could be x.p =?= x for projection p
    ([]         , Apply{} : _) -> failure -- not impossible, see issue 878
    (Apply{} : _, []         ) -> failure
    ([]         , IApply{} : _) -> failure
    (IApply{} : _, []         ) -> failure
    (Apply{} : _, Proj{}  : _) -> __IMPOSSIBLE__ <$ solveAwakeConstraints' True -- NB: popped up in issue 889
    (Proj{}  : _, Apply{} : _) -> __IMPOSSIBLE__ <$ solveAwakeConstraints' True -- but should be impossible (but again in issue 1467)
    (IApply{} : _, Proj{}  : _) -> __IMPOSSIBLE__ <$ solveAwakeConstraints' True
    (Proj{}  : _, IApply{} : _) -> __IMPOSSIBLE__ <$ solveAwakeConstraints' True
    (IApply{} : _, Apply{}  : _) -> __IMPOSSIBLE__ <$ solveAwakeConstraints' True
    (Apply{}  : _, IApply{} : _) -> __IMPOSSIBLE__ <$ solveAwakeConstraints' True
    (e@(IApply x1 y1 r1) : els1, IApply x2 y2 r2 : els2) -> do
      reportSDoc "tc.conv.elim" 25 $ "compareElims IApply"
       -- Andrea: copying stuff from the Apply case..
      let (pol, pols) = nextPolarity pols0
      a  <- abortIfBlocked a
      va <- pathView a
      reportSDoc "tc.conv.elim.iapply" 60 $ "compareElims IApply" $$ do
        nest 2 $ "va =" <+> text (show (isPathType va))
      case va of
        PathType s path l bA x y -> do
          b <- primIntervalType
          compareWithPol pol (flip compareTerm b)
                              r1 r2
          -- TODO: compare (x1,x2) and (y1,y2) ?
          let r = r1 -- TODO Andrea:  do blocking
          codom <- el' (pure . unArg $ l) ((pure . unArg $ bA) <@> pure r)
          compareElims pols [] codom -- Path non-dependent (codom `lazyAbsApp` unArg arg)
                            (applyE v [e]) els1 els2
        -- We allow for functions (i : I) -> ... to also be heads of a IApply,
        -- because @etaContract@ can produce such terms
        OType t@(El _ Pi{}) -> compareElims pols0 fors0 t v (Apply (defaultArg r1) : els1) (Apply (defaultArg r2) : els2)

        OType t -> patternViolation (unblockOnAnyMetaIn t) -- Can we get here? We know a is not blocked.

    (Apply arg1 : els1, Apply arg2 : els2) ->
      (verboseBracket "tc.conv.elim" 20 "compare Apply" :: m () -> m ()) $ do
      reportSDoc "tc.conv.elim" 10 $ nest 2 $ vcat
        [ "a    =" <+> prettyTCM a
        , "v    =" <+> prettyTCM v
        , "arg1 =" <+> prettyTCM arg1
        , "arg2 =" <+> prettyTCM arg2
        ]
      reportSDoc "tc.conv.elim" 50 $ nest 2 $ vcat
        [ "raw:"
        , "a    =" <+> pretty a
        , "v    =" <+> pretty v
        , "arg1 =" <+> pretty arg1
        , "arg2 =" <+> pretty arg2
        ]
      let (pol, pols) = nextPolarity pols0
          (for, fors) = nextIsForced fors0
      a <- abortIfBlocked a
      reportSLn "tc.conv.elim" 40 $ "type is not blocked"
      case unEl a of
        (Pi (Dom{domInfo = info, unDom = b}) codom) -> do
          reportSLn "tc.conv.elim" 40 $ "type is a function type"
          mlvl <- tryMaybe primLevel
          let freeInCoDom (Abs _ c) = 0 `freeInIgnoringSorts` c
              freeInCoDom _         = False
              dependent = (Just (unEl b) /= mlvl) && freeInCoDom codom
                -- Level-polymorphism (x : Level) -> ... does not count as dependency here
                   -- NB: we could drop the free variable test and still be sound.
                   -- It is a trade-off between the administrative effort of
                   -- creating a blocking and traversing a term for free variables.
                   -- Apparently, it is believed that checking free vars is cheaper.
                   -- Andreas, 2013-05-15

-- NEW, Andreas, 2013-05-15

          -- compare arg1 and arg2
          pid <- newProblem_ $ applyModalityToContext info $
              if isForced for then
                reportSLn "tc.conv.elim" 40 $ "argument is forced"
              else if isIrrelevant info then do
                reportSLn "tc.conv.elim" 40 $ "argument is irrelevant"
                compareIrrelevant b (unArg arg1) (unArg arg2)
              else do
                reportSLn "tc.conv.elim" 40 $ "argument has polarity " ++ show pol
                compareWithPol pol (flip compareTerm b)
                  (unArg arg1) (unArg arg2)
          -- if comparison got stuck and function type is dependent, block arg
          solved <- isProblemSolved pid
          reportSLn "tc.conv.elim" 40 $ "solved = " ++ show solved
          arg <- if dependent && not solved
                 then applyModalityToContext info $ do
                  reportSDoc "tc.conv.elims" 50 $ vcat $
                    [ "Trying antiUnify:"
                    , nest 2 $ "b    =" <+> prettyTCM b
                    , nest 2 $ "arg1 =" <+> prettyTCM arg1
                    , nest 2 $ "arg2 =" <+> prettyTCM arg2
                    ]
                  arg <- (arg1 $>) <$> antiUnify pid b (unArg arg1) (unArg arg2)
                  reportSDoc "tc.conv.elims" 50 $ hang "Anti-unification:" 2 (prettyTCM arg)
                  reportSDoc "tc.conv.elims" 70 $ nest 2 $ "raw:" <+> pretty arg
                  return arg
                 else return arg1
          -- continue, possibly with blocked instantiation
          compareElims pols fors (codom `lazyAbsApp` unArg arg) (apply v [arg]) els1 els2
          -- any left over constraints of arg are associated to the comparison
          reportSLn "tc.conv.elim" 40 $ "stealing constraints from problem " ++ show pid
          stealConstraints pid
          {- Stealing solves this issue:

             Does not create enough blocked tc-problems,
             see test/fail/DontPrune.
             (There are remaining problems which do not show up as yellow.)
             Need to find a way to associate pid also to result of compareElims.
          -}
        a -> do
          reportSDoc "impossible" 10 $
            "unexpected type when comparing apply eliminations " <+> prettyTCM a
          reportSDoc "impossible" 50 $ "raw type:" <+> pretty a
          patternViolation (unblockOnAnyMetaIn a)
          -- Andreas, 2013-10-22
          -- in case of disabled reductions (due to failing termination check)
          -- we might get stuck, so do not crash, but fail gently.
          -- __IMPOSSIBLE__

    -- case: f == f' are projections
    (Proj o f : els1, Proj _ f' : els2)
      | f /= f'   -> typeError . GenericDocError =<< prettyTCM f <+> "/=" <+> prettyTCM f'
      | otherwise -> do
        a   <- abortIfBlocked a
        res <- projectTyped v a o f -- fails only if f is proj.like but parameters cannot be retrieved
        case res of
          Just (_, u, t) -> do
            -- Andreas, 2015-07-01:
            -- The arguments following the principal argument of a projection
            -- are invariant.  (At least as long as we have no explicit polarity
            -- annotations.)
            compareElims [] [] t u els1 els2
          Nothing -> do
            reportSDoc "tc.conv.elims" 30 $ sep
              [ text $ "projection " ++ prettyShow f
              , text   "applied to value " <+> prettyTCM v
              , text   "of unexpected type " <+> prettyTCM a
              ]
            patternViolation (unblockOnAnyMetaIn a)


-- | "Compare" two terms in irrelevant position.  This always succeeds.
--   However, we can dig for solutions of irrelevant metas in the
--   terms we compare.
--   (Certainly not the systematic solution, that'd be proof search...)
compareIrrelevant :: MonadConversion m => Type -> Term -> Term -> m ()
{- 2012-04-02 DontCare no longer present
compareIrrelevant t (DontCare v) w = compareIrrelevant t v w
compareIrrelevant t v (DontCare w) = compareIrrelevant t v w
-}
compareIrrelevant t v0 w0 = do
  let v = stripDontCare v0
      w = stripDontCare w0
  reportSDoc "tc.conv.irr" 20 $ vcat
    [ "compareIrrelevant"
    , nest 2 $ "v =" <+> prettyTCM v
    , nest 2 $ "w =" <+> prettyTCM w
    ]
  reportSDoc "tc.conv.irr" 50 $ vcat
    [ nest 2 $ "v =" <+> pretty v
    , nest 2 $ "w =" <+> pretty w
    ]
  try v w $ try w v $ return ()
  where
    try (MetaV x es) w fallback = do
      mv <- lookupMeta x
      let rel  = getMetaRelevance mv
          inst = case mvInstantiation mv of
                   InstV{} -> True
                   _       -> False
      reportSDoc "tc.conv.irr" 20 $ vcat
        [ nest 2 $ text $ "rel  = " ++ show rel
        , nest 2 $ "inst =" <+> pretty inst
        ]
      if not (isIrrelevant rel) || inst
        then fallback
        -- Andreas, 2016-08-08, issue #2131:
        -- Mining for solutions for irrelevant metas is not definite.
        -- Thus, in case of error, leave meta unsolved.
        else assignE DirEq x es w (AsTermsOf t) (compareIrrelevant t) `catchError` \ _ -> fallback
        -- the value of irrelevant or unused meta does not matter
    try v w fallback = fallback

compareWithPol :: MonadConversion m => Polarity -> (Comparison -> a -> a -> m ()) -> a -> a -> m ()
compareWithPol Invariant     cmp x y = cmp CmpEq x y
compareWithPol Covariant     cmp x y = cmp CmpLeq x y
compareWithPol Contravariant cmp x y = cmp CmpLeq y x
compareWithPol Nonvariant    cmp x y = return ()

polFromCmp :: Comparison -> Polarity
polFromCmp CmpLeq = Covariant
polFromCmp CmpEq  = Invariant

-- | Type-directed equality on argument lists
--
compareArgs :: MonadConversion m => [Polarity] -> [IsForced] -> Type -> Term -> Args -> Args -> m ()
compareArgs pol for a v args1 args2 =
  compareElims pol for a v (map Apply args1) (map Apply args2)

---------------------------------------------------------------------------
-- * Types
---------------------------------------------------------------------------

-- | Equality on Types
compareType :: MonadConversion m => Comparison -> Type -> Type -> m ()
compareType cmp ty1@(El s1 a1) ty2@(El s2 a2) =
    workOnTypes $
    verboseBracket "tc.conv.type" 20 "compareType" $ do
        reportSDoc "tc.conv.type" 50 $ vcat
          [ "compareType" <+> sep [ prettyTCM ty1 <+> prettyTCM cmp
                                       , prettyTCM ty2 ]
          , hsep [ "   sorts:", prettyTCM s1, " and ", prettyTCM s2 ]
          ]
        compareAs cmp AsTypes a1 a2

leqType :: MonadConversion m => Type -> Type -> m ()
leqType = compareType CmpLeq

-- | @coerce v a b@ coerces @v : a@ to type @b@, returning a @v' : b@
--   with maybe extra hidden applications or hidden abstractions.
--
--   In principle, this function can host coercive subtyping, but
--   currently it only tries to fix problems with hidden function types.
--
coerce :: (MonadConversion m, MonadTCM m) => Comparison -> Term -> Type -> Type -> m Term
coerce cmp v t1 t2 = blockTerm t2 $ do
  verboseS "tc.conv.coerce" 10 $ do
    (a1,a2) <- reify (t1,t2)
    let dbglvl = 30
    reportSDoc "tc.conv.coerce" dbglvl $
      "coerce" <+> vcat
        [ "term      v  =" <+> prettyTCM v
        , "from type t1 =" <+> prettyTCM a1
        , "to type   t2 =" <+> prettyTCM a2
        , "comparison   =" <+> prettyTCM cmp
        ]
    reportSDoc "tc.conv.coerce" 70 $
      "coerce" <+> vcat
        [ "term      v  =" <+> pretty v
        , "from type t1 =" <+> pretty t1
        , "to type   t2 =" <+> pretty t2
        , "comparison   =" <+> pretty cmp
        ]
  -- v <$ do workOnTypes $ leqType t1 t2
  -- take off hidden/instance domains from t1 and t2
  TelV tel1 b1 <- telViewUpTo' (-1) notVisible t1
  TelV tel2 b2 <- telViewUpTo' (-1) notVisible t2
  let n = size tel1 - size tel2
  -- the crude solution would be
  --   v' = λ {tel2} → v {tel1}
  -- however, that may introduce unneccessary many function types
  -- If n  > 0 and b2 is not blocked, it is safe to
  -- insert n many hidden args
  if n <= 0 then fallback else do
    ifBlocked b2 (\ _ _ -> fallback) $ \ _ _ -> do
      (args, t1') <- implicitArgs n notVisible t1
      let v' = v `apply` args
      v' <$ coerceSize (compareType cmp) v' t1' t2
  where
    fallback = v <$ coerceSize (compareType cmp) v t1 t2

-- | Account for situations like @k : (Size< j) <= (Size< k + 1)@
--
--   Actually, the semantics is
--   @(Size<= k) ∩ (Size< j) ⊆ rhs@
--   which gives a disjunctive constraint.  Mmmh, looks like stuff
--   TODO.
--
--   For now, we do a cheap heuristics.
--
coerceSize :: MonadConversion m => (Type -> Type -> m ()) -> Term -> Type -> Type -> m ()
coerceSize leqType v t1 t2 = verboseBracket "tc.conv.size.coerce" 45 "coerceSize" $
  workOnTypes $ do
    reportSDoc "tc.conv.size.coerce" 70 $
      "coerceSize" <+> vcat
        [ "term      v  =" <+> pretty v
        , "from type t1 =" <+> pretty t1
        , "to type   t2 =" <+> pretty t2
        ]
    let fallback = leqType t1 t2
        done = caseMaybeM (isSizeType =<< reduce t1) fallback $ \ _ -> return ()
    -- Andreas, 2015-07-22, Issue 1615:
    -- If t1 is a meta and t2 a type like Size< v2, we need to make sure we do not miss
    -- the constraint v < v2!
    caseMaybeM (isSizeType =<< reduce t2) fallback $ \ b2 -> do
      -- Andreas, 2017-01-20, issue #2329:
      -- If v is not a size suitable for the solver, like a neutral term,
      -- we can only rely on the type.
      mv <- sizeMaxView v
      if any (\case{ DOtherSize{} -> True; _ -> False }) mv then fallback else do
      -- Andreas, 2015-02-11 do not instantiate metas here (triggers issue 1203).
      unlessM (tryConversion $ dontAssignMetas $ leqType t1 t2) $ do
        -- A (most probably weaker) alternative is to just check syn.eq.
        -- ifM (snd <$> checkSyntacticEquality t1 t2) (return v) $ {- else -} do
        reportSDoc "tc.conv.size.coerce" 20 $ "coercing to a size type"
        case b2 of
          -- @t2 = Size@.  We are done!
          BoundedNo -> done
          -- @t2 = Size< v2@
          BoundedLt v2 -> do
            sv2 <- sizeView v2
            case sv2 of
              SizeInf     -> done
              OtherSize{} -> do
                -- Andreas, 2014-06-16:
                -- Issue 1203: For now, just treat v < v2 as suc v <= v2
                -- TODO: Need proper < comparison
                vinc <- sizeSuc 1 v
                compareSizes CmpLeq vinc v2
                done
              -- @v2 = a2 + 1@: In this case, we can try @v <= a2@
              SizeSuc a2 -> do
                compareSizes CmpLeq v a2
                done  -- to pass Issue 1136

---------------------------------------------------------------------------
-- * Sorts and levels
---------------------------------------------------------------------------

compareLevel :: MonadConversion m => Comparison -> Level -> Level -> m ()
compareLevel CmpLeq u v = leqLevel u v
compareLevel CmpEq  u v = equalLevel u v

compareSort :: MonadConversion m => Comparison -> Sort -> Sort -> m ()
compareSort CmpEq  = equalSort
compareSort CmpLeq = leqSort

-- | Check that the first sort is less or equal to the second.
--
--   We can put @SizeUniv@ below @Inf@, but otherwise, it is
--   unrelated to the other universes.
--
leqSort :: forall m. MonadConversion m => Sort -> Sort -> m ()
leqSort s1 s2 = (catchConstraint (SortCmp CmpLeq s1 s2) :: m () -> m ()) $ do
  (s1,s2) <- reduce (s1,s2)
  let postpone = addConstraint (unblockOnAnyMetaIn (s1, s2)) (SortCmp CmpLeq s1 s2)
      no       = typeError $ NotLeqSort s1 s2
      yes      = return ()
      synEq    = ifNotM (optSyntacticEquality <$> pragmaOptions) postpone $ do
        ((s1,s2) , equal) <- SynEq.checkSyntacticEquality s1 s2
        if | equal     -> yes
           | otherwise -> postpone
  reportSDoc "tc.conv.sort" 30 $
    sep [ "leqSort"
        , nest 2 $ fsep [ prettyTCM s1 <+> "=<"
                        , prettyTCM s2 ]
        ]
  propEnabled <- isPropEnabled
  typeInTypeEnabled <- typeInType
  omegaInOmegaEnabled <- optOmegaInOmega <$> pragmaOptions

  let fvsRHS = (`IntSet.member` allFreeVars s2)
  badRigid <- s1 `rigidVarsNotContainedIn` fvsRHS

  case (s1, s2) of
      -- Andreas, 2018-09-03: crash on dummy sort
      (DummyS s, _) -> impossibleSort s
      (_, DummyS s) -> impossibleSort s

      -- The most basic rule: @Set l =< Set l'@ iff @l =< l'@
      (Type a  , Type b  ) -> leqLevel a b

      -- Likewise for @Prop@
      (Prop a  , Prop b  ) -> leqLevel a b

      -- Likewise for @SSet@
      (SSet a  , SSet b  ) -> leqLevel a b

      -- @Prop l@ is below @Set l@
      (Prop a  , Type b  ) -> leqLevel a b
      (Type a  , Prop b  ) -> no

      -- @Setωᵢ@ is above all small sorts (spelling out all cases
      -- for the exhaustiveness checker)
      (Inf f m , Inf f' n) ->
        if leqFib f f' && (m <= n || typeInTypeEnabled || omegaInOmegaEnabled) then yes else no
      (Type{}  , Inf f _) -> yes
      (Prop{}  , Inf f _) -> yes
      (Inf f _, Type{}  ) -> if f == IsFibrant && typeInTypeEnabled then yes else no
      (Inf f _, SSet{}  ) -> if f == IsStrict  && typeInTypeEnabled then yes else no
      (Inf _ _, Prop{}  ) -> no

      -- @Set l@ is below @SSet l@
      (Type a  , SSet b  ) -> leqLevel a b
      (SSet a  , Type b  ) -> no

      -- @Prop l@ is below @SSet l@
      (Prop a  , SSet b  ) -> leqLevel a b
      (SSet a  , Prop b  ) -> no

      -- @SSet@ is below @SSetω@
      (SSet{}  , Inf IsStrict _) -> yes
      (SSet{}  , Inf IsFibrant _) -> no

      -- @SizeUniv@ and @Prop0@ are bottom sorts.
      -- So is @Set0@ if @Prop@ is not enabled.
      (_       , LockUniv) -> equalSort s1 s2
      (_       , SizeUniv) -> equalSort s1 s2
      (_       , Prop (Max 0 [])) -> equalSort s1 s2
      (_       , Type (Max 0 []))
        | not propEnabled  -> equalSort s1 s2

      -- SizeUniv is unrelated to any @Set l@ or @Prop l@
      (SizeUniv, Type{}  ) -> no
      (SizeUniv, Prop{}  ) -> no
      (SizeUniv , Inf{}  ) -> no
<<<<<<< HEAD
      (LockUniv, Type{}  ) -> no
      (LockUniv, Prop{}  ) -> no
      (LockUniv , Inf{}  ) -> no
=======
      (SizeUniv, SSet{}  ) -> no
>>>>>>> 6289bb7c

      -- If the first sort is a small sort that rigidly depends on a
      -- variable and the second sort does not mention this variable,
      -- the second sort must be at least @Setω@.
      (_       , _       ) | Just (True,f) <- isSmallSort s1 , badRigid -> leqSort (Inf f 0) s2

      -- PiSort, FunSort, UnivSort and MetaS might reduce once we instantiate
      -- more metas, so we postpone.
      (PiSort{}, _       ) -> synEq
      (_       , PiSort{}) -> synEq
      (FunSort{}, _      ) -> synEq
      (_      , FunSort{}) -> synEq
      (UnivSort{}, _     ) -> synEq
      (_     , UnivSort{}) -> synEq
      (MetaS{} , _       ) -> synEq
      (_       , MetaS{} ) -> synEq

      -- DefS are postulated sorts, so they do not reduce.
      (DefS{} , _     ) -> synEq
      (_      , DefS{}) -> synEq

  where
  leqFib IsFibrant _ = True
  leqFib IsStrict IsStrict = True
  leqFib _ _ = False
  impossibleSort s = do
    reportS "impossible" 10
      [ "leqSort: found dummy sort with description:"
      , s
      ]
    __IMPOSSIBLE__

leqLevel :: MonadConversion m => Level -> Level -> m ()
leqLevel a b = catchConstraint (LevelCmp CmpLeq a b) $ do
      reportSDoc "tc.conv.level" 30 $
        "compareLevel" <+>
          sep [ prettyTCM a <+> "=<"
              , prettyTCM b ]

      (a, b) <- reduce (a, b)
      ((a, b), equal) <- SynEq.checkSyntacticEquality a b
      reportSDoc "tc.conv.level" 60 $
        "checkSyntacticEquality returns" <+> prettyTCM equal
      unless equal $ do

      cumulativity <- optCumulativity <$> pragmaOptions
      reportSDoc "tc.conv.level" 40 $
        "compareLevelView" <+>
          sep [ prettyList_ $ fmap (pretty . unSingleLevel) $ levelMaxView a
              , "=<"
              , prettyList_ $ fmap (pretty . unSingleLevel) $ levelMaxView b
              ]

      -- Extra reduce on level atoms, but should be cheap since they are already reduced.
      aB <- mapM reduceB a
      bB <- mapM reduceB b

      wrap $ case (levelMaxView aB, levelMaxView bB) of

        -- 0 ≤ any
        (SingleClosed 0 :| [] , _) -> ok

        -- any ≤ 0
        (as , SingleClosed 0 :| []) ->
          forM_ as $ \ a' -> equalLevel (unSingleLevel $ fmap ignoreBlocking a') (ClosedLevel 0)

        -- closed ≤ closed
        (SingleClosed m :| [], SingleClosed n :| []) -> if m <= n then ok else notok

        -- closed ≤ b
        (SingleClosed m :| [] , _)
          | m <= levelLowerBound b -> ok

        -- as ≤ neutral/closed
        (as, bs)
          | all neutralOrClosed bs , levelLowerBound a > levelLowerBound b -> notok

        -- ⊔ as ≤ single
        (as@(_:|_:_), b :| []) ->
          forM_ as $ \ a' -> leqLevel (unSingleLevel $ ignoreBlocking <$> a')
                                      (unSingleLevel $ ignoreBlocking <$> b)

        -- reduce constants
        (as, bs)
          | let minN = min (fst $ levelPlusView a) (fst $ levelPlusView b)
                a'   = fromMaybe __IMPOSSIBLE__ $ subLevel minN a
                b'   = fromMaybe __IMPOSSIBLE__ $ subLevel minN b
          , minN > 0 -> leqLevel a' b'

        -- remove subsumed
        -- Andreas, 2014-04-07: This is ok if we do not go back to equalLevel
        (as, bs)
          | (subsumed@(_:_) , as') <- List1.partition (isSubsumed . fmap ignoreBlocking) as
          -> leqLevel (unSingleLevels $ (fmap . fmap) ignoreBlocking as') b
          where
            isSubsumed a = any (`subsumes` a) $ (fmap . fmap) ignoreBlocking bs

            subsumes :: SingleLevel -> SingleLevel -> Bool
            subsumes (SingleClosed m)        (SingleClosed n)        = m >= n
            subsumes (SinglePlus (Plus m _)) (SingleClosed n)        = m >= n
            subsumes (SinglePlus (Plus m a)) (SinglePlus (Plus n b)) = a == b && m >= n
            subsumes _ _ = False

        -- as ≤ _l x₁ .. xₙ ⊔ bs
        -- We can solve _l := λ x₁ .. xₙ -> as ⊔ (_l' x₁ .. xₙ)
        -- (where _l' is a new metavariable)
        (as , bs)
          | cumulativity
          , Just (mb@(MetaV x es) , bs') <- singleMetaView $ (map . fmap) ignoreBlocking (List1.toList bs)
          , null bs' || noMetas (Level a , unSingleLevels bs') -> do
            mv <- lookupMeta x
            -- Jesper, 2019-10-13: abort if this is an interaction
            -- meta or a generalizable meta
            abort <- (isJust <$> isInteractionMeta x) `or2M`
                     ((== YesGeneralize) <$> isGeneralizableMeta x)
            if | abort -> postpone
               | otherwise -> do
                  x' <- case mvJudgement mv of
                    IsSort{} -> __IMPOSSIBLE__
                    HasType _ cmp t -> do
                      TelV tel t' <- telView t
                      newMeta Instantiable (mvInfo mv) normalMetaPriority (idP $ size tel) $ HasType () cmp t
                  reportSDoc "tc.conv.level" 20 $ fsep
                    [ "attempting to solve" , prettyTCM (MetaV x es) , "to the maximum of"
                    , prettyTCM (Level a) , "and the fresh meta" , prettyTCM (MetaV x' es)
                    ]
                  equalLevel (atomicLevel mb) $ levelLub a (atomicLevel $ MetaV x' es)


        -- Andreas, 2016-09-28: This simplification loses the solution lzero.
        -- Thus, it is invalid.
        -- See test/Succeed/LevelMetaLeqNeutralLevel.agda.
        -- -- [a] ≤ [neutral]
        -- ([a@(Plus n _)], [b@(Plus m NeutralLevel{})])
        --   | m == n -> equalLevel' (Max [a]) (Max [b])
        --   -- Andreas, 2014-04-07: This call to equalLevel is ok even if we removed
        --   -- subsumed terms from the lhs.

        -- anything else
        _ | noMetas (a, b) -> notok
          | otherwise      -> postpone
      where
        ok       = return ()
        notok    = unlessM typeInType $ typeError $ NotLeqSort (Type a) (Type b)
        postpone = patternViolation (unblockOnAnyMetaIn (a, b))

        wrap m = m `catchError` \case
            TypeError{} -> notok
            err         -> throwError err

        neutralOrClosed (SingleClosed _)                   = True
        neutralOrClosed (SinglePlus (Plus _ NotBlocked{})) = True
        neutralOrClosed _                                  = False

        -- Is there exactly one @MetaV@ in the list of single levels?
        singleMetaView :: [SingleLevel] -> Maybe (Term, [SingleLevel])
        singleMetaView (SinglePlus (Plus 0 l@(MetaV m es)) : ls)
          | all (not . isMetaLevel) ls = Just (l,ls)
        singleMetaView (l : ls)
          | not $ isMetaLevel l = second (l:) <$> singleMetaView ls
        singleMetaView _ = Nothing

        isMetaLevel :: SingleLevel -> Bool
        isMetaLevel (SinglePlus (Plus _ MetaV{})) = True
        isMetaLevel _                             = False

equalLevel :: forall m. MonadConversion m => Level -> Level -> m ()
equalLevel a b = do
  reportSDoc "tc.conv.level" 50 $ sep [ "equalLevel", nest 2 $ parens $ pretty a, nest 2 $ parens $ pretty b ]
  -- Andreas, 2013-10-31 remove common terms (that don't contain metas!)
  -- THAT's actually UNSOUND when metas are instantiated, because
  --     max a b == max a c  does not imply  b == c
  -- as <- return $ Set.fromList $ closed0 as
  -- bs <- return $ Set.fromList $ closed0 bs
  -- let cs = Set.filter (not . hasMeta) $ Set.intersection as bs
  -- as <- return $ Set.toList $ as Set.\\ cs
  -- bs <- return $ Set.toList $ bs Set.\\ cs

  reportSDoc "tc.conv.level" 40 $
    sep [ "equalLevel"
        , vcat [ nest 2 $ sep [ prettyTCM a <+> "=="
                              , prettyTCM b
                              ]
               ]
        ]

  (a, b) <- reduce (a, b)
  ((a, b), equal) <- SynEq.checkSyntacticEquality a b
  reportSDoc "tc.conv.level" 60 $
    "checkSyntacticEquality returns" <+> prettyTCM equal
  unless equal $ do

  -- Jesper, 2014-02-02 remove terms that certainly do not contribute
  -- to the maximum
  let (a',b') = removeSubsumed a b
  reportSDoc "tc.conv.level" 50 $
    sep [ "equalLevel (w/o subsumed)"
        , vcat [ nest 2 $ sep [ prettyTCM a' <+> "=="
                              , prettyTCM b'
                              ]
               ]
        ]

  let as  = levelMaxView a'
      bs  = levelMaxView b'
  reportSDoc "tc.conv.level" 50 $
    sep [ text "equalLevel"
        , vcat [ nest 2 $ sep [ prettyList_ $ fmap (pretty . unSingleLevel) as
                              , "=="
                              , prettyList_ $ fmap (pretty . unSingleLevel) bs
                              ]
               ]
        ]

  reportSDoc "tc.conv.level" 80 $
    sep [ text "equalLevel"
        , vcat [ nest 2 $ sep [ prettyList_ $ fmap (text . show . unSingleLevel) as
                              , "=="
                              , prettyList_ $ fmap (text . show . unSingleLevel) bs
                              ]
               ]
        ]

  -- Extra reduce on level atoms, but should be cheap since they are already reduced.
  as <- (mapM . mapM) reduceB as
  bs <- (mapM . mapM) reduceB bs

  catchConstraint (LevelCmp CmpEq a b) $ case (as, bs) of

        -- closed == closed
        (SingleClosed m :| [], SingleClosed n :| [])
          | m == n    -> ok
          | otherwise -> notok

        -- closed == neutral
        (SingleClosed m :| [] , bs) | any isNeutral bs -> notok
        (as , SingleClosed n :| []) | any isNeutral as -> notok

        -- closed == b
        (SingleClosed m :| [] , _) | m < levelLowerBound b -> notok
        (_ , SingleClosed n :| []) | n < levelLowerBound a -> notok

        -- 0 == a ⊔ b
        (SingleClosed 0 :| [] , bs@(_:|_:_)) ->
          forM_ bs $ \ b' ->  equalLevel (ClosedLevel 0) (unSingleLevel $ ignoreBlocking <$> b')
        (as@(_:|_:_) , SingleClosed 0 :| []) ->
          forM_ as $ \ a' -> equalLevel (unSingleLevel $ ignoreBlocking <$> a') (ClosedLevel 0)

        -- meta == any
        (SinglePlus (Plus k a) :| [] , SinglePlus (Plus l b) :| [])
          -- there is only a potential choice when k == l
          | MetaV x as' <- ignoreBlocking a
          , MetaV y bs' <- ignoreBlocking b
          , k == l -> do
              lvl <- levelType
              equalAtom (AsTermsOf lvl) (MetaV x as') (MetaV y bs')
        (SinglePlus (Plus k a) :| [] , _)
          | MetaV x as' <- ignoreBlocking a
          , Just b' <- subLevel k b -> meta x as' b'
        (_ , SinglePlus (Plus l b) :| [])
          | MetaV y bs' <- ignoreBlocking b
          , Just a' <- subLevel l a -> meta y bs' a'

        -- a' ⊔ b == b
        _ | Just a' <- levelMaxDiff a b
          , b /= ClosedLevel 0 -> leqLevel a' b

        -- a == b' ⊔ a
        _ | Just b' <- levelMaxDiff b a
          , a /= ClosedLevel 0 -> leqLevel b' a

        -- neutral/closed == neutral/closed
        (as , bs)
          | all isNeutralOrClosed (as <> bs)
          -- Andreas, 2013-10-31: There could be metas in neutral levels (see Issue 930).
          -- Should not we postpone there as well?  Yes!
          , not (any hasMeta (as <> bs))
          , length as == length bs -> do
              reportSLn "tc.conv.level" 60 $ "equalLevel: all are neutral or closed"
              List1.zipWithM_ ((===) `on` levelTm . unSingleLevel . fmap ignoreBlocking) as bs

        -- more cases?
        _ | noMetas (Level a , Level b) -> notok
          | otherwise                   -> postpone

      where
        a === b = unlessM typeInType $ do
          lvl <- levelType
          equalAtom (AsTermsOf lvl) a b

        ok       = return ()
        notok    = unlessM typeInType notOk
        notOk    = typeError $ UnequalLevel CmpEq a b
        postpone = do
          reportSDoc "tc.conv.level" 30 $ hang "postponing:" 2 $ hang (pretty a <+> "==") 0 (pretty b)
          patternViolation (unblockOnAnyMetaIn (a, b))

        -- perform assignment (MetaV x as) := b
        meta x as b = do
          reportSLn "tc.meta.level" 30 $ "Assigning meta level"
          reportSDoc "tc.meta.level" 50 $ "meta" <+> sep [prettyList $ map pretty as, pretty b]
          lvl <- levelType
          assignE DirEq x as (levelTm b) (AsTermsOf lvl) (===) -- fallback: check equality as atoms

        -- NB:: Defined but not used: wrap
        -- Make sure to give a sensible error message
        wrap m = m `catchError` \case
            TypeError{} -> notok
            err         -> throwError err

        isNeutral (SinglePlus (Plus _ NotBlocked{})) = True
        isNeutral _                                  = False

        isNeutralOrClosed (SingleClosed _)                   = True
        isNeutralOrClosed (SinglePlus (Plus _ NotBlocked{})) = True
        isNeutralOrClosed _                                  = False

        hasMeta (SinglePlus (Plus _ Blocked{})) = True
        hasMeta (SinglePlus (Plus _ a))         = isJust $ firstMeta $ ignoreBlocking a
        hasMeta (SingleClosed _)                = False

        removeSubsumed a b =
          let as = List1.toList $ levelMaxView a
              bs = List1.toList $ levelMaxView b
              a' = unSingleLevels $ filter (not . (`isStrictlySubsumedBy` bs)) as
              b' = unSingleLevels $ filter (not . (`isStrictlySubsumedBy` as)) bs
          in (a',b')

        x `isStrictlySubsumedBy` ys = any (`strictlySubsumes` x) ys

        SingleClosed m        `strictlySubsumes` SingleClosed n        = m > n
        SinglePlus (Plus m a) `strictlySubsumes` SingleClosed n        = m > n
        SinglePlus (Plus m a) `strictlySubsumes` SinglePlus (Plus n b) = a == b && m > n
        _                     `strictlySubsumes` _                     = False


-- | Check that the first sort equal to the second.
equalSort :: forall m. MonadConversion m => Sort -> Sort -> m ()
equalSort s1 s2 = do
    catchConstraint (SortCmp CmpEq s1 s2) $ do
        (s1,s2) <- reduce (s1,s2)
        let yes      = return ()
            no       = typeError $ UnequalSorts s1 s2

        reportSDoc "tc.conv.sort" 30 $ sep
          [ "equalSort"
          , vcat [ nest 2 $ fsep [ prettyTCM s1 <+> "=="
                                 , prettyTCM s2 ]
                 , nest 2 $ fsep [ pretty s1 <+> "=="
                                 , pretty s2 ]
                 ]
          ]

        propEnabled <- isPropEnabled
        typeInTypeEnabled <- typeInType
        omegaInOmegaEnabled <- optOmegaInOmega <$> pragmaOptions

        case (s1, s2) of

            -- Andreas, 2018-09-03: crash on dummy sort
            (DummyS s, _) -> impossibleSort s
            (_, DummyS s) -> impossibleSort s

            -- one side is a meta sort: try to instantiate
            -- In case both sides are meta sorts, instantiate the
            -- bigger (i.e. more recent) one.
            (MetaS x es , MetaS y es')
              | x == y                 -> synEq s1 s2
              | x < y                  -> meta y es' s1
              | otherwise              -> meta x es s2
            (MetaS x es , _          ) -> meta x es s2
            (_          , MetaS x es ) -> meta x es s1

            -- diagonal cases for rigid sorts
            (Type a     , Type b     ) -> equalLevel a b `catchInequalLevel` no
            (SizeUniv   , SizeUniv   ) -> yes
            (LockUniv   , LockUniv   ) -> yes
            (Prop a     , Prop b     ) -> equalLevel a b `catchInequalLevel` no
            (Inf f m    , Inf f' n   ) ->
              if f == f' && (m == n || typeInTypeEnabled || omegaInOmegaEnabled) then yes else no
            (SSet a     , SSet b     ) -> equalLevel a b

            -- if --type-in-type is enabled, Setωᵢ is equal to any Set ℓ (see #3439)
            (Type{}     , Inf{}      )
              | typeInTypeEnabled      -> yes
            (Inf{}      , Type{}     )
              | typeInTypeEnabled      -> yes

            -- equating @PiSort a b@ to another sort
            (s1 , PiSort a b) -> piSortEquals s1 a b
            (PiSort a b , s2) -> piSortEquals s2 a b

            -- equating @FunSort a b@ to another sort
            (s1 , FunSort a b) -> funSortEquals s1 a b
            (FunSort a b , s2) -> funSortEquals s2 a b

            -- equating @UnivSort s@ to another sort
            (s1          , UnivSort s2) -> univSortEquals s1 s2
            (UnivSort s1 , s2         ) -> univSortEquals s2 s1

            -- postulated sorts can only be equal if they have the same head
            (DefS d es  , DefS d' es')
              | d == d'                -> synEq s1 s2
              | otherwise              -> no

            -- any other combinations of sorts are not equal
            (_          , _          ) -> no

    where
      -- perform assignment (MetaS x es) := s
      meta :: MetaId -> [Elim' Term] -> Sort -> m ()
      meta x es s = do
        reportSLn "tc.meta.sort" 30 $ "Assigning meta sort"
        reportSDoc "tc.meta.sort" 50 $ "meta" <+> sep [pretty x, prettyList $ map pretty es, pretty s]
        assignE DirEq x es (Sort s) AsTypes __IMPOSSIBLE__

      -- fall back to syntactic equality check, postpone if it fails
      synEq :: Sort -> Sort -> m ()
      synEq s1 s2 = do
        let postpone = addConstraint (unblockOnAnyMetaIn (s1, s2)) $ SortCmp CmpEq s1 s2
        doSynEq <- optSyntacticEquality <$> pragmaOptions
        if | doSynEq -> do
               ((s1,s2) , equal) <- SynEq.checkSyntacticEquality s1 s2
               if | equal     -> return ()
                  | otherwise -> postpone
           | otherwise -> postpone

      -- Equate a sort @s1@ to @univSort s2@
      -- Precondition: @s1@ and @univSort s2@ are already reduced.
      univSortEquals :: Sort -> Sort -> m ()
      univSortEquals s1 s2 = do
        reportSDoc "tc.conv.sort" 35 $ vcat
          [ "univSortEquals"
          , "  s1 =" <+> prettyTCM s1
          , "  s2 =" <+> prettyTCM s2
          ]
        let no = typeError $ UnequalSorts s1 (UnivSort s2)
        case s1 of
          -- @Set l1@ is the successor sort of either @Set l2@ or
          -- @Prop l2@ where @l1 == lsuc l2@.
          Type l1 -> do
            propEnabled <- isPropEnabled
               -- @s2@ is definitely not @Inf n@ or @SizeUniv@
            if | Inf _ n  <- s2 -> no
               | SizeUniv <- s2 -> no
               -- If @Prop@ is not used, then @s2@ must be of the form
               -- @Set l2@
               | not propEnabled -> do
                   l2 <- case subLevel 1 l1 of
                     Just l2 -> return l2
                     Nothing -> do
                       l2 <- newLevelMeta
                       equalLevel l1 (levelSuc l2)
                       return l2
                   equalSort (Type l2) s2
               -- Otherwise we postpone
               | otherwise -> synEq (Type l1) (UnivSort s2)
          -- @Setωᵢ@ is a successor sort if n > 0, or if
          -- --type-in-type or --omega-in-omega is enabled.
          Inf f n | n > 0 -> equalSort (Inf f $ n - 1) s2
          Inf f 0 -> do
            infInInf <- (optOmegaInOmega <$> pragmaOptions) `or2M` typeInType
            if | infInInf  -> equalSort (Inf f 0) s2
               | otherwise -> no
          -- @Prop l@ and @SizeUniv@ are not successor sorts
          Prop{}     -> no
          SizeUniv{} -> no
          -- Anything else: postpone
          _          -> synEq s1 (UnivSort s2)


      -- Equate a sort @s@ to @piSort a b@
      -- Precondition: @s@ and @piSort a b@ are already reduced.
      piSortEquals :: Sort -> Dom Type -> Abs Sort -> m ()
      piSortEquals s a NoAbs{} = __IMPOSSIBLE__
      piSortEquals s a bAbs@(Abs x b) = do
        reportSDoc "tc.conv.sort" 35 $ vcat
          [ "piSortEquals"
          , "  s =" <+> prettyTCM s
          , "  a =" <+> prettyTCM a
          , "  b =" <+> addContext (x,a) (prettyTCM b)
          ]
        propEnabled <- isPropEnabled
           -- If @b@ is dependent, then @piSort a b@ computes to
           -- @Setω@. Hence, if @s@ is small, then @b@
           -- cannot be dependent.
        if | Just (True,_) <- isSmallSort s -> do
               -- We force @b@ to be non-dependent by unifying it with
               -- a fresh meta that does not depend on @x : a@
               b' <- newSortMeta
               addContext (x,a) $ equalSort b (raise 1 b')
               funSortEquals s (getSort a) b'
           -- Otherwise: postpone
           | otherwise                  -> synEq (PiSort a bAbs) s

      -- Equate a sort @s@ to @funSort s1 s2@
      -- Precondition: @s@ and @funSort s1 s2@ are already reduced
      funSortEquals :: Sort -> Sort -> Sort -> m ()
      funSortEquals s0 s1 s2 = do
        reportSDoc "tc.conv.sort" 35 $ vcat
          [ "funSortEquals"
          , "  s0 =" <+> prettyTCM s0
          , "  s1 =" <+> prettyTCM s1
          , "  s2 =" <+> prettyTCM s2
          ]
        propEnabled <- isPropEnabled
        sizedTypesEnabled <- sizedTypesOption
        case s0 of
          -- If @Setωᵢ == funSort s1 s2@, then either @s1@ or @s2@ must
          -- be @Setωᵢ@.
          Inf f n | Just (True,_) <- isSmallSort s1, Just (True,_) <- isSmallSort s2 -> do
                    typeError $ UnequalSorts s0 (FunSort s1 s2)
                  | Just (True, IsFibrant) <- isSmallSort s1 -> equalSort (Inf f n) s2
                  | Just (True, IsFibrant) <- isSmallSort s2 -> equalSort (Inf f n) s1
                  -- TODO 2ltt: handle IsStrict cases.
                  | otherwise                   -> synEq s0 (FunSort s1 s2)
          -- If @Set l == funSort s1 s2@, then @s2@ must be of the
          -- form @Set l2@. @s1@ can be one of @Set l1@, @Prop l1@, or
          -- @SizeUniv@.
          Type l -> do
            l2 <- forceType s2
            -- We must have @l2 =< l@, this might help us to solve
            -- more constraints (in particular when @l == 0@).
            leqLevel l2 l
            -- Jesper, 2019-12-27: SizeUniv is disabled at the moment.
            if | {- sizedTypesEnabled || -} propEnabled -> case funSort' s1 (Type l2) of
                   -- If the work we did makes the @funSort@ compute,
                   -- continue working.
                   Just s  -> equalSort (Type l) s
                   -- Otherwise: postpone
                   Nothing -> synEq (Type l) (FunSort s1 $ Type l2)
               -- If both Prop and sized types are disabled, only the
               -- case @s1 == Set l1@ remains.
               | otherwise -> do
                   l1 <- forceType s1
                   equalLevel l (levelLub l1 l2)
          -- If @Prop l == funSort s1 s2@, then @s2@ must be of the
          -- form @Prop l2@, and @s1@ can be one of @Set l1@, Prop
          -- l1@, or @SizeUniv@.
          Prop l -> do
            l2 <- forceProp s2
            leqLevel l2 l
            case funSort' s1 (Prop l2) of
                   -- If the work we did makes the @funSort@ compute,
                   -- continue working.
                   Just s  -> equalSort (Prop l) s
                   -- Otherwise: postpone
                   Nothing -> synEq (Prop l) (FunSort s1 $ Prop l2)
          -- We have @SizeUniv == funSort s1 s2@ iff @s2 == SizeUniv@
          SizeUniv -> equalSort SizeUniv s2
          -- Anything else: postpone
          _        -> synEq s0 (FunSort s1 s2)

      -- check if the given sort @s0@ is a (closed) bottom sort
      -- i.e. @piSort a b == s0@ implies @b == s0@.
      isBottomSort :: Bool -> Sort -> Bool
      isBottomSort propEnabled (Prop (ClosedLevel 0)) = True
      isBottomSort propEnabled (Type (ClosedLevel 0)) = not propEnabled
      isBottomSort propEnabled _                      = False
      -- (NB: Defined but not currently used)

      forceType :: Sort -> m Level
      forceType (Type l) = return l
      forceType s = do
        l <- newLevelMeta
        equalSort s (Type l)
        return l

      forceProp :: Sort -> m Level
      forceProp (Prop l) = return l
      forceProp s = do
        l <- newLevelMeta
        equalSort s (Prop l)
        return l

      impossibleSort s = do
        reportS "impossible" 10
          [ "equalSort: found dummy sort with description:"
          , s
          ]
        __IMPOSSIBLE__

      catchInequalLevel m fail = m `catchError` \case
        TypeError{} -> fail
        err         -> throwError err


-- -- This should probably represent face maps with a more precise type
-- toFaceMaps :: Term -> TCM [[(Int,Term)]]
-- toFaceMaps t = do
--   view <- intervalView'
--   iz <- primIZero
--   io <- primIOne
--   ineg <- (\ q t -> Def q [Apply $ Arg defaultArgInfo t]) <$> fromMaybe __IMPOSSIBLE__ <$> getPrimitiveName' "primINeg"

--   let f IZero = mzero
--       f IOne  = return []
--       f (IMin x y) = do xs <- (f . view . unArg) x; ys <- (f . view . unArg) y; return (xs ++ ys)
--       f (IMax x y) = msum $ map (f . view . unArg) [x,y]
--       f (INeg x)   = map (id -*- not) <$> (f . view . unArg) x
--       f (OTerm (Var i [])) = return [(i,True)]
--       f (OTerm _) = return [] -- what about metas? we should suspend? maybe no metas is a precondition?
--       isConsistent xs = all (\ xs -> length xs == 1) . map nub . Map.elems $ xs  -- optimize by not doing generate + filter
--       as = map (map (id -*- head) . Map.toAscList) . filter isConsistent . map (Map.fromListWith (++) . map (id -*- (:[]))) $ (f (view t))
--   xs <- mapM (mapM (\ (i,b) -> (,) i <$> intervalUnview (if b then IOne else IZero))) as
--   return xs

forallFaceMaps :: MonadConversion m => Term -> (Map.Map Int Bool -> Blocker -> Term -> m a) -> (Substitution -> m a) -> m [a]
forallFaceMaps t kb k = do
  reportSDoc "conv.forall" 20 $
      fsep ["forallFaceMaps"
           , prettyTCM t
           ]
  as <- decomposeInterval t
  boolToI <- do
    io <- primIOne
    iz <- primIZero
    return (\b -> if b then io else iz)
  forM as $ \ (ms,ts) -> do
   ifBlockeds ts (kb ms) $ \ _ _ -> do
    let xs = map (second boolToI) $ Map.toAscList ms
    cxt <- getContext
    reportSDoc "conv.forall" 20 $
      fsep ["substContextN"
           , prettyTCM cxt
           , prettyTCM xs
           ]
    (cxt',sigma) <- substContextN cxt xs
    resolved <- forM xs (\ (i,t) -> (,) <$> lookupBV i <*> return (applySubst sigma t))
    updateContext sigma (const cxt') $
      addBindings resolved $ do
        cl <- buildClosure ()
        tel <- getContextTelescope
        m <- currentModule
        sub <- getModuleParameterSub m
        reportS "conv.forall" 10
          [ replicate 10 '-'
          , show (envCurrentModule $ clEnv cl)
          , show (envLetBindings $ clEnv cl)
          , show tel -- (toTelescope $ envContext $ clEnv cl)
          , show sigma
          , show m
          , show sub
          ]
        k sigma
  where
    -- TODO Andrea: inefficient because we try to reduce the ts which we know are in whnf
    ifBlockeds ts blocked unblocked = do
      and <- getPrimitiveTerm "primIMin"
      io  <- primIOne
      let t = foldr (\ x r -> and `apply` [argN x,argN r]) io ts
      ifBlocked t blocked unblocked
    addBindings [] m = m
    addBindings ((Dom{domInfo = info,unDom = (nm,ty)},t):bs) m = addLetBinding info nm t ty (addBindings bs m)

    substContextN :: MonadConversion m => Context -> [(Int,Term)] -> m (Context , Substitution)
    substContextN c [] = return (c, idS)
    substContextN c ((i,t):xs) = do
      (c', sigma) <- substContext i t c
      (c'', sigma')  <- substContextN c' (map (subtract 1 -*- applySubst sigma) xs)
      return (c'', applySubst sigma' sigma)


    -- assumes the term can be typed in the shorter telescope
    -- the terms we get from toFaceMaps are closed.
    substContext :: MonadConversion m => Int -> Term -> Context -> m (Context , Substitution)
    substContext i t [] = __IMPOSSIBLE__
    substContext i t (x:xs) | i == 0 = return $ (xs , singletonS 0 t)
    substContext i t (x:xs) | i > 0 = do
                                  reportSDoc "conv.forall" 20 $
                                    fsep ["substContext"
                                        , text (show (i-1))
                                        , prettyTCM t
                                        , prettyTCM xs
                                        ]
                                  (c,sigma) <- substContext (i-1) t xs
                                  let e = applySubst sigma x
                                  return (e:c, liftS 1 sigma)
    substContext i t (x:xs) = __IMPOSSIBLE__

compareInterval :: MonadConversion m => Comparison -> Type -> Term -> Term -> m ()
compareInterval cmp i t u = do
  reportSDoc "tc.conv.interval" 15 $
    sep [ "{ compareInterval" <+> prettyTCM t <+> "=" <+> prettyTCM u ]
  tb <- reduceB t
  ub <- reduceB u
  let t = ignoreBlocking tb
      u = ignoreBlocking ub
  it <- decomposeInterval' t
  iu <- decomposeInterval' u
  case () of
    _ | isBlocked tb || isBlocked ub -> do
      -- in case of metas we wouldn't be able to make progress by how we deal with de morgan laws.
      -- (because the constraints generated by decomposition are sufficient but not necessary).
      -- but we could still prune/solve some metas by comparing the terms as atoms.
      -- also if blocked we won't find the terms conclusively unequal(?) so compareAtom
      -- won't report type errors when we should accept.
      interval <- primIntervalType
      compareAtom CmpEq (AsTermsOf interval) t u
    _ | otherwise -> do
      x <- leqInterval it iu
      y <- leqInterval iu it
      let final = isCanonical it && isCanonical iu
      if x && y then reportSDoc "tc.conv.interval" 15 $ "Ok! }" else
        if final then typeError $ UnequalTerms cmp t u (AsTermsOf i)
                 else do
                   reportSDoc "tc.conv.interval" 15 $ "Giving up! }"
                   patternViolation (unblockOnAnyMetaIn (t, u))
 where
   isBlocked Blocked{}    = True
   isBlocked NotBlocked{} = False


type Conj = (Map.Map Int (Set.Set Bool),[Term])

isCanonical :: [Conj] -> Bool
isCanonical = all (null . snd)

-- | leqInterval r q = r ≤ q in the I lattice.
-- (∨ r_i) ≤ (∨ q_j)  iff  ∀ i. ∃ j. r_i ≤ q_j
leqInterval :: MonadConversion m => [Conj] -> [Conj] -> m Bool
leqInterval r q =
  and <$> forM r (\ r_i ->
   or <$> forM q (\ q_j -> leqConj r_i q_j))  -- TODO shortcut

-- | leqConj r q = r ≤ q in the I lattice, when r and q are conjuctions.
-- ' (∧ r_i)   ≤ (∧ q_j)               iff
-- ' (∧ r_i)   ∧ (∧ q_j)   = (∧ r_i)   iff
-- ' {r_i | i} ∪ {q_j | j} = {r_i | i} iff
-- ' {q_j | j} ⊆ {r_i | i}
leqConj :: MonadConversion m => Conj -> Conj -> m Bool
leqConj (rs, rst) (qs, qst) = do
  if toSet qs `Set.isSubsetOf` toSet rs
    then do
      interval <-
        elSSet $ fromMaybe __IMPOSSIBLE__ <$> getBuiltin' builtinInterval
      -- we don't want to generate new constraints here because
      -- 1. in some situations the same constraint would get generated twice.
      -- 2. unless things are completely accepted we are going to
      --    throw patternViolation in compareInterval.
      let eqT t u = tryConversion (compareAtom CmpEq (AsTermsOf interval) t u)
      let listSubset ts us =
            and <$> forM ts (\t -> or <$> forM us (\u -> eqT t u)) -- TODO shortcut
      listSubset qst rst
    else
      return False
  where
    toSet m = Set.fromList [(i, b) | (i, bs) <- Map.toList m, b <- Set.toList bs]

-- | equalTermOnFace φ A u v = _ , φ ⊢ u = v : A
equalTermOnFace :: MonadConversion m => Term -> Type -> Term -> Term -> m ()
equalTermOnFace = compareTermOnFace CmpEq

compareTermOnFace :: MonadConversion m => Comparison -> Term -> Type -> Term -> Term -> m ()
compareTermOnFace = compareTermOnFace' compareTerm

compareTermOnFace' :: MonadConversion m => (Comparison -> Type -> Term -> Term -> m ()) -> Comparison -> Term -> Type -> Term -> Term -> m ()
compareTermOnFace' k cmp phi ty u v = do
  phi <- reduce phi
  _ <- forallFaceMaps phi postponed
         $ \ alpha -> k cmp (applySubst alpha ty) (applySubst alpha u) (applySubst alpha v)
  return ()
 where
  postponed ms blocker psi = do
    phi <- runNamesT [] $ do
             imin <- cl $ getPrimitiveTerm "primIMin"
             ineg <- cl $ getPrimitiveTerm "primINeg"
             psi <- open psi
             let phi = foldr (\ (i,b) r -> do i <- open (var i); pure imin <@> (if b then i else pure ineg <@> i) <@> r)
                          psi (Map.toList ms) -- TODO Andrea: make a view?
             phi
    addConstraint blocker (ValueCmpOnFace cmp phi ty u v)

---------------------------------------------------------------------------
-- * Definitions
---------------------------------------------------------------------------

bothAbsurd :: MonadConversion m => QName -> QName -> m Bool
bothAbsurd f f'
  | isAbsurdLambdaName f, isAbsurdLambdaName f' = do
      -- Double check we are really dealing with absurd lambdas:
      -- Their functions should not have bodies.
      def  <- getConstInfo f
      def' <- getConstInfo f'
      case (theDef def, theDef def') of
        (Function{ funClauses = [Clause{ clauseBody = Nothing }] },
         Function{ funClauses = [Clause{ clauseBody = Nothing }] }) -> return True
        _ -> return False
  | otherwise = return False<|MERGE_RESOLUTION|>--- conflicted
+++ resolved
@@ -1246,13 +1246,11 @@
       (SizeUniv, Type{}  ) -> no
       (SizeUniv, Prop{}  ) -> no
       (SizeUniv , Inf{}  ) -> no
-<<<<<<< HEAD
+      (SizeUniv, SSet{}  ) -> no
       (LockUniv, Type{}  ) -> no
       (LockUniv, Prop{}  ) -> no
       (LockUniv , Inf{}  ) -> no
-=======
-      (SizeUniv, SSet{}  ) -> no
->>>>>>> 6289bb7c
+      (LockUniv, SSet{}  ) -> no
 
       -- If the first sort is a small sort that rigidly depends on a
       -- variable and the second sort does not mention this variable,
