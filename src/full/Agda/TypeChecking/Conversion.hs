{-# LANGUAGE CPP                      #-}
{-# LANGUAGE NondecreasingIndentation #-}

module Agda.TypeChecking.Conversion where

import Control.Applicative
import Control.Monad
import Control.Monad.Reader
import Control.Monad.State

import Data.List hiding (sort)
import qualified Data.List as List
import qualified Data.Map as Map
import qualified Data.Set as Set

#if __GLASGOW_HASKELL__ <= 708
import Data.Traversable ( traverse )
#endif

import Agda.Syntax.Abstract.Views (isSet)
import Agda.Syntax.Common
import Agda.Syntax.Internal
import Agda.Syntax.Translation.InternalToAbstract (reify)

import Agda.TypeChecking.Monad
import Agda.TypeChecking.Monad.Builtin
import Agda.TypeChecking.CompiledClause (CompiledClauses(Fail))
import Agda.TypeChecking.MetaVars
import Agda.TypeChecking.MetaVars.Occurs (killArgs,PruneResult(..))
import Agda.TypeChecking.Names
import Agda.TypeChecking.Reduce
import Agda.TypeChecking.Substitute
import qualified Agda.TypeChecking.SyntacticEquality as SynEq
import Agda.TypeChecking.Telescope
import Agda.TypeChecking.Constraints
import {-# SOURCE #-} Agda.TypeChecking.CheckInternal (infer)
import Agda.TypeChecking.Errors
import Agda.TypeChecking.Free
import Agda.TypeChecking.Datatypes (getConType)
import Agda.TypeChecking.Records
import Agda.TypeChecking.Pretty
import Agda.TypeChecking.Injectivity
import Agda.TypeChecking.Polarity
import Agda.TypeChecking.SizedTypes
import Agda.TypeChecking.Level
import Agda.TypeChecking.Implicit (implicitArgs)
import Agda.TypeChecking.Irrelevance
import Agda.TypeChecking.ProjectionLike (elimView)
import Agda.TypeChecking.Primitive
import Agda.Interaction.Options

import Agda.Utils.Except ( MonadError(catchError, throwError) )
import Agda.Utils.Functor
import Agda.Utils.Monad
import Agda.Utils.Maybe
import Agda.Utils.Size
import Agda.Utils.Tuple
import Agda.Utils.Lens

#include "undefined.h"
import Agda.Utils.Impossible

-- | Try whether a computation runs without errors or new constraints
--   (may create new metas, though).
--   Restores state upon failure.
tryConversion :: TCM () -> TCM Bool
tryConversion = isJust <.> tryConversion'

-- | Try whether a computation runs without errors or new constraints
--   (may create new metas, though).
--   Return 'Just' the result upon success.
--   Return 'Nothing' and restore state upon failure.
tryConversion' :: TCM a -> TCM (Maybe a)
tryConversion' m = tryMaybe $ disableDestructiveUpdate $ noConstraints m

-- | Check if to lists of arguments are the same (and all variables).
--   Precondition: the lists have the same length.
sameVars :: Elims -> Elims -> Bool
sameVars xs ys = and $ zipWith same xs ys
    where
        same (Apply (Arg _ (Var n []))) (Apply (Arg _ (Var m []))) = n == m
        same _ _ = False

-- | @intersectVars us vs@ checks whether all relevant elements in @us@ and @vs@
--   are variables, and if yes, returns a prune list which says @True@ for
--   arguments which are different and can be pruned.
intersectVars :: Elims -> Elims -> Maybe [Bool]
intersectVars = zipWithM areVars where
    -- ignore irrelevant args
    areVars (Apply u) v | isIrrelevant u = Just False -- do not prune
    areVars (Apply (Arg _ (Var n []))) (Apply (Arg _ (Var m []))) = Just $ n /= m -- prune different vars
    areVars _ _                                   = Nothing

equalTerm :: Type -> Term -> Term -> TCM ()
equalTerm = compareTerm CmpEq

equalAtom :: Type -> Term -> Term -> TCM ()
equalAtom = compareAtom CmpEq

equalType :: Type -> Type -> TCM ()
equalType = compareType CmpEq

{- Comparing in irrelevant context always succeeds.

   However, we might want to dig for solutions of irrelevant metas.

   To this end, we can just ignore errors during conversion checking.
 -}

-- convError ::  MonadTCM tcm => TypeError -> tcm a
-- | Ignore errors in irrelevant context.
convError :: TypeError -> TCM ()
convError err = ifM ((==) Irrelevant <$> asks envRelevance) (return ()) $ typeError err

-- | Type directed equality on values.
--
compareTerm :: Comparison -> Type -> Term -> Term -> TCM ()
  -- If one term is a meta, try to instantiate right away. This avoids unnecessary unfolding.
  -- Andreas, 2012-02-14: This is UNSOUND for subtyping!
compareTerm cmp a u v = do
  reportSDoc "tc.conv.term" 10 $ sep
    [ text "compareTerm"
    , nest 2 $ prettyTCM u <+> prettyTCM cmp <+> prettyTCM v
    , nest 2 $ text ":" <+> prettyTCM a
    ]
  -- Check pointer equality first.
  let checkPointerEquality def | not $ null $ List.intersect (pointerChain u) (pointerChain v) = do
        verboseS "profile.sharing" 10 $ tick "pointer equality"
        return ()
      checkPointerEquality def = def
  checkPointerEquality $ do
    -- Check syntactic equality. This actually saves us quite a bit of work.
    ((u, v), equal) <- runReduceM $ SynEq.checkSyntacticEquality u v
  -- OLD CODE, traverses the *full* terms u v at each step, even if they
  -- are different somewhere.  Leads to infeasibility in issue 854.
  -- (u, v) <- instantiateFull (u, v)
  -- let equal = u == v
    unifyPointers cmp u v $ if equal then verboseS "profile.sharing" 20 $ tick "equal terms" else do
      verboseS "profile.sharing" 20 $ tick "unequal terms"
      reportSDoc "tc.conv.term" 15 $ sep
        [ text "compareTerm (not syntactically equal)"
        , nest 2 $ prettyTCM u <+> prettyTCM cmp <+> prettyTCM v
        , nest 2 $ text ":" <+> prettyTCM a
        ]
      -- If we are at type Size, we cannot short-cut comparison
      -- against metas by assignment.
      -- Andreas, 2014-04-12: this looks incomplete.
      -- It seems to assume we are never comparing
      -- at function types into Size.
      let fallback = compareTerm' cmp a u v
          unlessSubtyping cont =
              if cmp == CmpEq then cont else do
                -- Andreas, 2014-04-12 do not short cut if type is blocked.
                ifBlockedType a (\ _ _ -> fallback) {-else-} $ \ a -> do
                  -- do not short circuit size comparison!
                  caseMaybeM (isSizeType a) cont (\ _ -> fallback)

          dir = fromCmp cmp
          rid = flipCmp dir     -- The reverse direction.  Bad name, I know.
      case (ignoreSharing u, ignoreSharing v) of
        (MetaV x us, MetaV y vs)
          | x /= y    -> unlessSubtyping $ solve1 `orelse` solve2 `orelse` compareTerm' cmp a u v
          | otherwise -> fallback
          where
            (solve1, solve2) | x > y     = (assign dir x us v, assign rid y vs u)
                             | otherwise = (assign rid y vs u, assign dir x us v)
        (MetaV x us, _) -> unlessSubtyping $ assign dir x us v `orelse` fallback
        (_, MetaV y vs) -> unlessSubtyping $ assign rid y vs u `orelse` fallback
        _               -> fallback
  where
    assign dir x es v = do
      -- Andreas, 2013-10-19 can only solve if no projections
      reportSDoc "tc.conv.term.shortcut" 20 $ sep
        [ text "attempting shortcut"
        , nest 2 $ prettyTCM (MetaV x es) <+> text ":=" <+> prettyTCM v
        ]
      ifM (isInstantiatedMeta x) patternViolation {-else-} $ do
        assignE dir x es v $ compareTermDir dir a
      _ <- instantiate u
      -- () <- seq u' $ return ()
      reportSDoc "tc.conv.term.shortcut" 50 $
        text "shortcut successful" $$ nest 2 (text "result:" <+> pretty u)
    -- Should be ok with catchError_ but catchError is much safer since we don't
    -- rethrow errors.
    orelse m h = catchError m (\_ -> h)

unifyPointers :: Comparison -> Term -> Term -> TCM () -> TCM ()
unifyPointers _ _ _ action = action
-- unifyPointers cmp _ _ action | cmp /= CmpEq = action
-- unifyPointers _ u v action = do
--   reportSLn "tc.ptr.unify" 50 $ "Maybe unifying pointers\n  u = " ++ show u ++ "\n  v = " ++ show v
--   old <- use stDirty
--   stDirty .= False
--   action
--   reportSLn "tc.ptr.unify" 50 $ "Finished comparison\n  u = " ++ show u ++ "\n  v = " ++ show v
--   (u, v) <- instantiate (u, v)
--   reportSLn "tc.ptr.unify" 50 $ "After instantiation\n  u = " ++ show u ++ "\n  v = " ++ show v
--   dirty <- use stDirty
--   stDirty .= old
--   if dirty then verboseS "profile.sharing" 20 (tick "unifyPtr: dirty")
--            else do
--             verboseS "profile.sharing" 20 (tick "unifyPtr: clean")
--             reportSLn "tc.ptr.unify" 80 $ "Unifying\n  u = " ++ show u ++ "\n  v = " ++ show v
--             forceEqualTerms u v
--             reportSLn "tc.ptr.unify" 80 $ "After unification\n  u = " ++ show u ++ "\n  v = " ++ show v

-- | Try to assign meta.  If meta is projected, try to eta-expand
--   and run conversion check again.
assignE :: CompareDirection -> MetaId -> Elims -> Term -> (Term -> Term -> TCM ()) -> TCM ()
assignE dir x es v comp = assignWrapper dir x es v $ do
  case allApplyElims es of
    Just vs -> assignV dir x vs v
    Nothing -> do
      reportSDoc "tc.conv.assign" 30 $ sep
        [ text "assigning to projected meta "
        , prettyTCM x <+> sep (map prettyTCM es) <+> text (":" ++ show dir) <+> prettyTCM v
        ]
      etaExpandMeta [Records] x
      res <- isInstantiatedMeta' x
      case res of
        Just u  -> do
          reportSDoc "tc.conv.assign" 30 $ sep
            [ text "seems like eta expansion instantiated meta "
            , prettyTCM x <+> text  (":" ++ show dir) <+> prettyTCM u
            ]
          let w = u `applyE` es
          comp w v
        Nothing ->  do
          reportSLn "tc.conv.assign" 30 "eta expansion did not instantiate meta"
          patternViolation  -- nothing happened, give up

compareTermDir :: CompareDirection -> Type -> Term -> Term -> TCM ()
compareTermDir dir a = dirToCmp (`compareTerm'` a) dir

compareTerm' :: Comparison -> Type -> Term -> Term -> TCM ()
compareTerm' cmp a m n =
  verboseBracket "tc.conv.term" 20 "compareTerm" $ do
  a' <- reduce a
  catchConstraint (ValueCmp cmp a' m n) $ do
    reportSDoc "tc.conv.term" 30 $ fsep
      [ text "compareTerm", prettyTCM m, prettyTCM cmp, prettyTCM n, text ":", prettyTCM a' ]
    proofIrr <- proofIrrelevance
    isSize   <- isJust <$> isSizeType a'
    s        <- reduce $ getSort a'
    mlvl     <- tryMaybe primLevel
    reportSDoc "tc.conv.level" 60 $ nest 2 $ sep
      [ text "a'   =" <+> pretty a'
      , text "mlvl =" <+> pretty mlvl
      , text $ "(Just (ignoreSharing $ unEl a') == mlvl) = " ++ show (Just (ignoreSharing $ unEl a') == mlvl)
      ]
    case s of
      Prop | proofIrr -> return ()
      _    | isSize   -> compareSizes cmp m n
      _               -> case ignoreSharing $ unEl a' of
        a | Just a == mlvl -> do
          a <- levelView m
          b <- levelView n
          equalLevel a b
-- OLD:        Pi dom _  -> equalFun (dom, a') m n
        a@Pi{}    -> equalFun s a m n
        Lam _ _   -> __IMPOSSIBLE__
        Def r es  -> do
          isrec <- isEtaRecord r
          if isrec
            then do
              sig <- getSignature
              let ps = fromMaybe __IMPOSSIBLE__ $ allApplyElims es
              -- Andreas, 2010-10-11: allowing neutrals to be blocked things does not seem
              -- to change Agda's behavior
              --    isNeutral Blocked{}          = False
                  isNeutral = isNeutral' . fmap ignoreSharing
                  isMeta    = isMeta'    . fmap ignoreSharing
                  isNeutral' (NotBlocked _ Con{}) = return False
              -- Andreas, 2013-09-18 / 2015-06-29: a Def by copatterns is
              -- not neutral if it is blocked (there can be missing projections
              -- to trigger a reduction.
                  isNeutral' (NotBlocked r (Def q _)) = do    -- Andreas, 2014-12-06 optimize this using r !!
                    not <$> usesCopatterns q -- a def by copattern can reduce if projected
                  isNeutral' _                   = return True
                  isMeta' (NotBlocked _ MetaV{}) = True
                  isMeta' _                      = False

              reportSDoc "tc.conv.term" 30 $ prettyTCM a <+> text "is eta record type"
              m <- reduceB m
              mNeutral <- isNeutral m
              n <- reduceB n
              nNeutral <- isNeutral n
              case (m, n) of
                _ | isMeta m || isMeta n ->
                    compareAtom cmp a' (ignoreBlocking m) (ignoreBlocking n)

                _ | mNeutral && nNeutral -> do
                    -- Andreas 2011-03-23: (fixing issue 396)
                    -- if we are dealing with a singleton record,
                    -- we can succeed immediately
                    isSing <- isSingletonRecordModuloRelevance r ps
                    case isSing of
                      Right True -> return ()
                      -- do not eta-expand if comparing two neutrals
                      _ -> compareAtom cmp a' (ignoreBlocking m) (ignoreBlocking n)
                _ -> do
                  (tel, m') <- etaExpandRecord r ps $ ignoreBlocking m
                  (_  , n') <- etaExpandRecord r ps $ ignoreBlocking n
                  -- No subtyping on record terms
                  c <- getRecordConstructor r
                  -- Record constructors are covariant (see test/succeed/CovariantConstructors).
                  compareArgs (repeat $ polFromCmp cmp) (telePi_ tel $ sort Prop) (Con c ConOSystem []) m' n'

            else (do pathview <- pathView a'
                     equalPath pathview a' m n)
        _ -> compareAtom cmp a' m n
  where
    -- equality at function type (accounts for eta)
    equalFun :: Sort -> Term -> Term -> Term -> TCM ()
    equalFun s (Shared p) m n = equalFun s (derefPtr p) m n
    equalFun s a@(Pi dom b) m n | domFinite dom = do
       mp <- fmap getPrimName <$> getBuiltin' builtinIsOne
       case unEl $ unDom dom of
          Def q [Apply phi]
              | Just q == mp -> compareTermOnFace cmp (unArg phi) (El s (Pi (dom {domFinite = False}) b)) m n
          _                  -> equalFun s (Pi (dom{domFinite = False}) b) m n
    equalFun _ (Pi dom@Dom{domInfo = info} b) m n | not $ domFinite dom = do
        name <- freshName_ $ suggest (absName b) "x"
        addContext' (name, dom) $ compareTerm cmp (absBody b) m' n'
      where
        (m',n') = raise 1 (m,n) `apply` [Arg info $ var 0]
    equalFun _ _ _ _ = __IMPOSSIBLE__
    equalPath :: PathView -> Type -> Term -> Term -> TCM ()
    equalPath (PathType s _ l a x y) _ m n = do
        name <- freshName_ $ "i"
        interval <- el primInterval
        let (m',n') = raise 1 (m, n) `applyE` [IApply (raise 1 $ unArg x) (raise 1 $ unArg y) (var 0)]
        addContext (name, defaultDom interval) $ compareTerm cmp (El (raise 1 s) $ (raise 1 $ unArg a) `apply` [argN $ var 0]) m' n'
    equalPath OType{} a' m n = cmpDef a' m n
    cmpDef a'@(El s ty) m n = do
       mI     <- getBuiltinName'   builtinInterval
       mIsOne <- getBuiltinName'   builtinIsOne
       mGlue  <- getPrimitiveName' builtinGlue
       mSub   <- getBuiltinName' builtinSub
       case ty of
         Def q es | Just q == mIsOne -> return ()
         Def q es | Just q == mGlue, Just args@(l:_:a:phi:_) <- allApplyElims es -> do
              ty <- el' (pure $ unArg l) (pure $ unArg a)
              unglue <- prim_unglue
              let mkUnglue m = apply unglue $ map (setHiding Hidden) args ++ [argN m]
              reportSDoc "conv.glue" 20 $ prettyTCM (ty,mkUnglue m,mkUnglue n)
              compareTermOnFace cmp (unArg phi) ty m n
              compareTerm cmp ty (mkUnglue m) (mkUnglue n)
         Def q es | Just q == mSub, Just args@(l:a:_) <- allApplyElims es -> do
              ty <- el' (pure $ unArg l) (pure $ unArg a)
              out <- primSubOut
              let mkOut m = apply out $ map (setHiding Hidden) args ++ [argN m]
              compareTerm cmp ty (mkOut m) (mkOut n)
         Def q [] | Just q == mI -> compareInterval cmp a' m n
         _ -> compareAtom cmp a' m n

-- | @compareTel t1 t2 cmp tel1 tel1@ checks whether pointwise
--   @tel1 \`cmp\` tel2@ and complains that @t2 \`cmp\` t1@ failed if
--   not.
compareTel :: Type -> Type ->
  Comparison -> Telescope -> Telescope -> TCM ()
compareTel t1 t2 cmp tel1 tel2 =
  verboseBracket "tc.conv.tel" 20 "compareTel" $
  catchConstraint (TelCmp t1 t2 cmp tel1 tel2) $ case (tel1, tel2) of
    (EmptyTel, EmptyTel) -> return ()
    (EmptyTel, _)        -> bad
    (_, EmptyTel)        -> bad
    (ExtendTel dom1{-@(Dom i1 a1)-} tel1, ExtendTel dom2{-@(Dom i2 a2)-} tel2) -> do
      compareDom cmp dom1 dom2 tel1 tel2 bad bad $
        compareTel t1 t2 cmp (absBody tel1) (absBody tel2)

{- OLD, before 2013-05-15
          let checkDom = escapeContext 1 $ compareType cmp a1 a2
              c = TelCmp t1 t2 cmp (absBody tel1) (absBody tel2)

          addContext (name, dom1) $
            if dependent
            then guardConstraint c checkDom
            else checkDom >> solveConstraint_ c
-}
  where
    -- Andreas, 2011-05-10 better report message about types
    bad = typeError $ UnequalTypes cmp t2 t1
      -- switch t2 and t1 because of contravariance!



-- | Raise 'UnequalTerms' if there is no hope that by
--   meta solving and subsequent eta-contraction these
--   terms could become equal.
--   Precondition: the terms are in reduced form
--   (with no top-level pointer) and
--   failed to be equal in the 'compareAtom' check.
--
--   By eta-contraction, a lambda or a record constructor term
--   can become anything.
etaInequal :: Comparison -> Type -> Term -> Term -> TCM ()
etaInequal cmp t m n = do
  let inequal  = typeError $ UnequalTerms cmp m n t
      dontKnow = do
        reportSDoc "tc.conv.inequal" 20 $ hsep
          [ text "etaInequal: postponing "
          , prettyTCM m
          , text " != "
          , prettyTCM n
          ]
        patternViolation
  -- if type is not blocked, then we would have tried eta already
  flip (ifBlockedType t) (\ _ -> inequal) $ \ _ _ -> do
    -- type is blocked
    case (m, n) of
      (Con{}, _) -> dontKnow
      (_, Con{}) -> dontKnow
      (Lam{}, _) -> dontKnow
      (_, Lam{}) -> dontKnow
      _          -> inequal

compareAtomDir :: CompareDirection -> Type -> Term -> Term -> TCM ()
compareAtomDir dir a = dirToCmp (`compareAtom` a) dir

-- | Compute the head type of an elimination. For projection-like functions
--   this requires inferring the type of the principal argument.
computeElimHeadType :: QName -> Elims -> Elims -> TCM Type
computeElimHeadType f es es' = do
  def <- getConstInfo f
  -- To compute the type @a@ of a projection-like @f@,
  -- we have to infer the type of its first argument.
  if projectionArgs (theDef def) <= 0 then return $ defType def else do
    -- Find an first argument to @f@.
    let arg = case (es, es') of
              (Apply arg : _, _) -> arg
              (_, Apply arg : _) -> arg
              _ -> __IMPOSSIBLE__
    -- Infer its type.
    reportSDoc "tc.conv.infer" 30 $
      text "inferring type of internal arg: " <+> prettyTCM arg
    targ <- infer $ unArg arg
    reportSDoc "tc.conv.infer" 30 $
      text "inferred type: " <+> prettyTCM targ
    -- getDefType wants the argument type reduced.
    -- Andreas, 2016-02-09, Issue 1825: The type of arg might be
    -- a meta-variable, e.g. in interactive development.
    -- In this case, we postpone.
    fromMaybeM patternViolation $ getDefType f =<< reduce targ

-- | Syntax directed equality on atomic values
--
compareAtom :: Comparison -> Type -> Term -> Term -> TCM ()
compareAtom cmp t m n =
  verboseBracket "tc.conv.atom" 20 "compareAtom" $
  -- if a PatternErr is thrown, rebuild constraint!
  catchConstraint (ValueCmp cmp t m n) $ do
    reportSDoc "tc.conv.atom" 50 $
      text "compareAtom" <+> fsep [ prettyTCM m <+> prettyTCM cmp
                                  , prettyTCM n
                                  , text ":" <+> prettyTCM t ]
    -- Andreas: what happens if I cut out the eta expansion here?
    -- Answer: Triggers issue 245, does not resolve 348
    (mb',nb') <- ifM (asks envCompareBlocked) ((notBlocked -*- notBlocked) <$> reduce (m,n)) $ do
      mb' <- etaExpandBlocked =<< reduceB m
      nb' <- etaExpandBlocked =<< reduceB n
      return (mb', nb')

    -- constructorForm changes literal to constructors
    -- only needed if the other side is not a literal
    (mb'', nb'') <- case (ignoreSharing $ ignoreBlocking mb', ignoreSharing $ ignoreBlocking nb') of
      (Lit _, Lit _) -> return (mb', nb')
      _ -> (,) <$> traverse constructorForm mb'
               <*> traverse constructorForm nb'

    mb <- traverse unLevel mb''
    nb <- traverse unLevel nb''

    let m = ignoreBlocking mb
        n = ignoreBlocking nb

        postpone = addConstraint $ ValueCmp cmp t m n

        checkSyntacticEquality = do
          n <- normalise n    -- is this what we want?
          m <- normalise m
          if m == n
              then return ()  -- Check syntactic equality for blocked terms
              else postpone

        dir = fromCmp cmp
        rid = flipCmp dir     -- The reverse direction.  Bad name, I know.

        assign dir x es v = assignE dir x es v $ compareAtomDir dir t

    unifyPointers cmp (ignoreBlocking mb') (ignoreBlocking nb') $ do    -- this needs to go after eta expansion to avoid creating infinite terms

      reportSDoc "tc.conv.atom" 30 $
        text "compareAtom" <+> fsep [ prettyTCM mb <+> prettyTCM cmp
                                    , prettyTCM nb
                                    , text ":" <+> prettyTCM t ]
      case (ignoreSharing <$> mb, ignoreSharing <$> nb) of
        -- equate two metas x and y.  if y is the younger meta,
        -- try first y := x and then x := y
        (NotBlocked _ (MetaV x xArgs), NotBlocked _ (MetaV y yArgs))
            | x == y ->
              case intersectVars xArgs yArgs of
                -- all relevant arguments are variables
                Just kills -> do
                  -- kills is a list with 'True' for each different var
                  killResult <- killArgs kills x
                  case killResult of
                    NothingToPrune   -> return ()
                    PrunedEverything -> return ()
                    PrunedNothing    -> postpone
                    PrunedSomething  -> postpone
                    -- OLD CODE: if killedAll then return () else checkSyntacticEquality
                -- not all relevant arguments are variables
                Nothing -> checkSyntacticEquality -- Check syntactic equality on meta-variables
                                -- (same as for blocked terms)
            | otherwise -> do
                [p1, p2] <- mapM getMetaPriority [x,y]
                -- instantiate later meta variables first
                let (solve1, solve2)
                      | (p1,x) > (p2,y) = (l,r)
                      | otherwise       = (r,l)
                      where l = assign dir x xArgs n
                            r = assign rid y yArgs m

                    try m h = m `catchError_` \err -> case err of
                      PatternErr{} -> h
                      _            -> throwError err

                -- First try the one with the highest priority. If that doesn't
                -- work, try the low priority one.
                try solve1 solve2

        -- one side a meta, the other an unblocked term
        (NotBlocked _ (MetaV x es), _) -> assign dir x es n
        (_, NotBlocked _ (MetaV x es)) -> assign rid x es m
        (Blocked{}, Blocked{})  -> checkSyntacticEquality
        (Blocked{}, _)    -> useInjectivity cmp t m n
        (_,Blocked{})     -> useInjectivity cmp t m n
        _ -> do
          -- -- Andreas, 2013-10-20 put projection-like function
          -- -- into the spine, to make compareElims work.
          -- -- 'False' means: leave (Def f []) unchanged even for
          -- -- proj-like funs.
          -- m <- elimView False m
          -- n <- elimView False n
          -- Andreas, 2015-07-01, actually, don't put them into the spine.
          -- Polarity cannot be communicated properly if projection-like
          -- functions are post-fix.
          case (ignoreSharing m, ignoreSharing n) of
            (Pi{}, Pi{}) -> equalFun m n

            (Sort s1, Sort Inf) -> return ()
            (Sort s1, Sort s2) -> compareSort CmpEq s1 s2

            (Lit l1, Lit l2) | l1 == l2 -> return ()
            (Var i es, Var i' es') | i == i' -> do
                a <- typeOfBV i
                -- Variables are invariant in their arguments
                compareElims [] a (var i) es es'
            (Def f [], Def f' []) | f == f' -> return ()
<<<<<<< HEAD
            (Def f es, Def f' es') | f == f' -> ifM (compareEtaPrims f es es') (return ()) $ do
                def <- getConstInfo f
                -- To compute the type @a@ of a projection-like @f@,
                -- we have to infer the type of its first argument.
                a <- if projectionArgs (theDef def) <= 0 then return $ defType def else do
                  -- Find an first argument to @f@.
                  let arg = case (es, es') of
                            (Apply arg : _, _) -> arg
                            (_, Apply arg : _) -> arg
                            _ -> __IMPOSSIBLE__
                  -- Infer its type.
                  reportSDoc "tc.conv.infer" 30 $
                    text "inferring type of internal arg: " <+> prettyTCM arg
                  targ <- infer $ unArg arg
                  reportSDoc "tc.conv.infer" 30 $
                    text "inferred type: " <+> prettyTCM targ
                  -- getDefType wants the argument type reduced.
                  -- Andreas, 2016-02-09, Issue 1825: The type of arg might be
                  -- a meta-variable, e.g. in interactive development.
                  -- In this case, we postpone.
                  fromMaybeM patternViolation $ getDefType f =<< reduce targ
=======
            (Def f es, Def f' es') | f == f' -> do
                a <- computeElimHeadType f es es'
>>>>>>> 81806876
                -- The polarity vector of projection-like functions
                -- does not include the parameters.
                pol <- getPolarity' cmp f
                compareElims pol a (Def f []) es es'
            (Def f es, Def f' es') ->
              unlessM (bothAbsurd f f') $ do
                trySizeUniv cmp t m n f es f' es'
            (Con x ci xArgs, Con y _ yArgs)
                | x == y -> do
                    -- Get the type of the constructor instantiated to the datatype parameters.
                    a' <- conType x t
                    -- Constructors are covariant in their arguments
                    -- (see test/succeed/CovariantConstructors).
                    compareArgs (repeat $ polFromCmp cmp) a' (Con x ci []) xArgs yArgs
            _ -> etaInequal cmp t m n -- fixes issue 856 (unsound conversion error)
    where
        -- returns True in case we handled the comparison already.
        compareEtaPrims :: QName -> Elims -> Elims -> TCM Bool
        compareEtaPrims q es es' = do
          munglue <- getPrimitiveName' builtin_unglue
          msubout <- getPrimitiveName' builtinSubOut
          case () of
            _ | Just q == munglue -> compareUnglueApp q es es'
            _ | Just q == msubout -> compareSubApp q es es'
            _                     -> return False
        compareSubApp q es es' = do
          let (as,bs) = splitAt 5 es; (as',bs') = splitAt 5 es'
          case (allApplyElims as, allApplyElims as') of
            (Just [a,bA,phi,u,x], Just [a',bA',phi',u',x']) -> do
              tSub <- primSub
              -- Andrea, 28-07-16:
              -- comparing the types is most probably wasteful,
              -- since b and b' should be neutral terms, but it's a
              -- precondition for the compareAtom call to make
              -- sense.
              equalType (El Inf $ apply tSub $ [a,bA] ++ map (setHiding NotHidden) [phi,u])
                        (El Inf $ apply tSub $ [a,bA'] ++ map (setHiding NotHidden) [phi',u'])
              compareAtom cmp (El Inf $ apply tSub $ [a,bA] ++ map (setHiding NotHidden) [phi,u])
                              (unArg x) (unArg x')
              compareElims [] (El (tmSort (unArg a)) (unArg bA)) (Def q as) bs bs'
              return True
            _  -> return False
        compareUnglueApp q es es' = do
          let (as,bs) = splitAt 8 es; (as',bs') = splitAt 8 es'
          case (allApplyElims as, allApplyElims as') of
            (Just [la,lb,bA,phi,bT,f,pf,b], Just [la',lb',bA',phi',bT',f',pf',b']) -> do
              tGlue <- getPrimitiveTerm builtinGlue
              -- Andrea, 28-07-16:
              -- comparing the types is most probably wasteful,
              -- since b and b' should be neutral terms, but it's a
              -- precondition for the compareAtom call to make
              -- sense.
              equalType (El (tmSort (unArg lb)) $ apply tGlue $ [la,lb] ++ map (setHiding NotHidden) [bA,phi,bT,f,pf])
                        (El (tmSort (unArg lb')) $ apply tGlue $ [la',lb'] ++ map (setHiding NotHidden) [bA',phi',bT',f',pf'])
              compareAtom cmp (El (tmSort (unArg lb)) $ apply tGlue $ [la,lb] ++ map (setHiding NotHidden) [bA,phi,bT,f,pf])
                              (unArg b) (unArg b')
              compareElims [] (El (tmSort (unArg la)) (unArg bA)) (Def q as) bs bs'
              return True
            _  -> return False
        -- Andreas, 2013-05-15 due to new postponement strategy, type can now be blocked
        conType c t = ifBlockedType t (\ _ _ -> patternViolation) $ \ t -> do
          let impossible = do
                reportSDoc "impossible" 10 $
                  text "expected data/record type, found " <+> prettyTCM t
                reportSDoc "impossible" 70 $ nest 2 $ text "raw =" <+> pretty t
                -- __IMPOSSIBLE__
                -- Andreas, 2013-10-20:  in case termination checking fails
                -- we might get some unreduced types here.
                -- In issue 921, this happens during the final attempt
                -- to solve left-over constraints.
                -- Thus, instead of crashing, just give up gracefully.
                patternViolation
          maybe impossible return =<< getConType c t
        equalFun t1 t2 = case (ignoreSharing t1, ignoreSharing t2) of
          (Pi dom1 b1, Pi dom2 b2) -> do
            verboseBracket "tc.conv.fun" 15 "compare function types" $ do
              reportSDoc "tc.conv.fun" 20 $ nest 2 $ vcat
                [ text "t1 =" <+> prettyTCM t1
                , text "t2 =" <+> prettyTCM t2 ]
              compareDom cmp dom2 dom1 b1 b2 errH errR $
                compareType cmp (absBody b1) (absBody b2)
            where
            errH = typeError $ UnequalHiding t1 t2
            errR = typeError $ UnequalRelevance cmp t1 t2

{- OLD, before 2013-05-15
                let checkDom = escapeContext 1 $ compareType cmp a2 a1
                    conCoDom = TypeCmp cmp (absBody b1) (absBody b2)
                -- We only need to require a1 == a2 if t2 is a dependent function type.
                -- If it's non-dependent it doesn't matter what we add to the context.
                name <- freshName_ (suggest b1 b2)
                addContext (name, dom1) $
                  if isBinderUsed b2 -- dependent function type?
                  then guardConstraint conCoDom checkDom
                  else checkDom >> solveConstraint_ conCoDom
-}
          _ -> __IMPOSSIBLE__

-- | Check whether @a1 `cmp` a2@ and continue in context extended by @a1@.
compareDom :: Free c
  => Comparison -- ^ @cmp@ The comparison direction
  -> Dom Type   -- ^ @a1@  The smaller domain.
  -> Dom Type   -- ^ @a2@  The other domain.
  -> Abs b      -- ^ @b1@  The smaller codomain.
  -> Abs c      -- ^ @b2@  The bigger codomain.
  -> TCM ()     -- ^ Continuation if mismatch in 'Hiding'.
  -> TCM ()     -- ^ Continuation if mismatch in 'Relevance'.
  -> TCM ()     -- ^ Continuation if comparison is successful.
  -> TCM ()
compareDom cmp dom1@(Dom{domInfo = i1, unDom = a1}) dom2@(Dom{domInfo = i2, unDom = a2}) b1 b2 errH errR cont
  | getHiding dom1 /= getHiding dom2 = errH
  -- Andreas 2010-09-21 compare r1 and r2, but ignore forcing annotations!
  | not $ compareRelevance cmp (ignoreForced $ getRelevance dom1)
                               (ignoreForced $ getRelevance dom2) = errR
  | otherwise = do
      let r = max (getRelevance dom1) (getRelevance dom2)
              -- take "most irrelevant"
          dependent = (r /= Irrelevant) && isBinderUsed b2
      pid <- newProblem_ $ compareType cmp a1 a2
      dom <- if dependent
             then (\ a -> dom1 {unDom = a}) <$> blockTypeOnProblem a1 pid
             else return dom1
        -- We only need to require a1 == a2 if b2 is dependent
        -- If it's non-dependent it doesn't matter what we add to the context.
      name <- freshName_ $ suggest b1 b2
      addContext' (name, dom) $ cont
      stealConstraints pid
        -- Andreas, 2013-05-15 Now, comparison of codomains is not
        -- blocked any more by getting stuck on domains.
        -- Only the domain type in context will be blocked.
        -- But see issue #1258.

compareRelevance :: Comparison -> Relevance -> Relevance -> Bool
compareRelevance CmpEq  = (==)
compareRelevance CmpLeq = (<=)

-- | When comparing argument spines (in compareElims) where the first arguments
--   don't match, we keep going, substituting the anti-unification of the two
--   terms in the telescope. More precisely:
--
--  @@
--    (u = v : A)[pid]   w = antiUnify pid A u v   us = vs : Δ[w/x]
--    -------------------------------------------------------------
--                    u us = v vs : (x : A) Δ
--  @@
--
--   The simplest case of anti-unification is to return a fresh metavariable
--   (created by blockTermOnProblem), but if there's shared structure between
--   the two terms we can expose that.
--
--   This is really a crutch that lets us get away with things that otherwise
--   would require heterogenous conversion checking. See for instance issue
--   #2384.
antiUnify :: ProblemId -> Type -> Term -> Term -> TCM Term
antiUnify pid a u v = do
  ((u, v), eq) <- runReduceM (SynEq.checkSyntacticEquality u v)
  case (ignoreSharing u, ignoreSharing v) of
    _ | eq -> return u
    (Pi ua ub, Pi va vb) -> do
      wa0 <- antiUnifyType pid (unDom ua) (unDom va)
      let wa = wa0 <$ ua
      wb <- addContext wa $ antiUnifyType pid (unAbs ub) (unAbs vb)
      return $ Pi wa (wb <$ ub)
    (Lam i u, Lam _ v) ->
      case ignoreSharing $ unEl a of
        Pi a b -> Lam i . (<$ u) <$> addContext a (antiUnify pid (unAbs b) (unAbs u) (unAbs v))
        _      -> fallback
    (Var i us, Var j vs) | i == j -> maybeGiveUp $ do
      a <- typeOfBV i
      antiUnifyElims pid a (var i) us vs
    (Con x ci us, Con y _ vs) | x == y -> maybeGiveUp $ do
      a <- maybe patternViolation return =<< getConType x a
      antiUnifyElims pid a (Con x ci []) (map Apply us) (map Apply vs)
    (Def f us, Def g vs) | f == g, length us == length vs -> maybeGiveUp $ do
      a <- computeElimHeadType f us vs
      antiUnifyElims pid a (Def f []) us vs
    _ -> fallback
  where
    fallback = blockTermOnProblem a u pid
    maybeGiveUp m = m `catchError_` \ err ->
      case err of
        PatternErr{} -> fallback
        _            -> throwError err

antiUnifyType :: ProblemId -> Type -> Type -> TCM Type
antiUnifyType pid (El s a) (El _ b) = El s <$> antiUnify pid (sort s) a b

antiUnifyElims :: ProblemId -> Type -> Term -> Elims -> Elims -> TCM Term
antiUnifyElims pid a self [] [] = return self
antiUnifyElims pid a self (Proj o f : es1) (Proj _ g : es2) | f == g = do
  res <- projectTyped self a o f
  case res of
    Just (_, self, a) -> antiUnifyElims pid a self es1 es2
    Nothing -> patternViolation -- can fail for projection like
antiUnifyElims pid a self (Apply u : es1) (Apply v : es2) = do
  case ignoreSharing $ unEl a of
    Pi a b -> do
      w <- antiUnify pid (unDom a) (unArg u) (unArg v)
      antiUnifyElims pid (b `lazyAbsApp` w) (apply self [w <$ u]) es1 es2
    _ -> patternViolation
antiUnifyElims _ _ _ _ _ = patternViolation -- trigger maybeGiveUp in antiUnify

-- | @compareElims pols a v els1 els2@ performs type-directed equality on eliminator spines.
--   @t@ is the type of the head @v@.
compareElims :: [Polarity] -> Type -> Term -> [Elim] -> [Elim] -> TCM ()
compareElims pols0 a v els01 els02 = catchConstraint (ElimCmp pols0 a v els01 els02) $ do
  let v1 = applyE v els01
      v2 = applyE v els02
      failure = typeError $ UnequalTerms CmpEq v1 v2 a
        -- Andreas, 2013-03-15 since one of the spines is empty, @a@
        -- is the correct type here.
  unless (null els01) $ do
    reportSDoc "tc.conv.elim" 25 $ text "compareElims" $$ do
     nest 2 $ vcat
      [ text "a     =" <+> prettyTCM a
      , text "pols0 (truncated to 10) =" <+> sep (map prettyTCM $ take 10 pols0)
      , text "v     =" <+> prettyTCM v
      , text "els01 =" <+> prettyTCM els01
      , text "els02 =" <+> prettyTCM els02
      ]
  case (els01, els02) of
    ([]         , []         ) -> return ()
    ([]         , Proj{}:_   ) -> failure -- not impossible, see issue 821
    (Proj{}  : _, []         ) -> failure -- could be x.p =?= x for projection p
    ([]         , Apply{} : _) -> failure -- not impossible, see issue 878
    (Apply{} : _, []         ) -> failure
    ([]         , IApply{} : _) -> failure
    (IApply{} : _, []         ) -> failure
    (Apply{} : _, Proj{}  : _) -> __IMPOSSIBLE__ <$ solveAwakeConstraints' True -- NB: popped up in issue 889
    (Proj{}  : _, Apply{} : _) -> __IMPOSSIBLE__ <$ solveAwakeConstraints' True -- but should be impossible (but again in issue 1467)
    (IApply{} : _, Proj{}  : _) -> __IMPOSSIBLE__ <$ solveAwakeConstraints' True
    (Proj{}  : _, IApply{} : _) -> __IMPOSSIBLE__ <$ solveAwakeConstraints' True
    (IApply{} : _, Apply{}  : _) -> __IMPOSSIBLE__ <$ solveAwakeConstraints' True
    (Apply{}  : _, IApply{} : _) -> __IMPOSSIBLE__ <$ solveAwakeConstraints' True
    (e@(IApply x1 y1 r1) : els1, IApply x2 y2 r2 : els2) -> do
       -- Andrea: copying stuff from the Apply case..
      let (pol, pols) = nextPolarity pols0
      ifBlockedType a (\ m t -> patternViolation) $ \ a -> do
          va <- pathView a
          case va of
            PathType s path l bA x y -> do
              b <- elInf primInterval
              compareWithPol pol (flip compareTerm b)
                                  r1 r2
              -- TODO: compare (x1,x2) and (y1,y2) ?
              let r = r1 -- TODO Andrea:  do blocking
              codom <- el' (pure . unArg $ l) ((pure . unArg $ bA) <@> pure r)
              compareElims pols codom -- Path non-dependent (codom `lazyAbsApp` unArg arg)
                                (applyE v [e]) els1 els2

            OType{} -> patternViolation

    (Apply arg1 : els1, Apply arg2 : els2) ->
      verboseBracket "tc.conv.elim" 20 "compare Apply" $ do
      reportSDoc "tc.conv.elim" 10 $ nest 2 $ vcat
        [ text "a    =" <+> prettyTCM a
        , text "v    =" <+> prettyTCM v
        , text "arg1 =" <+> prettyTCM arg1
        , text "arg2 =" <+> prettyTCM arg2
        ]
      reportSDoc "tc.conv.elim" 50 $ nest 2 $ vcat
        [ text "v    =" <+> pretty v
        , text "arg1 =" <+> pretty arg1
        , text "arg2 =" <+> pretty arg2
        , text ""
        ]
      let (pol, pols) = nextPolarity pols0
      ifBlockedType a (\ m t -> patternViolation) $ \ a -> do
        case ignoreSharing . unEl $ a of
          (Pi (Dom{domInfo = info, unDom = b}) codom) -> do
            mlvl <- tryMaybe primLevel
            let freeInCoDom (Abs _ c) = 0 `freeInIgnoringSorts` c
                freeInCoDom _         = False
                dependent = (Just (unEl b) /= mlvl) && freeInCoDom codom
                  -- Level-polymorphism (x : Level) -> ... does not count as dependency here
                     -- NB: we could drop the free variable test and still be sound.
                     -- It is a trade-off between the administrative effort of
                     -- creating a blocking and traversing a term for free variables.
                     -- Apparently, it is believed that checking free vars is cheaper.
                     -- Andreas, 2013-05-15
                r = getRelevance info

-- NEW, Andreas, 2013-05-15

            -- compare arg1 and arg2
            pid <- newProblem_ $ applyRelevanceToContext r $
                case r of
                  Forced{}   -> return ()
                  r | irrelevantOrUnused r ->
                                compareIrrelevant b (unArg arg1) (unArg arg2)
                  _          -> compareWithPol pol (flip compareTerm b)
                                  (unArg arg1) (unArg arg2)
            -- if comparison got stuck and function type is dependent, block arg
            solved <- isProblemSolved pid
            arg <- if dependent && not solved
                   then do
                    arg <- (arg1 $>) <$> antiUnify pid b (unArg arg1) (unArg arg2)
                    reportSDoc "tc.conv.elims" 30 $ hang (text "Anti-unification:") 2 (prettyTCM arg)
                    reportSDoc "tc.conv.elims" 70 $ nest 2 $ text "raw:" <+> pretty arg
                    return arg
                   else return arg1
            -- continue, possibly with blocked instantiation
            compareElims pols (codom `lazyAbsApp` unArg arg) (apply v [arg]) els1 els2
            -- any left over constraints of arg are associatd to the comparison
            stealConstraints pid

{- Stealing solves this issue:

   Does not create enough blocked tc-problems,
   see test/fail/DontPrune.
   (There are remaining problems which do not show up as yellow.)
   Need to find a way to associate pid also to result of compareElims.
-}

{- OLD, before 2013-05-15

            let checkArg = applyRelevanceToContext r $
                               case r of
                  Forced     -> return ()
                  r | irrelevantOrUnused r ->
                                compareIrrelevant b (unArg arg1) (unArg arg2)
                  _          -> compareWithPol pol (flip compareTerm b)
                                  (unArg arg1) (unArg arg2)

                theRest = ElimCmp pols (piApply a [arg1]) (apply v [arg1]) els1 els2

            if dependent
              then guardConstraint theRest checkArg
              else checkArg >> solveConstraint_ theRest
-}

          a -> do
            reportSDoc "impossible" 10 $
              text "unexpected type when comparing apply eliminations " <+> prettyTCM a
            reportSDoc "impossible" 50 $ text "raw type:" <+> pretty a
            patternViolation
            -- Andreas, 2013-10-22
            -- in case of disabled reductions (due to failing termination check)
            -- we might get stuck, so do not crash, but fail gently.
            -- __IMPOSSIBLE__

    -- case: f == f' are projections
    (Proj o f : els1, Proj _ f' : els2)
      | f /= f'   -> typeError . GenericError . show =<< prettyTCM f <+> text "/=" <+> prettyTCM f'
      | otherwise -> ifBlockedType a (\ m t -> patternViolation) $ \ a -> do
        res <- projectTyped v a o f -- fails only if f is proj.like but parameters cannot be retrieved
        case res of
          Just (_, u, t) -> do
            -- Andreas, 2015-07-01:
            -- The arguments following the principal argument of a projection
            -- are invariant.  (At least as long as we have no explicit polarity
            -- annotations.)
            compareElims [] t u els1 els2
          Nothing -> do
            reportSDoc "tc.conv.elims" 30 $ sep
              [ text $ "projection " ++ show f
              , text   "applied to value " <+> prettyTCM v
              , text   "of unexpected type " <+> prettyTCM a
              ]
            patternViolation


-- | "Compare" two terms in irrelevant position.  This always succeeds.
--   However, we can dig for solutions of irrelevant metas in the
--   terms we compare.
--   (Certainly not the systematic solution, that'd be proof search...)
compareIrrelevant :: Type -> Term -> Term -> TCM ()
{- 2012-04-02 DontCare no longer present
compareIrrelevant t (DontCare v) w = compareIrrelevant t v w
compareIrrelevant t v (DontCare w) = compareIrrelevant t v w
-}
compareIrrelevant t v w = do
  reportSDoc "tc.conv.irr" 20 $ vcat
    [ text "compareIrrelevant"
    , nest 2 $ text "v =" <+> prettyTCM v
    , nest 2 $ text "w =" <+> prettyTCM w
    ]
  reportSDoc "tc.conv.irr" 50 $ vcat
    [ nest 2 $ text "v =" <+> pretty v
    , nest 2 $ text "w =" <+> pretty w
    ]
  try v w $ try w v $ return ()
  where
    try (Shared p) w fallback = try (derefPtr p) w fallback
    try (MetaV x es) w fallback = do
      mv <- lookupMeta x
      let rel  = getMetaRelevance mv
          inst = case mvInstantiation mv of
                   InstV{} -> True
                   _       -> False
      reportSDoc "tc.conv.irr" 20 $ vcat
        [ nest 2 $ text $ "rel  = " ++ show rel
        , nest 2 $ text "inst =" <+> pretty inst
        ]
      if not (irrelevantOrUnused rel) || inst
        then fallback
        -- Andreas, 2016-08-08, issue #2131:
        -- Mining for solutions for irrelevant metas is not definite.
        -- Thus, in case of error, leave meta unsolved.
        else (assignE DirEq x es w $ compareIrrelevant t) `catchError` \ _ -> fallback
        -- the value of irrelevant or unused meta does not matter
    try v w fallback = fallback

compareWithPol :: Polarity -> (Comparison -> a -> a -> TCM ()) -> a -> a -> TCM ()
compareWithPol Invariant     cmp x y = cmp CmpEq x y
compareWithPol Covariant     cmp x y = cmp CmpLeq x y
compareWithPol Contravariant cmp x y = cmp CmpLeq y x
compareWithPol Nonvariant    cmp x y = return ()

polFromCmp :: Comparison -> Polarity
polFromCmp CmpLeq = Covariant
polFromCmp CmpEq  = Invariant

-- | Type-directed equality on argument lists
--
compareArgs :: [Polarity] -> Type -> Term -> Args -> Args -> TCM ()
compareArgs pol a v args1 args2 =
  compareElims pol a v (map Apply args1) (map Apply args2)

---------------------------------------------------------------------------
-- * Types
---------------------------------------------------------------------------

-- | Equality on Types
compareType :: Comparison -> Type -> Type -> TCM ()
compareType cmp ty1@(El s1 a1) ty2@(El s2 a2) =
    verboseBracket "tc.conv.type" 20 "compareType" $
    catchConstraint (TypeCmp cmp ty1 ty2) $ do
        reportSDoc "tc.conv.type" 50 $ vcat
          [ text "compareType" <+> sep [ prettyTCM ty1 <+> prettyTCM cmp
                                       , prettyTCM ty2 ]
          , hsep [ text "   sorts:", prettyTCM s1, text " and ", prettyTCM s2 ]
          ]
-- Andreas, 2011-4-27 should not compare sorts, but currently this is needed
-- for solving sort and level metas
        compareSort CmpEq s1 s2 `catchError` \err -> case err of
          TypeError _ e -> do
            reportSDoc "tc.conv.type" 30 $ vcat
              [ text "sort comparison failed"
              , nest 2 $ vcat
                [ text "s1 =" <+> prettyTCM s1
                , text "s2 =" <+> prettyTCM s2
                ]
              ]
            case clValue e of
              -- Issue 659: Better error message
              SetOmegaNotValidType -> typeError $ UnequalBecauseOfUniverseConflict cmp a1 a2
              _ -> do
                -- This error will probably be more informative
                compareTerm cmp (sort s1) a1 a2
                -- Throw the original error if the above doesn't
                -- give an error (for instance, due to pending
                -- constraints).
                -- Or just ignore it... We run into this with irrelevant levels
                -- which may show up in sort constraints, causing them to fail.
                -- In any case it's not safe to ignore the error, for instance
                -- a1 might be Set and a2 a meta of type Set, in which case we
                -- really need the sort comparison to fail, instead of silently
                -- instantiating the meta.
                -- Andreas, 2013-10-31 Maybe the error went away
                -- when we compared the types.  So we try the sort comparison
                -- again, this time not catching the error.  (see Issue 930)
                -- throwError err
                compareSort CmpEq s1 s2
          _             -> throwError err
        compareTerm cmp (sort s1) a1 a2
        return ()

leqType :: Type -> Type -> TCM ()
leqType = compareType CmpLeq

-- | @coerce v a b@ coerces @v : a@ to type @b@, returning a @v' : b@
--   with maybe extra hidden applications or hidden abstractions.
--
--   In principle, this function can host coercive subtyping, but
--   currently it only tries to fix problems with hidden function types.
--
--   Precondition: @a@ and @b@ are reduced.
coerce :: Term -> Type -> Type -> TCM Term
coerce v t1 t2 = blockTerm t2 $ do
  verboseS "tc.conv.coerce" 10 $ do
    (a1,a2) <- reify (t1,t2)
    let dbglvl = if isSet a1 && isSet a2 then 50 else 10
    reportSDoc "tc.conv.coerce" dbglvl $
      text "coerce" <+> vcat
        [ text "term      v  =" <+> prettyTCM v
        , text "from type t1 =" <+> prettyTCM a1
        , text "to type   t2 =" <+> prettyTCM a2
        ]
    reportSDoc "tc.conv.coerce" 70 $
      text "coerce" <+> vcat
        [ text "term      v  =" <+> pretty v
        , text "from type t1 =" <+> pretty t1
        , text "to type   t2 =" <+> pretty t2
        ]
  -- v <$ do workOnTypes $ leqType t1 t2
  -- take off hidden/instance domains from t1 and t2
  TelV tel1 b1 <- telViewUpTo' (-1) notVisible t1
  TelV tel2 b2 <- telViewUpTo' (-1) notVisible t2
  let n = size tel1 - size tel2
  -- the crude solution would be
  --   v' = λ {tel2} → v {tel1}
  -- however, that may introduce unneccessary many function types
  -- If n  > 0 and b2 is not blocked, it is safe to
  -- insert n many hidden args
  if n <= 0 then fallback else do
    ifBlockedType b2 (\ _ _ -> fallback) $ \ _ -> do
      (args, t1') <- implicitArgs n notVisible t1
      coerceSize leqType (v `apply` args) t1' t2
  where
    fallback = coerceSize leqType v t1 t2

-- | Account for situations like @k : (Size< j) <= (Size< k + 1)@
--
--   Actually, the semantics is
--   @(Size<= k) ∩ (Size< j) ⊆ rhs@
--   which gives a disjunctive constraint.  Mmmh, looks like stuff
--   TODO.
--
--   For now, we do a cheap heuristics.
--
--   Precondition: types are reduced.
coerceSize :: (Type -> Type -> TCM ()) -> Term -> Type -> Type -> TCM Term
coerceSize leqType v t1 t2 = workOnTypes $ do
    reportSDoc "tc.conv.coerce" 70 $
      text "coerceSize" <+> vcat
        [ text "term      v  =" <+> pretty v
        , text "from type t1 =" <+> pretty t1
        , text "to type   t2 =" <+> pretty t2
        ]
    let fallback = v <$ leqType t1 t2
        done = caseMaybeM (isSizeType t1) fallback $ \ b1 -> return v
    -- Andreas, 2015-07-22, Issue 1615:
    -- If t1 is a meta and t2 a type like Size< v2, we need to make sure we do not miss
    -- the constraint v < v2!
    caseMaybeM (isSizeType t2) fallback $ \ b2 -> do
      -- Andreas, 2017-01-20, issue #2329:
      -- If v is not a size suitable for the solver, like a neutral term,
      -- we can only rely on the type.
      mv <- sizeMaxView v
      if any (\case{ DOtherSize{} -> True; _ -> False }) mv then fallback else do
      -- Andreas, 2015-02-11 do not instantiate metas here (triggers issue 1203).
      ifM (tryConversion $ dontAssignMetas $ leqType t1 t2) (return v) $ {- else -} do
        -- A (most probably weaker) alternative is to just check syn.eq.
        -- ifM (snd <$> checkSyntacticEquality t1 t2) (return v) $ {- else -} do
        reportSDoc "tc.conv.coerce" 20 $ text "coercing to a size type"
        case b2 of
          -- @t2 = Size@.  We are done!
          BoundedNo -> done
          -- @t2 = Size< v2@
          BoundedLt v2 -> do
            sv2 <- sizeView v2
            case sv2 of
              SizeInf     -> done
              OtherSize{} -> do
                -- Andreas, 2014-06-16:
                -- Issue 1203: For now, just treat v < v2 as suc v <= v2
                -- TODO: Need proper < comparison
                vinc <- sizeSuc 1 v
                compareSizes CmpLeq vinc v2
                done
              -- @v2 = a2 + 1@: In this case, we can try @v <= a2@
              SizeSuc a2 -> do
                compareSizes CmpLeq v a2
                done  -- to pass Issue 1136

---------------------------------------------------------------------------
-- * Sorts and levels
---------------------------------------------------------------------------

compareLevel :: Comparison -> Level -> Level -> TCM ()
compareLevel CmpLeq u v = leqLevel u v
compareLevel CmpEq  u v = equalLevel u v

compareSort :: Comparison -> Sort -> Sort -> TCM ()
compareSort CmpEq  = equalSort
compareSort CmpLeq = leqSort

-- | Check that the first sort is less or equal to the second.
--
--   We can put @SizeUniv@ below @Inf@, but otherwise, it is
--   unrelated to the other universes.
--
leqSort :: Sort -> Sort -> TCM ()
leqSort s1 s2 = catchConstraint (SortCmp CmpLeq s1 s2) $ do
  (s1,s2) <- reduce (s1,s2)
  let postpone = addConstraint (SortCmp CmpLeq s1 s2)
      no       = typeError $ NotLeqSort s1 s2
      yes      = return ()
  reportSDoc "tc.conv.sort" 30 $
    sep [ text "leqSort"
        , nest 2 $ fsep [ prettyTCM s1 <+> text "=<"
                        , prettyTCM s2 ]
        ]
  case (s1, s2) of

      (_       , Inf     ) -> yes

      (SizeUniv, _       ) -> equalSort s1 s2
      (_       , SizeUniv) -> equalSort s1 s2

      (Type a  , Type b  ) -> leqLevel a b

      (Prop    , Prop    ) -> yes
      (Prop    , Type _  ) -> yes
      (Type _  , Prop    ) -> no

      -- (SizeUniv, SizeUniv) -> yes
      -- (SizeUniv, _       ) -> no
      -- (_       , SizeUniv) -> no

      (Inf     , _       ) -> equalSort s1 s2
      (DLub{}  , _       ) -> postpone
      (_       , DLub{}  ) -> postpone

leqLevel :: Level -> Level -> TCM ()
leqLevel a b = liftTCM $ do
  reportSDoc "tc.conv.nat" 30 $
    text "compareLevel" <+>
      sep [ prettyTCM a <+> text "=<"
          , prettyTCM b ]
  -- Andreas, 2015-12-28 Issue 1757
  -- We normalize both sides to make the syntactic equality check (==) stronger.
  -- See case for `same term` below.
  a <- normalise a
  b <- normalise b
  leqView a b
  where
    -- Andreas, 2016-09-28
    -- If we have to postpone a constraint, then its simplified form!
    leqView a@(Max as) b@(Max bs) = catchConstraint (LevelCmp CmpLeq a b) $ do
      reportSDoc "tc.conv.nat" 30 $
        text "compareLevelView" <+>
          sep [ pretty a <+> text "=<"
              , pretty b ]
      wrap $ case (as, bs) of

        -- same term
        _ | as == bs -> ok

        -- 0 ≤ any
        ([], _) -> ok

        -- as ≤ 0
        (as, [])              -> sequence_ [ equalLevel' (Max [a]) (Max []) | a <- as ]
        (as, [ClosedLevel 0]) -> sequence_ [ equalLevel' (Max [a]) (Max []) | a <- as ]
           -- Andreas, 2016-09-28, @[ClosedLevel 0]@ is possible if we come from case
           -- "reduce constants" where we run @subtr@ on both sides.
           -- See test/Succeed/LevelMetaLeqZero.agda.

        -- as ≤ [b]
        (as@(_:_:_), [b]) -> sequence_ [ leqView (Max [a]) (Max [b]) | a <- as ]

        -- reduce constants
        (as, bs) | minN > 0 -> leqView (Max $ map (subtr minN) as) (Max $ map (subtr minN) bs)
          where
            ns = map constant as
            ms = map constant bs
            minN = minimum (ns ++ ms)

        -- remove subsumed
        -- Andreas, 2014-04-07: This is ok if we do not go back to equalLevel
        (as, bs)
          | not $ null subsumed -> leqView (Max $ as \\ subsumed) (Max bs)
          where
            subsumed = [ a | a@(Plus m l) <- as, n <- findN l, m <= n ]
            -- @findN a@ finds the unique(?) term @Plus n a@ in @bs@, if any.
            -- Andreas, 2014-04-07 Why must there be a unique term?
            findN a = case [ n | Plus n b <- bs, b == a ] of
                        [n] -> [n]
                        _   -> []

        -- Andreas, 2012-10-02 raise error on unsolvable constraint
        ([ClosedLevel n], [ClosedLevel m]) -> if n <= m then ok else notok

        -- closed ≤ bs
        ([ClosedLevel n], bs)
          | n <= maximum (map constant bs) -> ok

        -- as ≤ neutral
        (as, bs)
          | neutralB && maxA > maxB -> notok
          | neutralB && any (\a -> neutral a && not (isInB a)) as -> notok
          | neutralB && neutralA -> maybeok $ all (\a -> constant a <= findN a) as
          where
            maxA = maximum $ map constant as
            maxB = maximum $ map constant bs
            neutralA = all neutral as
            neutralB = all neutral bs
            isInB a = elem (unneutral a) $ map unneutral bs
            findN a = case [ n | b@(Plus n _) <- bs, unneutral b == unneutral a ] of
                        [n] -> n
                        _   -> __IMPOSSIBLE__

        -- Andreas, 2016-09-28: This simplification loses the solution lzero.
        -- Thus, it is invalid.
        -- See test/Succeed/LevelMetaLeqNeutralLevel.agda.
        -- -- [a] ≤ [neutral]
        -- ([a@(Plus n _)], [b@(Plus m NeutralLevel{})])
        --   | m == n -> equalLevel' (Max [a]) (Max [b])
        --   -- Andreas, 2014-04-07: This call to equalLevel is ok even if we removed
        --   -- subsumed terms from the lhs.

        -- anything else
        _ -> postpone
      where
        ok       = return ()
        notok    = unlessM typeInType $ typeError $ NotLeqSort (Type a) (Type b)
        postpone = patternViolation

        wrap m = catchError m $ \e ->
          case e of
            TypeError{} -> notok
            _           -> throwError e

        maybeok True = ok
        maybeok False = notok

        neutral (Plus _ NeutralLevel{}) = True
        neutral _                       = False

        meta (Plus _ MetaLevel{}) = True
        meta _                    = False

        unneutral (Plus _ (NeutralLevel _ v)) = v
        unneutral _ = __IMPOSSIBLE__

        constant (ClosedLevel n) = n
        constant (Plus n _)      = n

        subtr m (ClosedLevel n) = ClosedLevel (n - m)
        subtr m (Plus n l)      = Plus (n - m) l

--     choice []     = patternViolation
--     choice (m:ms) = noConstraints m `catchError` \_ -> choice ms
--       case e of
--         PatternErr{} -> choice ms
--         _            -> throwError e

equalLevel :: Level -> Level -> TCM ()
equalLevel a b = do
  -- Andreas, 2013-10-31 Use normalization to make syntactic equality stronger
  (a, b) <- normalise (a, b)
  equalLevel' a b

-- | Precondition: levels are 'normalise'd.
equalLevel' :: Level -> Level -> TCM ()
equalLevel' a b = do
  reportSDoc "tc.conv.level" 50 $ sep [ text "equalLevel", nest 2 $ parens $ pretty a, nest 2 $ parens $ pretty b ]
  liftTCM $ catchConstraint (LevelCmp CmpEq a b) $
    check a b
  where
    check a@(Max as) b@(Max bs) = do
      -- Jesper, 2014-02-02 remove terms that certainly do not contribute
      -- to the maximum
      as <- return $ [ a | a <- as, not $ a `isStrictlySubsumedBy` bs ]
      bs <- return $ [ b | b <- bs, not $ b `isStrictlySubsumedBy` as ]
      -- Andreas, 2013-10-31 remove common terms (that don't contain metas!!)
      -- THAT's actually UNSOUND when metas are instantiated, because
      --     max a b == max a c  does not imply  b == c
      -- as <- return $ Set.fromList $ closed0 as
      -- bs <- return $ Set.fromList $ closed0 bs
      -- let cs = Set.filter (not . hasMeta) $ Set.intersection as bs
      -- as <- return $ Set.toList $ as Set.\\ cs
      -- bs <- return $ Set.toList $ bs Set.\\ cs
      as <- return $ List.sort $ closed0 as
      bs <- return $ List.sort $ closed0 bs
      reportSDoc "tc.conv.level" 40 $
        sep [ text "equalLevel"
            , vcat [ nest 2 $ sep [ prettyTCM a <+> text "=="
                                  , prettyTCM b
                                  ]
                   , text "reduced"
                   , nest 2 $ sep [ prettyTCM (Max as) <+> text "=="
                                  , prettyTCM (Max bs)
                                  ]
                   ]
            ]
      reportSDoc "tc.conv.level" 50 $
        sep [ text "equalLevel"
            , vcat [ nest 2 $ sep [ pretty (Max as) <+> text "=="
                                  , pretty (Max bs)
                                  ]
                   ]
            ]
      case (as, bs) of
        _ | as == bs -> ok
          | any isBlocked (as ++ bs) -> do
              lvl <- levelType
              liftTCM $ useInjectivity CmpEq lvl (Level a) (Level b)

        -- closed == closed
        ([ClosedLevel n], [ClosedLevel m])
          | n == m    -> ok
          | otherwise -> notok

        -- closed == neutral
        ([ClosedLevel{}], _) | any isNeutral bs -> notok
        (_, [ClosedLevel{}]) | any isNeutral as -> notok

        -- 0 == any
        ([ClosedLevel 0], bs@(_:_:_)) -> sequence_ [ equalLevel' (Max []) (Max [b]) | b <- bs ]
        (as@(_:_:_), [ClosedLevel 0]) -> sequence_ [ equalLevel' (Max [a]) (Max []) | a <- as ]
        -- Andreas, 2014-04-07 Why should the following be ok?
        --   X (suc a)  could be different from  X (suc (suc a))
        -- -- Same meta
        -- ([Plus n (MetaLevel x _)], [Plus m (MetaLevel y _)])
        --   | n == m && x == y -> ok

        -- meta == any
        ([Plus n (MetaLevel x as)], _)
          | any (isThisMeta x) bs -> postpone
        (_, [Plus n (MetaLevel x bs)])
          | any (isThisMeta x) as -> postpone
        ([Plus n (MetaLevel x as')], [Plus m (MetaLevel y bs')])
            -- lexicographic comparison intended!
          | (n, y) < (m, x)            -> meta n x as' bs
          | otherwise                  -> meta m y bs' as
        ([Plus n (MetaLevel x as')],_) -> meta n x as' bs
        (_,[Plus m (MetaLevel y bs')]) -> meta m y bs' as

        -- any other metas
        -- Andreas, 2013-10-31: There could be metas in neutral levels (see Issue 930).
        -- Should not we postpone there as well?  Yes!
        _ | any hasMeta (as ++ bs) -> postpone

        -- neutral/closed == neutral/closed
        _ | all isNeutralOrClosed (as ++ bs) -> do
          reportSLn "tc.conv.level" 60 $ "equalLevel: all are neutral or closed"
          if length as == length bs
            then zipWithM_ (\a b -> [a] =!= [b]) as bs
            else notok

        -- more cases?
        _ -> postpone

      where
        a === b   = unlessM typeInType $ do
            lvl <- levelType
            equalAtom lvl a b
        as =!= bs = levelTm (Max as) === levelTm (Max bs)

        ok       = return ()
        notok    = unlessM typeInType notOk
        notOk    = typeError $ UnequalSorts (Type a) (Type b)
        postpone = do
          reportSDoc "tc.conv.level" 30 $ hang (text "postponing:") 2 $ hang (pretty a <+> text "==") 0 (pretty b)
          patternViolation

        closed0 [] = [ClosedLevel 0]
        closed0 as = as

        -- perform assignment (Plus n (MetaLevel x as)) := bs
        meta n x as bs = do
          reportSLn "tc.meta.level" 30 $ "Assigning meta level"
          reportSDoc "tc.meta.level" 50 $ text "meta" <+> sep [prettyList $ map pretty as, prettyList $ map pretty bs]
          bs' <- mapM (subtr n) bs
          assignE DirEq x as (levelTm (Max bs')) (===) -- fallback: check equality as atoms

        -- Make sure to give a sensible error message
        wrap m = m `catchError` \err ->
          case err of
            TypeError{} -> notok
            _           -> throwError err

        subtr n (ClosedLevel m)
          | m >= n    = return $ ClosedLevel (m - n)
          | otherwise = ifM typeInType (return $ ClosedLevel 0) $ notOk
        subtr n (Plus m a)
          | m >= n    = return $ Plus (m - n) a
        subtr _ (Plus _ BlockedLevel{}) = postpone
        subtr _ (Plus _ MetaLevel{})    = postpone
        subtr _ (Plus _ NeutralLevel{}) = postpone
        subtr _ (Plus _ UnreducedLevel{}) = __IMPOSSIBLE__

        isNeutral (Plus _ NeutralLevel{}) = True
        isNeutral _                       = False

        isClosed ClosedLevel{} = True
        isClosed _             = False

        isNeutralOrClosed l = isClosed l || isNeutral l

        isBlocked (Plus _ BlockedLevel{}) = True
        isBlocked _                       = False

        hasMeta ClosedLevel{}               = False
        hasMeta (Plus _ MetaLevel{})        = True
        hasMeta (Plus _ (BlockedLevel _ v)) = not $ null $ allMetas v
        hasMeta (Plus _ (NeutralLevel _ v)) = not $ null $ allMetas v
        hasMeta (Plus _ (UnreducedLevel v)) = not $ null $ allMetas v

        isThisMeta x (Plus _ (MetaLevel y _)) = x == y
        isThisMeta _ _                      = False

        constant (ClosedLevel n) = n
        constant (Plus n _)      = n

        (ClosedLevel m) `isStrictlySubsumedBy` [] = m == 0
        (ClosedLevel m) `isStrictlySubsumedBy` ys = m < maximum (map constant ys)
        (Plus m x)      `isStrictlySubsumedBy` ys = not $ null $
          [ n | Plus n y <- ys, x == y, m < n ]


-- | Check that the first sort equal to the second.
equalSort :: Sort -> Sort -> TCM ()
equalSort s1 s2 = do
    catchConstraint (SortCmp CmpEq s1 s2) $ do
        (s1,s2) <- reduce (s1,s2)
        let postpone = addConstraint (SortCmp CmpEq s1 s2)
            yes      = return ()
            no       = unlessM typeInType $ typeError $ UnequalSorts s1 s2

            -- Test whether a level is infinity.
            isInf ClosedLevel{}   = no
            isInf (Plus _ l) = case l of
              MetaLevel x es -> assignE DirEq x es (Sort Inf) $ equalAtom topSort
                -- Andreas, 2015-02-14
                -- This seems to be a hack, as a level meta is instantiated
                -- by a sort.
              NeutralLevel _ v -> case ignoreSharing v of
                Sort Inf -> yes
                _        -> no
              _ -> no

            -- Equate a level with SizeUniv.
            eqSizeUniv l0 = case l0 of
              Plus 0 l -> case l of
                MetaLevel x es -> assignE DirEq x es (Sort SizeUniv) $ equalAtom topSort
                NeutralLevel _ v -> case ignoreSharing v of
                  Sort SizeUniv -> yes
                  _ -> no
                _ -> no
              _ -> no

        reportSDoc "tc.conv.sort" 30 $ sep
          [ text "equalSort"
          , vcat [ nest 2 $ fsep [ prettyTCM s1 <+> text "=="
                                 , prettyTCM s2 ]
                 , nest 2 $ fsep [ pretty s1 <+> text "=="
                                 , pretty s2 ]
                 ]
          ]

        case (s1, s2) of

            (Type a  , Type b  ) -> equalLevel a b

            (SizeUniv, SizeUniv) -> yes
            (SizeUniv, Type (Max as@(_:_))) -> mapM_ eqSizeUniv as
            (Type (Max as@(_:_)), SizeUniv) -> mapM_ eqSizeUniv as
            (SizeUniv, _       ) -> no
            (_       , SizeUniv) -> no

            (Prop    , Prop    ) -> yes
            (Type _  , Prop    ) -> no
            (Prop    , Type _  ) -> no

            (Inf     , Inf     )             -> yes
            (Inf     , Type (Max as@(_:_)))  -> mapM_ isInf as
            (Type (Max as@(_:_)), Inf)       -> mapM_ isInf as
            -- Andreas, 2014-06-27:
            -- @Type (Max [])@ (which is Set0) falls through to error.
            (Inf     , _       )             -> no
            (_       , Inf     )             -> no

            -- Andreas, 2014-06-27:  Why are there special cases for Set0?
            -- Andreas, 2015-02-14:  Probably because s ⊔ s' = Set0
            -- entailed that both s and s' are Set0.
            -- This is no longer true if  SizeUniv ⊔ s = s

            -- (DLub s1 s2, s0@(Type (Max []))) -> do
            --   equalSort s1 s0
            --   underAbstraction_ s2 $ \s2 -> equalSort s2 s0
            -- (s0@(Type (Max [])), DLub s1 s2) -> do
            --   equalSort s0 s1
            --   underAbstraction_ s2 $ \s2 -> equalSort s0 s2

            (DLub{}  , _       )             -> postpone
            (_       , DLub{}  )             -> postpone


-- -- This should probably represent face maps with a more precise type
-- toFaceMaps :: Term -> TCM [[(Int,Term)]]
-- toFaceMaps t = do
--   view <- intervalView'
--   iz <- primIZero
--   io <- primIOne
--   ineg <- (\ q t -> Def q [Apply $ Arg defaultArgInfo t]) <$> fromMaybe __IMPOSSIBLE__ <$> getPrimitiveName' "primINeg"

--   let f IZero = mzero
--       f IOne  = return []
--       f (IMin x y) = do xs <- (f . view . unArg) x; ys <- (f . view . unArg) y; return (xs ++ ys)
--       f (IMax x y) = msum $ map (f . view . unArg) [x,y]
--       f (INeg x)   = map (id -*- not) <$> (f . view . unArg) x
--       f (OTerm (Var i [])) = return [(i,True)]
--       f (OTerm _) = return [] -- what about metas? we should suspend? maybe no metas is a precondition?
--       isConsistent xs = all (\ xs -> length xs == 1) . map nub . Map.elems $ xs  -- optimize by not doing generate + filter
--       as = map (map (id -*- head) . Map.toAscList) . filter isConsistent . map (Map.fromListWith (++) . map (id -*- (:[]))) $ (f (view t))
--   xs <- mapM (mapM (\ (i,b) -> (,) i <$> intervalUnview (if b then IOne else IZero))) as
--   return xs

forallFaceMaps :: Term -> (Map.Map Int Bool -> MetaId -> Term -> TCM a) -> (Substitution -> TCM a) -> TCM [a]
forallFaceMaps t kb k = do
  as <- decomposeInterval t
  boolToI <- do
    io <- primIOne
    iz <- primIZero
    return (\b -> if b then io else iz)
  forM as $ \ (ms,ts) -> do
   ifBlockeds ts (kb ms) $ \ _ -> do
    let xs = map (id -*- boolToI) $ Map.toAscList ms
    cxt <- asks envContext
    (cxt',sigma) <- substContextN cxt xs
    resolved <- forM xs (\ (i,t) -> (,) <$> lookupBV i <*> return (applySubst sigma t))
    modifyContext (const cxt') $ updateModuleParameters sigma $
      addBindings resolved $ do
        cl <- buildClosure ()
        tel <- getContextTelescope
        m <- currentModule
        sub <- getModuleParameterSub m
        reportSLn "conv.forall" 10 $ unlines [replicate 10 '-'
                                             , show (envCurrentModule $ clEnv cl)
                                             , show (envLetBindings $ clEnv cl)
                                             , show tel -- (toTelescope $ envContext $ clEnv cl)
                                             , show (clModuleParameters cl)
                                             , show sigma
                                             , show m
                                             , show sub]

        k sigma
  where
    -- TODO Andrea: inefficient because we try to reduce the ts which we know are in whnf
    ifBlockeds ts blocked unblocked = do
      and <- getPrimitiveTerm "primIMin"
      io  <- primIOne
      let t = foldr (\ x r -> and `apply` [argN x,argN r]) io ts
      ifBlocked t blocked unblocked
    addBindings [] m = m
    addBindings ((Dom{domInfo = info,unDom = (nm,ty)},t):bs) m = addLetBinding info nm t ty (addBindings bs m)

    substContextN :: Context -> [(Int,Term)] -> TCM (Context , Substitution)
    substContextN c [] = return (c, idS)
    substContextN c ((i,t):xs) = do
      (c', sigma) <- substContext i t c
      (c'', sigma')  <- substContextN c' (map (subtract 1 -*- applySubst sigma) xs)
      return (c'', applySubst sigma' sigma)


    -- assumes the term can be typed in the shorter telescope
    -- the terms we get from toFaceMaps are closed.
    substContext :: Int -> Term -> Context -> TCM (Context , Substitution)
    substContext i t [] = __IMPOSSIBLE__
    substContext i t (x:xs) | i == 0 = return $ (xs , singletonS 0 t)
    substContext i t (x:xs) | i > 0 = do
                                  (c,sigma) <- substContext (i-1) t xs
                                  e <- mkContextEntry (applySubst sigma (ctxEntry x))
                                  return (e:c, liftS 1 sigma)
    substContext i t (x:xs) = __IMPOSSIBLE__

compareInterval :: Comparison -> Type -> Term -> Term -> TCM ()
compareInterval cmp i t u = do
  it <- decomposeInterval' =<< reduce t
  iu <- decomposeInterval' =<< reduce u
  x <- leqInterval it iu
  y <- leqInterval iu it
  let final = isCanonical it && isCanonical iu
  if x && y then return () else
     if final then typeError $ UnequalTerms cmp t u i
              else patternViolation


type Conj = (Map.Map Int (Set.Set Bool),[Term])

isCanonical :: [Conj] -> Bool
isCanonical = all (null . snd)

-- | leqInterval r q = r ≤ q in the I lattice.
-- (∨ r_i) ≤ (∨ q_j)  iff  ∀ i. ∃ j. r_i ≤ q_j
leqInterval :: [Conj] -> [Conj] -> TCM Bool
leqInterval r q =
  and <$> forM r (\ r_i ->
   or <$> forM q (\ q_j -> leqConj r_i q_j))  -- TODO shortcut

-- | leqConj r q = r ≤ q in the I lattice, when r and q are conjuctions.
-- (∧ r_i)   ≤ (∧ q_j)               iff
-- (∧ r_i)   ∧ (∧ q_j)   = (∧ r_i)   iff
-- {r_i | i} ∪ {q_j | j} = {r_i | i} iff
-- {q_j | j} ⊆ {r_i | i}
leqConj :: Conj -> Conj -> TCM Bool
leqConj (rs,rst) (qs,qst) = do
  case toSet qs `Set.isSubsetOf` toSet rs of
    False -> return False
    True  -> do
      interval <- elInf $ primInterval
      let eqT t u = withFreezeMetas $ ifNoConstraints (compareAtom CmpEq interval t u)
                                                      (\ _ -> return True)
                                                      (\ _ _ -> return False)
      let listSubset ts us = and <$> forM ts (\ t ->
                              or <$> forM us (\ u -> eqT t u)) -- TODO shortcut
      listSubset qst rst
  where
    toSet m = Set.fromList [ (i,b) | (i,bs) <- Map.toList m, b <- Set.toList bs]


-- | equalTermOnFace φ A u v = _ , φ ⊢ u = v : A
equalTermOnFace :: Term -> Type -> Term -> Term -> TCM ()
equalTermOnFace = compareTermOnFace CmpEq

compareTermOnFace :: Comparison -> Term -> Type -> Term -> Term -> TCM ()
compareTermOnFace = compareTermOnFace' compareTerm

compareTermOnFace' :: (Comparison -> Type -> Term -> Term -> TCM ()) -> Comparison -> Term -> Type -> Term -> Term -> TCM ()
compareTermOnFace' k cmp phi ty u v = do
  phi <- reduce phi
  _ <- forallFaceMaps phi postponed
         $ \ alpha -> k cmp (applySubst alpha ty) (applySubst alpha u) (applySubst alpha v)
  return ()
 where
  postponed ms i psi = do
    phi <- runNamesT [] $ do
             imin <- cl $ getPrimitiveTerm "primIMin"
             ineg <- cl $ getPrimitiveTerm "primINeg"
             psi <- open psi
             let phi = foldr (\ (i,b) r -> do i <- open (var i); pure imin <@> (if b then i else pure ineg <@> i) <@> r)
                          psi (Map.toList ms) -- TODO Andrea: make a view?
             phi
    addConstraint (ValueCmpOnFace cmp phi ty u v)
---------------------------------------------------------------------------
-- * Definitions
---------------------------------------------------------------------------

bothAbsurd :: QName -> QName -> TCM Bool
bothAbsurd f f'
  | isAbsurdLambdaName f, isAbsurdLambdaName f' = do
      def  <- getConstInfo f
      def' <- getConstInfo f'
      case (theDef def, theDef def') of
        (Function{ funCompiled = Just Fail},
         Function{ funCompiled = Just Fail}) -> return True
        _ -> return False
  | otherwise = return False<|MERGE_RESOLUTION|>--- conflicted
+++ resolved
@@ -558,32 +558,8 @@
                 -- Variables are invariant in their arguments
                 compareElims [] a (var i) es es'
             (Def f [], Def f' []) | f == f' -> return ()
-<<<<<<< HEAD
             (Def f es, Def f' es') | f == f' -> ifM (compareEtaPrims f es es') (return ()) $ do
-                def <- getConstInfo f
-                -- To compute the type @a@ of a projection-like @f@,
-                -- we have to infer the type of its first argument.
-                a <- if projectionArgs (theDef def) <= 0 then return $ defType def else do
-                  -- Find an first argument to @f@.
-                  let arg = case (es, es') of
-                            (Apply arg : _, _) -> arg
-                            (_, Apply arg : _) -> arg
-                            _ -> __IMPOSSIBLE__
-                  -- Infer its type.
-                  reportSDoc "tc.conv.infer" 30 $
-                    text "inferring type of internal arg: " <+> prettyTCM arg
-                  targ <- infer $ unArg arg
-                  reportSDoc "tc.conv.infer" 30 $
-                    text "inferred type: " <+> prettyTCM targ
-                  -- getDefType wants the argument type reduced.
-                  -- Andreas, 2016-02-09, Issue 1825: The type of arg might be
-                  -- a meta-variable, e.g. in interactive development.
-                  -- In this case, we postpone.
-                  fromMaybeM patternViolation $ getDefType f =<< reduce targ
-=======
-            (Def f es, Def f' es') | f == f' -> do
                 a <- computeElimHeadType f es es'
->>>>>>> 81806876
                 -- The polarity vector of projection-like functions
                 -- does not include the parameters.
                 pol <- getPolarity' cmp f
