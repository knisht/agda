--- conflicted
+++ resolved
@@ -79,32 +79,19 @@
 type CompiledClauses = CompiledClauses' Term
 
 litCase :: Literal -> c -> Case c
-<<<<<<< HEAD
-litCase l x = Branches False Map.empty (Map.singleton l x) Nothing (Just False) False
+litCase l x = Branches False Map.empty Nothing (Map.singleton l x) Nothing (Just False) False
 
 conCase :: QName -> Bool -> WithArity c -> Case c
-conCase c b x = Branches False (Map.singleton c x) Map.empty Nothing (Just b) False
+conCase c b x = Branches False (Map.singleton c x) Nothing Map.empty Nothing (Just b) False
+
+etaCase :: ConHead -> WithArity c -> Case c
+etaCase c x = Branches False Map.empty (Just (c, x)) Map.empty Nothing (Just False) True
 
 projCase :: QName -> c -> Case c
-projCase c x = Branches True (Map.singleton c $ WithArity 0 x) Map.empty Nothing (Just False) False
+projCase c x = Branches True (Map.singleton c $ WithArity 0 x) Nothing Map.empty Nothing (Just False) False
 
 catchAll :: c -> Case c
-catchAll x = Branches False Map.empty Map.empty (Just x) (Just True) False
-=======
-litCase l x = Branches False Map.empty Nothing (Map.singleton l x) Nothing False
-
-conCase :: QName -> WithArity c -> Case c
-conCase c x = Branches False (Map.singleton c x) Nothing Map.empty Nothing False
-
-etaCase :: ConHead -> WithArity c -> Case c
-etaCase c x = Branches False Map.empty (Just (c, x)) Map.empty Nothing True
-
-projCase :: QName -> c -> Case c
-projCase c x = Branches True (Map.singleton c $ WithArity 0 x) Nothing Map.empty Nothing False
-
-catchAll :: c -> Case c
-catchAll x = Branches False Map.empty Nothing Map.empty (Just x) False
->>>>>>> 855c235b
+catchAll x = Branches False Map.empty Nothing Map.empty (Just x) (Just True) False
 
 -- | Check that the requirements on lazy matching (single inductive case) are
 --   met, and set lazy to False otherwise.
@@ -135,13 +122,8 @@
   mempty  = WithArity __IMPOSSIBLE__ mempty
   mappend = (<>)
 
-<<<<<<< HEAD
-instance (Semigroup m, Monoid m) => Semigroup (Case m) where
-  Branches cop  cs  ls  m b lazy <> Branches cop' cs' ls' m' b' lazy' = checkLazyMatch $
-=======
 instance Semigroup m => Semigroup (Case m) where
-  Branches cop cs eta ls m lazy <> Branches cop' cs' eta' ls' m' lazy' = checkLazyMatch $
->>>>>>> 855c235b
+  Branches cop cs eta ls m b lazy <> Branches cop' cs' eta' ls' m' b' lazy' = checkLazyMatch $
     Branches (cop || cop') -- for @projCase <> mempty@
              (Map.unionWith (<>) cs cs')
              (unionEta eta eta')
@@ -149,29 +131,22 @@
              (m <> m')
              (combine b b')
              (lazy && lazy')
-<<<<<<< HEAD
    where
      combine Nothing  b'        = b
      combine b        Nothing   = b
      combine (Just b) (Just b') = Just $ b && b'
-=======
-    where unionEta Nothing b = b
-          unionEta b Nothing = b
-          unionEta Just{} Just{} = __IMPOSSIBLE__
->>>>>>> 855c235b
+
+     unionEta Nothing b = b
+     unionEta b Nothing = b
+     unionEta Just{} Just{} = __IMPOSSIBLE__
 
 instance (Semigroup m, Monoid m) => Monoid (Case m) where
   mempty  = empty
   mappend = (<>)
 
 instance Null (Case m) where
-<<<<<<< HEAD
-  empty = Branches False Map.empty Map.empty Nothing Nothing True
-  null (Branches _cop cs ls mcatch _b _lazy) = null cs && null ls && null mcatch
-=======
-  empty = Branches False Map.empty Nothing Map.empty Nothing True
-  null (Branches _cop cs eta ls mcatch _lazy) = null cs && null eta && null ls && null mcatch
->>>>>>> 855c235b
+  empty = Branches False Map.empty Nothing Map.empty Nothing Nothing True
+  null (Branches _cop cs eta ls mcatch _b _lazy) = null cs && null eta && null ls && null mcatch
 
 -- * Pretty instances.
 
@@ -179,13 +154,8 @@
   pretty = pretty . content
 
 instance Pretty a => Pretty (Case a) where
-<<<<<<< HEAD
-  prettyPrec p (Branches _cop cs ls m b lazy) =
-    mparens (p > 0) $ prLazy lazy <+> vcat (prettyMap cs ++ prettyMap ls ++ prC m)
-=======
-  prettyPrec p (Branches _cop cs eta ls m lazy) =
+  prettyPrec p (Branches _cop cs eta ls m b lazy) =
     mparens (p > 0) $ prLazy lazy <+> vcat (prettyMap cs ++ prEta eta ++ prettyMap ls ++ prC m)
->>>>>>> 855c235b
     where
       prLazy True  = text "~"
       prLazy False = empty
@@ -215,11 +185,7 @@
   killRange = fmap killRange
 
 instance KillRange c => KillRange (Case c) where
-<<<<<<< HEAD
-  killRange (Branches cop con lit all b lazy) = Branches cop
-=======
-  killRange (Branches cop con eta lit all lazy) = Branches cop
->>>>>>> 855c235b
+  killRange (Branches cop con eta lit all b lazy) = Branches cop
     (killRangeMap con)
     (killRange eta)
     (killRangeMap lit)
