{-# LANGUAGE CPP #-}

{-# OPTIONS_GHC -fno-warn-orphans #-}

module Agda.TypeChecking.Serialise.Instances.Abstract where

import Control.Applicative

import Agda.Syntax.Common
import qualified Agda.Syntax.Abstract as A
import Agda.Syntax.Info
import Agda.Syntax.Scope.Base
import Agda.Syntax.Position as P
import Agda.Syntax.Fixity

import Agda.TypeChecking.Serialise.Base
import Agda.TypeChecking.Serialise.Instances.Common ()

import Agda.TypeChecking.Monad

import Agda.Utils.Except

#include "undefined.h"
import Agda.Utils.Impossible

instance EmbPrj Scope where
  icod_ (Scope a b c d e) = icode5' a b c d e

  value = vcase valu where
    valu [a, b, c, d, e] = valu5 Scope a b c d e
    valu _               = malformed

instance EmbPrj NameSpaceId where
  icod_ PublicNS        = icode0'
  icod_ PrivateNS       = icode0 1
  icod_ ImportedNS      = icode0 2
  icod_ OnlyQualifiedNS = icode0 3

  value = vcase valu where
    valu []  = valu0 PublicNS
    valu [1] = valu0 PrivateNS
    valu [2] = valu0 ImportedNS
    valu [3] = valu0 OnlyQualifiedNS
    valu _   = malformed

instance EmbPrj Access where
  icod_ PrivateAccess = icode0 0
  icod_ PublicAccess  = icode0'
  icod_ OnlyQualified = icode0 2

  value = vcase valu where
    valu [0] = valu0 PrivateAccess
    valu []  = valu0 PublicAccess
    valu [2] = valu0 OnlyQualified
    valu _   = malformed

instance EmbPrj NameSpace where
  icod_ (NameSpace a b) = icode2' a b

  value = vcase valu where
    valu [a, b] = valu2 NameSpace a b
    valu _      = malformed

instance EmbPrj WhyInScope where
  icod_ Defined       = icode0'
  icod_ (Opened a b)  = icode2 0 a b
  icod_ (Applied a b) = icode2 1 a b

  value = vcase valu where
    valu []        = valu0 Defined
    valu [0, a, b] = valu2 Opened a b
    valu [1, a, b] = valu2 Applied a b
    valu _         = malformed

instance EmbPrj AbstractName where
  icod_ (AbsName a b c) = icode3' a b c

  value = vcase valu where
    valu [a, b, c] = valu3 AbsName a b c
    valu _         = malformed

instance EmbPrj AbstractModule where
  icod_ (AbsModule a b) = icode2' a b

  value = vcase valu where
    valu [a, b] = valu2 AbsModule a b
    valu _      = malformed

instance EmbPrj KindOfName where
  icod_ DefName        = icode0'
  icod_ ConName        = icode0 1
  icod_ FldName        = icode0 2
  icod_ PatternSynName = icode0 3
  icod_ QuotableName   = icode0 4
  icod_ MacroName      = icode0 5

  value = vcase valu where
    valu []  = valu0 DefName
    valu [1] = valu0 ConName
    valu [2] = valu0 FldName
    valu [3] = valu0 PatternSynName
    valu [4] = valu0 QuotableName
    valu [5] = valu0 MacroName
    valu _   = malformed

instance EmbPrj LocalVar where
  icod_ (LocalVar a)      = icode1' a
  icod_ (ShadowedVar a b) = icode2' a b

  value = vcase valu where
    valu [a]    = valu1 LocalVar a
    valu [a, b] = valu2 ShadowedVar a b
    valu _      = malformed

instance EmbPrj ConPatInfo where
  icod_ (ConPatInfo a _) = icod_ a
  value a                = flip ConPatInfo patNoRange <$> value a

-- Only for pattern synonyms (where a is Void)
instance EmbPrj a => EmbPrj (A.Pattern' a) where
  icod_ (A.VarP a)            = icode1 0 a
  icod_ (A.ConP a b c)        = icode3 1 a b c
  icod_ (A.DefP _ a b)        = icode2 2 a b
  icod_ (A.WildP _)           = icode0 3
  icod_ (A.AsP _ a b)         = icode2 4 a b
  icod_ (A.DotP _ a)          = icode1 5 a
  icod_ (A.AbsurdP _)         = icode0 6
  icod_ (A.LitP a)            = icode1 7 a
  icod_ (A.PatternSynP _ a b) = icode2 9 a b
  icod_ (A.RecP _ a)          = icode1 10 a

  value = vcase valu where
    valu [0, a]       = valu1 A.VarP a
    valu [1, a, b, c] = valu3 A.ConP a b c
    valu [2, a, b]    = valu2 (A.DefP i) a b
    valu [3]          = valu0 (A.WildP i)
    valu [4, a, b]    = valu2 (A.AsP i) a b
    valu [5, a]       = valu1 (A.DotP i) a
    valu [6]          = valu0 (A.AbsurdP i)
    valu [7, a]       = valu1 (A.LitP) a
    valu [9, a, b]    = valu2 (A.PatternSynP i) a b
    valu [10, a]      = valu1 (A.RecP i) a
    valu _            = malformed

<<<<<<< HEAD
    i  = patNoRange
=======
    i = patNoRange

instance EmbPrj A.LamBinding where
  icod_ (A.DomainFree i e) = icode2 0 i e
  icod_ (A.DomainFull a)   = icode1 1 a

  value = vcase valu where
    valu [0, i, e] = valu2 A.DomainFree i e
    valu [1, a]    = valu1 A.DomainFull a
    valu _         = malformed

instance EmbPrj A.LetBinding where
  icod_ (A.LetBind _ a b c d)  = icode4 0 a b c d
  icod_ (A.LetPatBind _ a b )  = icode2 1 a b
  icod_ A.LetApply{}           = icode0 2
  icod_ A.LetOpen{}            = icode0 2

  value = vcase valu where
    valu [0, a, b, c, d] = valu4 (A.LetBind (LetRange noRange)) a b c d
    valu [1, a, b]       = valu2 (A.LetPatBind (LetRange noRange)) a b
    valu [2]             = throwError $ NotSupported
                             "importing pattern synonym containing let module"
    valu _               = malformed

instance EmbPrj A.TypedBindings where
  icod_ (A.TypedBindings a b) = icode2' a b

  value = vcase valu where
    valu [a, b] = valu2 A.TypedBindings a b
    valu _      = malformed

instance EmbPrj A.TypedBinding where
  icod_ (A.TBind a b c) = icode3 0 a b c
  icod_ (A.TLet a b)    = icode2 1 a b

  value = vcase valu where
    valu [0, a, b, c] = valu3 A.TBind a b c
    valu [1, a, b]    = valu2 A.TLet a b
    valu _            = malformed
>>>>>>> c215b321

instance EmbPrj Precedence where
  icod_ TopCtx                 = icode0'
  icod_ FunctionSpaceDomainCtx = icode0 1
  icod_ (LeftOperandCtx a)     = icode1 2 a
  icod_ (RightOperandCtx a)    = icode1 3 a
  icod_ FunctionCtx            = icode0 4
  icod_ ArgumentCtx            = icode0 5
  icod_ InsideOperandCtx       = icode0 6
  icod_ WithFunCtx             = icode0 7
  icod_ WithArgCtx             = icode0 8
  icod_ DotPatternCtx          = icode0 9

  value = vcase valu where
    valu []     = valu0 TopCtx
    valu [1]    = valu0 FunctionSpaceDomainCtx
    valu [2, a] = valu1 LeftOperandCtx a
    valu [3, a] = valu1 RightOperandCtx a
    valu [4]    = valu0 FunctionCtx
    valu [5]    = valu0 ArgumentCtx
    valu [6]    = valu0 InsideOperandCtx
    valu [7]    = valu0 WithFunCtx
    valu [8]    = valu0 WithArgCtx
    valu [9]    = valu0 DotPatternCtx
    valu _      = malformed

instance EmbPrj ScopeInfo where
  icod_ (ScopeInfo a b c d) = icode4' a b c d

  value = vcase valu where
    valu [a, b, c, d] = valu4 ScopeInfo a b c d
    valu _            = malformed<|MERGE_RESOLUTION|>--- conflicted
+++ resolved
@@ -142,49 +142,7 @@
     valu [10, a]      = valu1 (A.RecP i) a
     valu _            = malformed
 
-<<<<<<< HEAD
-    i  = patNoRange
-=======
     i = patNoRange
-
-instance EmbPrj A.LamBinding where
-  icod_ (A.DomainFree i e) = icode2 0 i e
-  icod_ (A.DomainFull a)   = icode1 1 a
-
-  value = vcase valu where
-    valu [0, i, e] = valu2 A.DomainFree i e
-    valu [1, a]    = valu1 A.DomainFull a
-    valu _         = malformed
-
-instance EmbPrj A.LetBinding where
-  icod_ (A.LetBind _ a b c d)  = icode4 0 a b c d
-  icod_ (A.LetPatBind _ a b )  = icode2 1 a b
-  icod_ A.LetApply{}           = icode0 2
-  icod_ A.LetOpen{}            = icode0 2
-
-  value = vcase valu where
-    valu [0, a, b, c, d] = valu4 (A.LetBind (LetRange noRange)) a b c d
-    valu [1, a, b]       = valu2 (A.LetPatBind (LetRange noRange)) a b
-    valu [2]             = throwError $ NotSupported
-                             "importing pattern synonym containing let module"
-    valu _               = malformed
-
-instance EmbPrj A.TypedBindings where
-  icod_ (A.TypedBindings a b) = icode2' a b
-
-  value = vcase valu where
-    valu [a, b] = valu2 A.TypedBindings a b
-    valu _      = malformed
-
-instance EmbPrj A.TypedBinding where
-  icod_ (A.TBind a b c) = icode3 0 a b c
-  icod_ (A.TLet a b)    = icode2 1 a b
-
-  value = vcase valu where
-    valu [0, a, b, c] = valu3 A.TBind a b c
-    valu [1, a, b]    = valu2 A.TLet a b
-    valu _            = malformed
->>>>>>> c215b321
 
 instance EmbPrj Precedence where
   icod_ TopCtx                 = icode0'
