
{-# OPTIONS_GHC -fno-warn-orphans #-}

module Agda.TypeChecking.Serialise.Instances.Internal where

import Control.Monad.IO.Class

import Agda.Syntax.Internal as I
import Agda.Syntax.Position as P

import Agda.TypeChecking.Serialise.Base
import Agda.TypeChecking.Serialise.Instances.Compilers () --instance only

import Agda.TypeChecking.Monad
import Agda.TypeChecking.CompiledClause
import Agda.TypeChecking.Positivity.Occurrence
import Agda.TypeChecking.Coverage.SplitTree

import Agda.Utils.Permutation

import Agda.Utils.Impossible

instance EmbPrj a => EmbPrj (Dom a) where
  icod_ (Dom a b c d e) = icodeN' Dom a b c d e

  value = valueN Dom

instance EmbPrj Signature where
  icod_ (Sig a b c) = icodeN' Sig a b c

  value = valueN Sig

instance EmbPrj Section where
  icod_ (Section a) = icodeN' Section a

  value = valueN Section

instance EmbPrj a => EmbPrj (Tele a) where
  icod_ EmptyTel        = icodeN' EmptyTel
  icod_ (ExtendTel a b) = icodeN' ExtendTel a b

  value = vcase valu where
    valu []     = valuN EmptyTel
    valu [a, b] = valuN ExtendTel a b
    valu _      = malformed

instance EmbPrj Permutation where
  icod_ (Perm a b) = icodeN' Perm a b

  value = valueN Perm

instance EmbPrj a => EmbPrj (Drop a) where
  icod_ (Drop a b) = icodeN' Drop a b

  value = valueN Drop

instance EmbPrj a => EmbPrj (Elim' a) where
  icod_ (Apply a)      = icodeN' Apply a
  icod_ (IApply x y a) = icodeN 0 IApply x y a
  icod_ (Proj a b)     = icodeN 0 Proj a b

  value = vcase valu where
    valu [a]       = valuN Apply a
    valu [0,x,y,a] = valuN IApply x y a
    valu [0, a, b] = valuN Proj a b
    valu _         = malformed

instance EmbPrj I.DataOrRecord where
  icod_ = \case
    IsData      -> icodeN' IsData
    IsRecord pm -> icodeN' IsRecord pm

  value = vcase $ \case
    []   -> valuN IsData
    [pm] -> valuN IsRecord pm
    _    -> malformed

instance EmbPrj I.ConHead where
  icod_ (ConHead a b c d) = icodeN' ConHead a b c d

  value = valueN ConHead

instance (EmbPrj a) => EmbPrj (I.Type' a) where
  icod_ (El a b) = icodeN' El a b

  value = valueN El

instance EmbPrj a => EmbPrj (I.Abs a) where
  icod_ (NoAbs a b) = icodeN 0 NoAbs a b
  icod_ (Abs a b)   = icodeN' Abs a b

  value = vcase valu where
    valu [a, b]    = valuN Abs a b
    valu [0, a, b] = valuN NoAbs a b
    valu _         = malformed

instance EmbPrj I.Term where
  icod_ (Var     a []) = icodeN' (\ a -> Var a []) a
  icod_ (Var      a b) = icodeN 0 Var a b
  icod_ (Lam      a b) = icodeN 1 Lam a b
  icod_ (Lit      a  ) = icodeN 2 Lit a
  icod_ (Def      a b) = icodeN 3 Def a b
  icod_ (Con    a b c) = icodeN 4 Con a b c
  icod_ (Pi       a b) = icodeN 5 Pi a b
  icod_ (Sort     a  ) = icodeN 7 Sort a
  icod_ (MetaV    a b) = __IMPOSSIBLE__
  icod_ (DontCare a  ) = icodeN 8 DontCare a
  icod_ (Level    a  ) = icodeN 9 Level a
  icod_ (Dummy s _)    = do
    liftIO $ putStrLn $ "Dummy term in serialization: " ++ s
    __IMPOSSIBLE__

  value = vcase valu where
    valu [a]       = valuN var   a
    valu [0, a, b] = valuN Var   a b
    valu [1, a, b] = valuN Lam   a b
    valu [2, a]    = valuN Lit   a
    valu [3, a, b] = valuN Def   a b
    valu [4, a, b, c] = valuN Con a b c
    valu [5, a, b] = valuN Pi    a b
    valu [7, a]    = valuN Sort  a
    valu [8, a]    = valuN DontCare a
    valu [9, a]    = valuN Level a
    valu _         = malformed

instance EmbPrj Level where
  icod_ (Max a b) = icodeN' Max a b

  value = valueN Max

instance EmbPrj PlusLevel where
  icod_ (Plus a b) = icodeN' Plus a b

  value = valueN Plus

instance EmbPrj IsFibrant where
  icod_ IsFibrant = return 0
  icod_ IsStrict  = return 1

  value 0 = return IsFibrant
  value 1 = return IsStrict
  value _ = malformed

instance EmbPrj I.Sort where
  icod_ (Type  a  ) = icodeN 0 Type a
  icod_ (Prop  a  ) = icodeN 1 Prop a
  icod_ SizeUniv    = icodeN 2 SizeUniv
  icod_ (Inf f a)   = icodeN 3 Inf f a
  icod_ (PiSort a b) = icodeN 4 PiSort a b
  icod_ (FunSort a b) = icodeN 5 FunSort a b
  icod_ (UnivSort a) = icodeN 6 UnivSort a
  icod_ (MetaS a b)  = __IMPOSSIBLE__
  icod_ (DefS a b)   = icodeN 7 DefS a b
<<<<<<< HEAD
  icod_ LockUniv    = icodeN 8 LockUniv
=======
  icod_ (SSet  a  ) = icodeN 8 SSet a
>>>>>>> 6289bb7c
  icod_ (DummyS s)   = do
    liftIO $ putStrLn $ "Dummy sort in serialization: " ++ s
    __IMPOSSIBLE__

  value = vcase valu where
    valu [0, a]    = valuN Type  a
    valu [1, a]    = valuN Prop  a
    valu [2]       = valuN SizeUniv
    valu [3, f, a] = valuN Inf f a
    valu [4, a, b] = valuN PiSort a b
    valu [5, a, b] = valuN FunSort a b
    valu [6, a]    = valuN UnivSort a
    valu [7, a, b] = valuN DefS a b
<<<<<<< HEAD
    valu [8]       = valuN LockUniv
=======
    valu [8, a]    = valuN SSet a
>>>>>>> 6289bb7c
    valu _         = malformed

instance EmbPrj DisplayForm where
  icod_ (Display a b c) = icodeN' Display a b c

  value = valueN Display

instance EmbPrj a => EmbPrj (Open a) where
  icod_ (OpenThing a b) = icodeN' OpenThing a b

  value = valueN OpenThing

instance EmbPrj CheckpointId where
  icod_ (CheckpointId a) = icode a
  value n                = CheckpointId `fmap` value n

instance EmbPrj DisplayTerm where
  icod_ (DTerm    a  )   = icodeN' DTerm a
  icod_ (DDot     a  )   = icodeN 1 DDot a
  icod_ (DCon     a b c) = icodeN 2 DCon a b c
  icod_ (DDef     a b)   = icodeN 3 DDef a b
  icod_ (DWithApp a b c) = icodeN 4 DWithApp a b c

  value = vcase valu where
    valu [a]          = valuN DTerm a
    valu [1, a]       = valuN DDot a
    valu [2, a, b, c] = valuN DCon a b c
    valu [3, a, b]    = valuN DDef a b
    valu [4, a, b, c] = valuN DWithApp a b c
    valu _            = malformed

instance EmbPrj MutualId where
  icod_ (MutId a) = icode a
  value n         = MutId `fmap` value n

instance EmbPrj CompKit where
  icod_ (CompKit a b) = icodeN' CompKit a b
  value = valueN CompKit

instance EmbPrj Definition where
  icod_ (Defn a b c d e f g h i j k l m n o p q r) = icodeN' Defn a b (P.killRange c) d e f g h i j k l m n o p q r

  value = valueN Defn

instance EmbPrj NotBlocked where
  icod_ ReallyNotBlocked = icodeN' ReallyNotBlocked
  icod_ (StuckOn a)      = icodeN 0 StuckOn a
  icod_ Underapplied     = icodeN 1 Underapplied
  icod_ AbsurdMatch      = icodeN 2 AbsurdMatch
  icod_ MissingClauses   = icodeN 3 MissingClauses

  value = vcase valu where
    valu []     = valuN ReallyNotBlocked
    valu [0, a] = valuN StuckOn a
    valu [1]    = valuN Underapplied
    valu [2]    = valuN AbsurdMatch
    valu [3]    = valuN MissingClauses
    valu _      = malformed

instance EmbPrj Blocked_ where
  icod_ (NotBlocked a b) = icodeN' NotBlocked a b
  icod_ Blocked{} = __IMPOSSIBLE__

  value = valueN NotBlocked

instance EmbPrj NLPat where
  icod_ (PVar a b)      = icodeN 0 PVar a b
  icod_ (PDef a b)      = icodeN 1 PDef a b
  icod_ (PLam a b)      = icodeN 2 PLam a b
  icod_ (PPi a b)       = icodeN 3 PPi a b
  icod_ (PSort a)       = icodeN 4 PSort a
  icod_ (PBoundVar a b) = icodeN 5 PBoundVar a b
  icod_ (PTerm a)       = icodeN 6 PTerm a

  value = vcase valu where
    valu [0, a, b]    = valuN PVar a b
    valu [1, a, b]    = valuN PDef a b
    valu [2, a, b]    = valuN PLam a b
    valu [3, a, b]    = valuN PPi a b
    valu [4, a]       = valuN PSort a
    valu [5, a, b]    = valuN PBoundVar a b
    valu [6, a]       = valuN PTerm a
    valu _            = malformed

instance EmbPrj NLPType where
  icod_ (NLPType a b) = icodeN' NLPType a b

  value = valueN NLPType

instance EmbPrj NLPSort where
  icod_ (PType a)   = icodeN 0 PType a
  icod_ (PProp a)   = icodeN 1 PProp a
  icod_ (PInf f a)  = icodeN 2 PInf f a
  icod_ PSizeUniv   = icodeN 3 PSizeUniv
  icod_ PLockUniv   = icodeN 4 PSizeUniv

  value = vcase valu where
    valu [0, a] = valuN PType a
    valu [1, a] = valuN PProp a
    valu [2, f, a] = valuN PInf f a
    valu [3]    = valuN PSizeUniv
    valu [4]    = valuN PLockUniv
    valu _      = malformed

instance EmbPrj RewriteRule where
  icod_ (RewriteRule a b c d e f) = icodeN' RewriteRule a b c d e f

  value = valueN RewriteRule

instance EmbPrj Projection where
  icod_ (Projection a b c d e) = icodeN' Projection a b c d e

  value = valueN Projection

instance EmbPrj ProjLams where
  icod_ (ProjLams a) = icodeN' ProjLams a

  value = valueN ProjLams

instance EmbPrj System where
  icod_ (System a b) = icodeN' System a b

  value = valueN System

instance EmbPrj ExtLamInfo where
  icod_ (ExtLamInfo a b) = icodeN' ExtLamInfo a b

  value = valueN ExtLamInfo

instance EmbPrj Polarity where
  icod_ Covariant     = return 0
  icod_ Contravariant = return 1
  icod_ Invariant     = return 2
  icod_ Nonvariant    = return 3

  value 0 = return Covariant
  value 1 = return Contravariant
  value 2 = return Invariant
  value 3 = return Nonvariant
  value _ = malformed

instance EmbPrj IsForced where
  icod_ Forced    = return 0
  icod_ NotForced = return 1

  value 0 = return Forced
  value 1 = return NotForced
  value _ = malformed

instance EmbPrj NumGeneralizableArgs where
  icod_ NoGeneralizableArgs       = icodeN' NoGeneralizableArgs
  icod_ (SomeGeneralizableArgs a) = icodeN' SomeGeneralizableArgs a

  value = vcase valu where
    valu []  = valuN NoGeneralizableArgs
    valu [a] = valuN SomeGeneralizableArgs a
    valu _   = malformed

instance EmbPrj DoGeneralize where
  icod_ YesGeneralize = return 0
  icod_ NoGeneralize  = return 1

  value 0 = return YesGeneralize
  value 1 = return NoGeneralize
  value _ = malformed

instance EmbPrj Occurrence where
  icod_ StrictPos = return 0
  icod_ Mixed     = return 1
  icod_ Unused    = return 2
  icod_ GuardPos  = return 3
  icod_ JustPos   = return 4
  icod_ JustNeg   = return 5

  value 0 = return StrictPos
  value 1 = return Mixed
  value 2 = return Unused
  value 3 = return GuardPos
  value 4 = return JustPos
  value 5 = return JustNeg
  value _ = malformed

instance EmbPrj EtaEquality where
  icod_ (Specified a) = icodeN 0 Specified a
  icod_ (Inferred a)  = icodeN 1 Inferred a

  value = vcase valu where
    valu [0,a] = valuN Specified a
    valu [1,a] = valuN Inferred a
    valu _     = malformed

instance EmbPrj Defn where
  icod_ Axiom                                           = icodeN 0 Axiom
  icod_ (Function    a b s t (_:_) c d e f g h i j k)   = __IMPOSSIBLE__
  icod_ (Function    a b s t []    c d e f g h i j k)   =
    icodeN 1 (\ a b s -> Function a b s t []) a b s c d e f g h i j k
  icod_ (Datatype    a b c d e f g h)                   = icodeN 2 Datatype a b c d e f g h
  icod_ (Record      a b c d e f g h i j k l)           = icodeN 3 Record a b c d e f g h i j k l
  icod_ (Constructor a b c d e f g h i j)               = icodeN 4 Constructor a b c d e f g h i j
  icod_ (Primitive   a b c d e)                         = icodeN 5 Primitive a b c d e
  icod_ (PrimitiveSort a b)                             = icodeN 6 PrimitiveSort a b
  icod_ AbstractDefn{}                                  = __IMPOSSIBLE__
  icod_ GeneralizableVar                                = icodeN 7 GeneralizableVar
  icod_ DataOrRecSig{}                                  = __IMPOSSIBLE__

  value = vcase valu where
    valu [0]                                        = valuN Axiom
    valu [1, a, b, s, c, d, e, f, g, h, i, j, k]    = valuN (\ a b s -> Function a b s Nothing []) a b s c d e f g h i j k
    valu [2, a, b, c, d, e, f, g, h]                = valuN Datatype a b c d e f g h
    valu [3, a, b, c, d, e, f, g, h, i, j, k, l]    = valuN Record  a b c d e f g h i j k l
    valu [4, a, b, c, d, e, f, g, h, i, j]          = valuN Constructor a b c d e f g h i j
    valu [5, a, b, c, d, e]                         = valuN Primitive   a b c d e
    valu [6, a, b]                                  = valuN PrimitiveSort a b
    valu [7]                                        = valuN GeneralizableVar
    valu _                                          = malformed

instance EmbPrj LazySplit where
  icod_ StrictSplit = icodeN' StrictSplit
  icod_ LazySplit   = icodeN 0 LazySplit

  value = vcase valu where
    valu []  = valuN StrictSplit
    valu [0] = valuN LazySplit
    valu _   = malformed

instance EmbPrj SplitTag where
  icod_ (SplitCon c)  = icodeN 0 SplitCon c
  icod_ (SplitLit l)  = icodeN 1 SplitLit l
  icod_ SplitCatchall = icodeN' SplitCatchall

  value = vcase valu where
    valu []     = valuN SplitCatchall
    valu [0, c] = valuN SplitCon c
    valu [1, l] = valuN SplitLit l
    valu _      = malformed

instance EmbPrj a => EmbPrj (SplitTree' a) where
  icod_ (SplittingDone a) = icodeN' SplittingDone a
  icod_ (SplitAt a b c)   = icodeN 0 SplitAt a b c

  value = vcase valu where
    valu [a]          = valuN SplittingDone a
    valu [0, a, b, c] = valuN SplitAt a b c
    valu _            = malformed

instance EmbPrj FunctionFlag where
  icod_ FunStatic       = icodeN 0 FunStatic
  icod_ FunInline       = icodeN 1 FunInline
  icod_ FunMacro        = icodeN 2 FunMacro

  value = vcase valu where
    valu [0] = valuN FunStatic
    valu [1] = valuN FunInline
    valu [2] = valuN FunMacro
    valu _   = malformed

instance EmbPrj a => EmbPrj (WithArity a) where
  icod_ (WithArity a b) = icodeN' WithArity a b

  value = valueN WithArity

instance EmbPrj a => EmbPrj (Case a) where
  icod_ (Branches a b c d e f g) = icodeN' Branches a b c d e f g

  value = valueN Branches

instance EmbPrj CompiledClauses where
  icod_ Fail       = icodeN' Fail
  icod_ (Done a b) = icodeN' Done a (P.killRange b)
  icod_ (Case a b) = icodeN 2 Case a b

  value = vcase valu where
    valu []        = valuN Fail
    valu [a, b]    = valuN Done a b
    valu [2, a, b] = valuN Case a b
    valu _         = malformed

instance EmbPrj a => EmbPrj (FunctionInverse' a) where
  icod_ NotInjective = icodeN' NotInjective
  icod_ (Inverse a)  = icodeN' Inverse a

  value = vcase valu where
    valu []  = valuN NotInjective
    valu [a] = valuN Inverse a
    valu _   = malformed

instance EmbPrj TermHead where
  icod_ SortHead     = icodeN' SortHead
  icod_ PiHead       = icodeN 1 PiHead
  icod_ (ConsHead a) = icodeN 2 ConsHead a
  icod_ (VarHead a)  = icodeN 3 VarHead a
  icod_ UnknownHead  = icodeN 4 UnknownHead

  value = vcase valu where
    valu []     = valuN SortHead
    valu [1]    = valuN PiHead
    valu [2, a] = valuN ConsHead a
    valu [3, a] = valuN VarHead a
    valu [4]    = valuN UnknownHead
    valu _      = malformed

instance EmbPrj I.Clause where
  icod_ (Clause a b c d e f g h i j) = icodeN' Clause a b c d e f g h i j

  value = valueN Clause

instance EmbPrj I.ConPatternInfo where
  icod_ (ConPatternInfo a b c d e) = icodeN' ConPatternInfo a b c d e

  value = valueN ConPatternInfo

instance EmbPrj I.DBPatVar where
  icod_ (DBPatVar a b) = icodeN' DBPatVar a b

  value = valueN DBPatVar

instance EmbPrj I.PatternInfo where
  icod_ (PatternInfo a b) = icodeN' PatternInfo a b

  value = valueN PatternInfo

instance EmbPrj I.PatOrigin where
  icod_ PatOSystem  = icodeN' PatOSystem
  icod_ PatOSplit   = icodeN 1 PatOSplit
  icod_ (PatOVar a) = icodeN 2 PatOVar a
  icod_ PatODot     = icodeN 3 PatODot
  icod_ PatOWild    = icodeN 4 PatOWild
  icod_ PatOCon     = icodeN 5 PatOCon
  icod_ PatORec     = icodeN 6 PatORec
  icod_ PatOLit     = icodeN 7 PatOLit
  icod_ PatOAbsurd  = icodeN 8 PatOAbsurd

  value = vcase valu where
    valu []     = valuN PatOSystem
    valu [1]    = valuN PatOSplit
    valu [2, a] = valuN PatOVar a
    valu [3]    = valuN PatODot
    valu [4]    = valuN PatOWild
    valu [5]    = valuN PatOCon
    valu [6]    = valuN PatORec
    valu [7]    = valuN PatOLit
    valu [8]    = valuN PatOAbsurd
    valu _      = malformed

instance EmbPrj a => EmbPrj (I.Pattern' a) where
  icod_ (VarP a b  ) = icodeN 0 VarP a b
  icod_ (ConP a b c) = icodeN 1 ConP a b c
  icod_ (LitP a b  ) = icodeN 2 LitP a b
  icod_ (DotP a b  ) = icodeN 3 DotP a b
  icod_ (ProjP a b ) = icodeN 4 ProjP a b
  icod_ (IApplyP a b c d) = icodeN 5 IApplyP a b c d
  icod_ (DefP a b c) = icodeN 6 DefP a b c

  value = vcase valu where
    valu [0, a, b] = valuN VarP a b
    valu [1, a, b, c] = valuN ConP a b c
    valu [2, a, b] = valuN LitP a b
    valu [3, a, b] = valuN DotP a b
    valu [4, a, b] = valuN ProjP a b
    valu [5, a, b, c, d] = valuN IApplyP a b c d
    valu [6, a, b, c] = valuN DefP a b c
    valu _         = malformed

instance EmbPrj a => EmbPrj (Builtin a) where
  icod_ (Prim    a) = icodeN' Prim a
  icod_ (Builtin a) = icodeN 1 Builtin a

  value = vcase valu where
    valu [a]    = valuN Prim    a
    valu [1, a] = valuN Builtin a
    valu _      = malformed

instance EmbPrj a => EmbPrj (Substitution' a) where
  icod_ IdS              = icodeN' IdS
  icod_ (EmptyS a)       = icodeN 1 EmptyS a
  icod_ (a :# b)         = icodeN 2 (:#) a b
  icod_ (Strengthen a b) = icodeN 3 Strengthen a b
  icod_ (Wk a b)         = icodeN 4 Wk a b
  icod_ (Lift a b)       = icodeN 5 Lift a b

  value = vcase valu where
    valu []        = valuN IdS
    valu [1, a]    = valuN EmptyS a
    valu [2, a, b] = valuN (:#) a b
    valu [3, a, b]    = valuN Strengthen a b
    valu [4, a, b] = valuN Wk a b
    valu [5, a, b] = valuN Lift a b
    valu _         = malformed<|MERGE_RESOLUTION|>--- conflicted
+++ resolved
@@ -151,11 +151,8 @@
   icod_ (UnivSort a) = icodeN 6 UnivSort a
   icod_ (MetaS a b)  = __IMPOSSIBLE__
   icod_ (DefS a b)   = icodeN 7 DefS a b
-<<<<<<< HEAD
-  icod_ LockUniv    = icodeN 8 LockUniv
-=======
   icod_ (SSet  a  ) = icodeN 8 SSet a
->>>>>>> 6289bb7c
+  icod_ LockUniv    = icodeN 9 LockUniv
   icod_ (DummyS s)   = do
     liftIO $ putStrLn $ "Dummy sort in serialization: " ++ s
     __IMPOSSIBLE__
@@ -169,11 +166,8 @@
     valu [5, a, b] = valuN FunSort a b
     valu [6, a]    = valuN UnivSort a
     valu [7, a, b] = valuN DefS a b
-<<<<<<< HEAD
-    valu [8]       = valuN LockUniv
-=======
     valu [8, a]    = valuN SSet a
->>>>>>> 6289bb7c
+    valu [9]       = valuN LockUniv
     valu _         = malformed
 
 instance EmbPrj DisplayForm where
