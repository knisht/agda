{-# OPTIONS_GHC -fno-warn-orphans #-}

-- Only instances exported
module Agda.TypeChecking.Serialise.Instances () where

import Agda.TypeChecking.Monad.Base
import Agda.TypeChecking.Serialise.Base
import Agda.TypeChecking.Serialise.Instances.Abstract ()
import Agda.TypeChecking.Serialise.Instances.Common ()
import Agda.TypeChecking.Serialise.Instances.Compilers ()
import Agda.TypeChecking.Serialise.Instances.Highlighting ()
import Agda.TypeChecking.Serialise.Instances.Internal ()

instance EmbPrj Interface where
<<<<<<< HEAD
  icod_ (Interface a b c d e f g h i j k l) = icode12' a b c d e f g h i j k l

  value = vcase valu
    where
      valu [a, b, c, d, e, f, g, h, i, j, k, l] = valu12 Interface a b c d e f g h i j k l
      valu _                                    = malformed
=======
  icod_ (Interface a b c d e f g h i j k) = icode11' a b c d e f g h i j k

  value = vcase valu where
    valu [a, b, c, d, e, f, g, h, i, j, k] = valu11 Interface a b c d e f g h i j k
    valu _                                 = malformed
>>>>>>> 1bdf806c
<|MERGE_RESOLUTION|>--- conflicted
+++ resolved
@@ -12,17 +12,8 @@
 import Agda.TypeChecking.Serialise.Instances.Internal ()
 
 instance EmbPrj Interface where
-<<<<<<< HEAD
   icod_ (Interface a b c d e f g h i j k l) = icode12' a b c d e f g h i j k l
 
-  value = vcase valu
-    where
-      valu [a, b, c, d, e, f, g, h, i, j, k, l] = valu12 Interface a b c d e f g h i j k l
-      valu _                                    = malformed
-=======
-  icod_ (Interface a b c d e f g h i j k) = icode11' a b c d e f g h i j k
-
   value = vcase valu where
-    valu [a, b, c, d, e, f, g, h, i, j, k] = valu11 Interface a b c d e f g h i j k
-    valu _                                 = malformed
->>>>>>> 1bdf806c
+    valu [a, b, c, d, e, f, g, h, i, j, k, l] = valu12 Interface a b c d e f g h i j k l
+    valu _                                    = malformed