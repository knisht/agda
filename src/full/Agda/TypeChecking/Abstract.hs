--- conflicted
+++ resolved
@@ -174,13 +174,9 @@
     Prop n     -> Prop $ absS n
     Inf n      -> Inf n
     SizeUniv   -> SizeUniv
-<<<<<<< HEAD
     LockUniv   -> LockUniv
-    PiSort s1 s2 -> PiSort (absS s1) (absS s2)
-=======
     PiSort a s -> PiSort (absS a) (absS s)
     FunSort s1 s2 -> FunSort (absS s1) (absS s2)
->>>>>>> 8255ee2a
     UnivSort s -> UnivSort $ absS s
     MetaS x es -> MetaS x $ absS es
     DefS d es  -> DefS d $ absS es
@@ -302,8 +298,8 @@
 
 -- | Ignore origin and free variables.
 instance EqualSy ArgInfo where
-  equalSy (ArgInfo h m _o _fv) (ArgInfo h' m' _o' _fv') =
-    h == h' && m == m'
+  equalSy (ArgInfo h m _o _fv a) (ArgInfo h' m' _o' _fv' a') =
+    h == h' && m == m' && a == a'
 
 -- | Ignore the tactic.
 instance EqualSy a => EqualSy (Dom a) where
@@ -317,7 +313,7 @@
 -- | Ignores irrelevant arguments and modality.
 --   (And, of course, origin and free variables).
 instance EqualSy a => EqualSy (Arg a) where
-  equalSy (Arg (ArgInfo h m _o _fv) v) (Arg (ArgInfo h' m' _o' _fv') v') =
+  equalSy (Arg (ArgInfo h m _o _fv a) v) (Arg (ArgInfo h' m' _o' _fv' a') v') =
     h == h' && (isIrrelevant m || isIrrelevant m' || equalSy v v')
     -- Andreas, 2017-10-04, issue #2775,
     -- ignore irrelevant arguments during with-abstraction.
