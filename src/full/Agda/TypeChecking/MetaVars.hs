--- conflicted
+++ resolved
@@ -289,16 +289,12 @@
 newArgsMetaCtx' condition (El s tm) tel perm ctx = do
   tm <- reduce tm
   case tm of
-<<<<<<< HEAD
     Pi dom@(Dom{domInfo = info, unDom = a}) codom | condition dom codom -> do
-=======
-    Pi dom@(Dom info a) codom | condition dom codom -> do
       let r    = getRelevance info
           -- Issue #3031: It's not enough to applyRelevanceToContext, since most (all?)
           -- of the context lives in tel. Don't forget the arguments in ctx.
           tel' = telFromList . map (inverseApplyRelevance r) . telToList $ tel
           ctx' = (map . mapRelevance) (r `inverseComposeRelevance`) ctx
->>>>>>> a282820a
       (_, u) <- applyRelevanceToContext (getRelevance info) $
                {-
                  -- Andreas, 2010-09-24 skip irrelevant record fields when eta-expanding a meta var
