--- conflicted
+++ resolved
@@ -275,13 +275,8 @@
 newArgsMetaCtx' condition (El s tm) tel perm ctx = do
   tm <- reduce tm
   case ignoreSharing tm of
-<<<<<<< HEAD
     Pi dom@(Dom{domInfo = info, unDom = a}) codom | condition dom codom -> do
-      u <- applyRelevanceToContext (getRelevance info) $
-=======
-    Pi dom@(Dom info a) codom | condition dom codom -> do
       (_, u) <- applyRelevanceToContext (getRelevance info) $
->>>>>>> a0cf9974
                {-
                  -- Andreas, 2010-09-24 skip irrelevant record fields when eta-expanding a meta var
                  -- Andreas, 2010-10-11 this is WRONG, see Issue 347
