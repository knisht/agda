{-# LANGUAGE CPP                      #-}
{-# LANGUAGE NondecreasingIndentation #-}

{-| Coverage checking, case splitting, and splitting for refine tactics.

 -}

module Agda.TypeChecking.Coverage
  ( SplitClause(..), clauseToSplitClause, fixTarget
  , Covering(..), splitClauses
  , coverageCheck
  , isCovered
  , splitClauseWithAbsurd
  , splitLast
  , splitResult
  , normaliseProjP
  ) where

import Prelude hiding (null)

import Control.Monad
import Control.Monad.Trans ( lift )

import Data.Either (lefts)
import qualified Data.List as List
import Data.Monoid (Any(..))
import Data.Map (Map)
import qualified Data.Map as Map
import Data.Set (Set)
import qualified Data.Set as Set
import qualified Data.Traversable as Trav

import Agda.Syntax.Common
import Agda.Syntax.Position
import Agda.Syntax.Literal
import Agda.Syntax.Internal
import Agda.Syntax.Internal.Pattern

import Agda.TypeChecking.Monad
import Agda.TypeChecking.Monad.Builtin

import Agda.TypeChecking.Rules.LHS.Problem (allFlexVars)
import Agda.TypeChecking.Rules.LHS.Unify

import Agda.TypeChecking.Coverage.Match
import Agda.TypeChecking.Coverage.SplitTree

import Agda.TypeChecking.Datatypes (getConForm)
import Agda.TypeChecking.Pretty
import Agda.TypeChecking.Substitute
import Agda.TypeChecking.Reduce
import Agda.TypeChecking.Records
import Agda.TypeChecking.Telescope
import Agda.TypeChecking.MetaVars
import Agda.TypeChecking.Warnings

import Agda.Interaction.Options

import Agda.Utils.Either
import Agda.Utils.Except
  ( ExceptT
  , MonadError(catchError, throwError)
  , runExceptT
  )
import Agda.Utils.Functor
import Agda.Utils.List
import Agda.Utils.Maybe
import Agda.Utils.Monad
import Agda.Utils.Null
import Agda.Utils.Permutation
import Agda.Utils.Pretty (prettyShow)
import Agda.Utils.Size
import Agda.Utils.Suffix (nameVariant)
import Agda.Utils.Tuple
import Agda.Utils.Lens

#include "undefined.h"
import Agda.Utils.Impossible

data SplitClause = SClause
  { scTel    :: Telescope
    -- ^ Type of variables in @scPats@.
  , scPats   :: [NamedArg DeBruijnPattern]
    -- ^ The patterns leading to the currently considered branch of
    --   the split tree.
  , scSubst  :: PatternSubstitution
    -- ^ Substitution from 'scTel' to old context.
    --   Only needed directly after split on variable:
    --   * To update 'scTarget'
    --   * To rename other split variables when splitting on
    --     multiple variables.
    --   @scSubst@ is not ``transitive'', i.e., does not record
    --   the substitution from the original context to 'scTel'
    --   over a series of splits.  It is freshly computed
    --   after each split by 'computeNeighborhood'; also
    --   'splitResult', which does not split on a variable,
    --   should reset it to the identity 'idS', lest it be
    --   applied to 'scTarget' again, leading to Issue 1294.
  , scCheckpoints :: Map CheckpointId Substitution
    -- ^ We need to keep track of the module parameter checkpoints for the
    -- clause for the purpose of inferring missing instance clauses.
  , scTarget :: Maybe (Arg Type)
    -- ^ The type of the rhs, living in context 'scTel'.
    --   This invariant is broken before calls to 'fixTarget';
    --   there, 'scTarget' lives in the old context.
    --   'fixTarget' moves 'scTarget' to the new context by applying
    --   substitution 'scSubst'.
  }

-- | A @Covering@ is the result of splitting a 'SplitClause'.
data Covering = Covering
  { covSplitArg     :: Arg Nat
     -- ^ De Bruijn level (counting dot patterns) of argument we split on.
  , covSplitClauses :: [(QName, SplitClause)]
      -- ^ Covering clauses, indexed by constructor these clauses share.
  }

-- | Project the split clauses out of a covering.
splitClauses :: Covering -> [SplitClause]
splitClauses (Covering _ qcs) = map snd qcs

-- | Create a split clause from a clause in internal syntax. Used by make-case.
clauseToSplitClause :: Clause -> SplitClause
clauseToSplitClause cl = SClause
  { scTel    = clauseTel  cl
  , scPats   = namedClausePats cl
  , scSubst  = idS  -- Andreas, 2014-07-15  TODO: Is this ok?
  , scCheckpoints = Map.empty -- #2996: not __IMPOSSIBLE__ for debug printing
  , scTarget = clauseType cl
  }

type CoverM = ExceptT SplitError TCM

-- | Top-level function for checking pattern coverage.
--
--   Effects:
--
--   - Marks unreachable clauses as such in the signature.
--
--   - Adds missing instances clauses to the signature.
--
coverageCheck :: QName -> Type -> [Clause] -> TCM SplitTree
coverageCheck f t cs = do
  TelV gamma a <- telViewUpToPath (-1) t
  let -- n             = arity
      -- xs            = variable patterns fitting lgamma
      n            = size gamma
      xs           =  map (setOrigin Inserted) $ teleNamedArgs gamma
      -- The initial module parameter substitutions need to be weakened by the
      -- number of arguments that aren't module parameters.
  fv           <- getDefFreeVars f

  -- TODO: does this make sense? Why are we weakening by n - fv?
  checkpoints <- applySubst (raiseS (n - fv)) <$> view eCheckpoints

      -- construct the initial split clause
  let sc = SClause gamma xs idS checkpoints $ Just $ defaultArg a

  reportSDoc "tc.cover.top" 10 $ do
    let prCl cl = addContext (clauseTel cl) $
                  prettyTCMPatternList $ namedClausePats cl
    vcat
      [ text $ "Coverage checking " ++ prettyShow f ++ " with patterns:"
      , nest 2 $ vcat $ map prCl cs
      ]

  -- used = actually used clauses for cover
  -- pss  = uncovered cases
  CoverResult splitTree used pss noex <- cover f cs sc
  reportSDoc "tc.cover.top" 10 $ vcat
    [ text "cover computed!"
    , text $ "used clauses: " ++ show used
    , text $ "non-exact clauses: " ++ show noex
    ]
  reportSDoc "tc.cover.splittree" 10 $ vcat
    [ text "generated split tree for" <+> prettyTCM f
    , text $ prettyShow splitTree
    ]
  -- report a warning if there are uncovered cases,
  -- generate a catch-all clause with a metavariable as its body to avoid
  -- internal errors in the reduction machinery.
  unless (null pss) $
      setCurrentRange cs $
        warning $ CoverageIssue f pss

  -- Andreas, 2017-08-28, issue #2723:
  -- Mark clauses as reachable or unreachable in the signature.
  let (is0, cs1) = unzip $ for (zip [0..] cs) $ \ (i, cl) ->
        let unreachable = i `Set.notMember` used in
        (boolToMaybe unreachable i, cl { clauseUnreachable = Just unreachable  })
  -- is = indices of unreachable clauses
  let is = catMaybes is0
  reportSDoc "tc.cover.top" 10 $ vcat
    [ text $ "unreachable clauses: " ++ if null is then "(none)" else show is
    ]
  -- Replace the first clauses by @cs1@.  There might be more
  -- added by @inferMissingClause@.
  modifyFunClauses f $ \ cs0 -> cs1 ++ drop (length cs1) cs0

  -- Warn if there are unreachable clauses and mark them as unreachable.
  unless (null is) $ do
    -- Warn about unreachable clauses.
    let unreached = filter ((Just True ==) . clauseUnreachable) cs1
    setCurrentRange (map clauseFullRange unreached) $
      warning $ UnreachableClauses f $ map namedClausePats unreached

  -- report a warning if there are clauses that are not preserved as
  -- definitional equalities and --exact-split is enabled
  unless (null noex) $ do
      let noexclauses = map (cs1 !!) $ Set.toList noex
      setCurrentRange (map clauseLHSRange noexclauses) $
        warning $ CoverageNoExactSplit f $ noexclauses
  return splitTree

-- | Top-level function for eliminating redundant clauses in the interactive
--   case splitter
isCovered :: QName -> [Clause] -> SplitClause -> TCM Bool
isCovered f cs sc = do
  CoverResult { coverMissingClauses = missing } <- cover f cs sc
  return $ null missing

data CoverResult = CoverResult
  { coverSplitTree       :: SplitTree
  , coverUsedClauses     :: Set Nat
  , coverMissingClauses  :: [(Telescope, [NamedArg DeBruijnPattern])]
  , coverNoExactClauses  :: Set Nat
  }

-- | @cover f cs (SClause _ _ ps _) = return (splitTree, used, pss)@.
--   checks that the list of clauses @cs@ covers the given split clause.
--   Returns the @splitTree@, the @used@ clauses, and missing cases @pss@.
--
--   Effect: adds missing instance clauses for @f@ to signature.
--
cover :: QName -> [Clause] -> SplitClause ->
         TCM CoverResult
cover f cs sc@(SClause tel ps _ _ target) = do
  reportSDoc "tc.cover.cover" 10 $ inTopContext $ vcat
    [ text "checking coverage of pattern:"
    , nest 2 $ text "tel  =" <+> prettyTCM tel
    , nest 2 $ text "ps   =" <+> do addContext tel $ prettyTCMPatternList ps
    ]
  cs' <- normaliseProjP cs
  case match cs' ps of
    Yes (i,(mps,ls0)) -> do
      exact <- allM mps isTrivialPattern
      let noExactClause = if exact || clauseCatchall (cs !! i)
                          then Set.empty
                          else Set.singleton i
      reportSLn "tc.cover.cover" 10 $ "pattern covered by clause " ++ show i
      -- Check if any earlier clauses could match with appropriate literals
      let lsis = mapMaybe (\(j,c) -> (,j) <$> matchLits c ps) $ zip [0..i-1] cs
      reportSLn "tc.cover.cover"  10 $ "literal matches: " ++ show lsis
      -- Andreas, 2016-10-08, issue #2243 (#708)
      -- If we have several literal matches with the same literals
      -- only take the first matching clause of these.
      let is = Map.elems $ Map.fromListWith min $ (ls0,i) : lsis
      return $ CoverResult (SplittingDone (size tel)) (Set.fromList is) [] noExactClause

    No        ->  do
      reportSLn "tc.cover" 20 $ "pattern is not covered"
      case fmap getHiding target of
        Just h | isInstance h -> do
          -- Ulf, 2016-10-31: For now we only infer instance clauses. It would
          -- make sense to do it also for hidden, but since the value of a
          -- hidden clause is expected to be forced by later clauses, it's too
          -- late to add it now. If it was inferrable we would have gotten a
          -- type error before getting to this point.
          inferMissingClause f sc
          return $ CoverResult (SplittingDone (size tel)) Set.empty [] Set.empty
        _ -> return $ CoverResult (SplittingDone (size tel)) Set.empty [(tel, ps)] Set.empty

    -- We need to split!
    -- If all clauses have an unsplit copattern, we try that first.
    Block res bs -> tryIf (getAny res) splitRes $ do
      let done = return $ CoverResult (SplittingDone (size tel)) Set.empty [(tel, ps)] Set.empty
      if null bs then done else do
      -- Otherwise, if there are variables to split, we try them
      -- in the order determined by a split strategy.
      reportSLn "tc.cover.strategy" 20 $ "blocking vars = " ++ prettyShow bs
      -- xs is a non-empty lists of blocking variables
      -- try splitting on one of them
      xs <- splitStrategy bs tel
      -- Andreas, 2017-10-08, issue #2594
      -- First, try to find split order for complete coverage.
      -- If this fails, try to at least carry out the splitting to the end.
      continue xs NoAllowPartialCover $ \ _err -> do
        continue xs YesAllowPartialCover $ \ err -> do
          typeError $ SplitError err
  where
    continue
      :: [BlockingVar]
      -> AllowPartialCover
      -> (SplitError -> TCM CoverResult)
      -> TCM CoverResult
    continue xs allowPartialCover handle = do
      r <- altM1 (split Inductive allowPartialCover sc) xs
      case r of
        Left err -> handle err
        -- If we get the empty covering, we have reached an impossible case
        -- and are done.
        Right (Covering n []) ->
          return $ CoverResult (SplittingDone (size tel)) Set.empty [] Set.empty
        Right (Covering n scs) -> do
          results <- mapM (cover f cs) (map snd scs)
          let trees = map coverSplitTree results
              useds = map coverUsedClauses results
              psss  = map coverMissingClauses results
              noex  = map coverNoExactClauses results
          -- Jesper, 2016-03-10  We need to remember which variables were
          -- eta-expanded by the unifier in order to generate a correct split
          -- tree (see Issue 1872).
          reportSDoc "tc.cover.split.eta" 60 $ vcat
            [ text "etaRecordSplits"
            , nest 2 $ vcat
              [ text "n   = " <+> text (show n)
              , text "scs = " <+> prettyTCM scs
              , text "ps  = " <+> text (show ps)
              ]
            ]
          let trees' = zipWith (etaRecordSplits (unArg n) ps) scs trees
              tree   = SplitAt n trees'
          return $ CoverResult tree (Set.unions useds) (concat psss) (Set.unions noex)

    tryIf :: Monad m => Bool -> m (Either err a) -> m a -> m a
    tryIf True  me m = fromRightM (const m) me
    tryIf False me m = m

    -- Try to split result
    splitRes :: TCM (Either CosplitError CoverResult)
    splitRes = do
      reportSLn "tc.cover" 20 $ "blocked by projection pattern"
      -- forM is a monadic map over a Maybe here
      mcov <- splitResult f sc
      Trav.forM mcov $ \ (Covering n scs) -> do
        -- If result splitting was successful, continue coverage checking.
        (projs, results) <- unzip <$> do
          mapM (traverseF $ cover f cs <=< (snd <.> fixTarget)) scs
          -- OR:
          -- forM scs $ \ (proj, sc') -> (proj,) <$> do
          --   cover f cs =<< do
          --     snd <$> fixTarget sc'
        let trees = map coverSplitTree results
            useds = map coverUsedClauses results
            psss  = map coverMissingClauses results
            noex  = map coverNoExactClauses results
            tree  = SplitAt n $ zip projs trees
        return $ CoverResult tree (Set.unions useds) (concat psss) (Set.unions noex)

    gatherEtaSplits :: Int -> SplitClause
                    -> [NamedArg DeBruijnPattern] -> [NamedArg DeBruijnPattern]
    gatherEtaSplits n sc []
       | n >= 0    = __IMPOSSIBLE__ -- we should have encountered the main
                                    -- split by now already
       | otherwise = []
    gatherEtaSplits n sc (p:ps) = case namedArg p of
      VarP _ x
       | n == 0    -> case p' of -- this is the main split
           VarP  _ _    -> __IMPOSSIBLE__
           DotP  _ _    -> __IMPOSSIBLE__
           ConP  _ _ qs -> qs ++ gatherEtaSplits (-1) sc ps
           LitP  _      -> __IMPOSSIBLE__
           ProjP{}      -> __IMPOSSIBLE__
       | otherwise ->
           updateNamedArg (\ _ -> p') p : gatherEtaSplits (n-1) sc ps
        where p' = lookupS (scSubst sc) $ dbPatVarIndex x
      DotP  _ _    -> p : gatherEtaSplits (n-1) sc ps -- count dot patterns
      ConP  _ _ qs -> gatherEtaSplits n sc (qs ++ ps)
      LitP  _      -> gatherEtaSplits n sc ps
      ProjP{}      -> gatherEtaSplits n sc ps

    addEtaSplits :: Int -> [NamedArg DeBruijnPattern] -> SplitTree -> SplitTree
    addEtaSplits k []     t = t
    addEtaSplits k (p:ps) t = case namedArg p of
      VarP  _ _     -> addEtaSplits (k+1) ps t
      DotP  _ _     -> addEtaSplits (k+1) ps t
      ConP c cpi qs -> SplitAt (p $> k) [(conName c , addEtaSplits k (qs ++ ps) t)]
      LitP  _       -> __IMPOSSIBLE__
      ProjP{}       -> __IMPOSSIBLE__

    etaRecordSplits :: Int -> [NamedArg DeBruijnPattern] -> (QName,SplitClause)
                    -> SplitTree -> (QName,SplitTree)
    etaRecordSplits n ps (q , sc) t =
      (q , addEtaSplits 0 (gatherEtaSplits n sc ps) t)

-- | Append a instance clause to the clauses of a function.
inferMissingClause
  :: QName
       -- ^ Function name.
  -> SplitClause
       -- ^ Clause to add.  Clause hiding (in 'clauseType') must be 'Instance'.
   -> TCM ()
inferMissingClause f (SClause tel ps _ cps (Just t)) = setCurrentRange f $ do
  reportSDoc "tc.cover.infer" 20 $ addContext tel $ text "Trying to infer right-hand side of type" <+> prettyTCM t
  cl <- addContext tel
        $ locally eCheckpoints (const cps)
        $ checkpoint IdS $ do    -- introduce a fresh checkpoint
    (_x, rhs) <- case getHiding t of
                  Instance{} -> newIFSMeta "" (unArg t)
                  Hidden     -> __IMPOSSIBLE__
                  NotHidden  -> __IMPOSSIBLE__
    return $ Clause { clauseLHSRange  = noRange
                    , clauseFullRange = noRange
                    , clauseTel       = tel
                    , namedClausePats = ps
                    , clauseBody      = Just rhs
                    , clauseType      = Just t
                    , clauseCatchall  = False
                    , clauseUnreachable = Just False  -- missing, thus, not unreachable
                    }
  addClauses f [cl]  -- Important: add at the end.
inferMissingClause _ (SClause _ _ _ _ Nothing) = __IMPOSSIBLE__

splitStrategy :: BlockingVars -> Telescope -> TCM BlockingVars
splitStrategy bs tel = return $ updateLast clearBlockingVarCons xs
  -- Make sure we do not insists on precomputed coverage when
  -- we make our last try to split.
  -- Otherwise, we will not get a nice error message.
  where
    xs       = bs
{- KEEP!
--  Andreas, 2012-10-13
--  The following split strategy which prefers all-constructor columns
--  fails on test/fail/CoverStrategy
    xs       = ys ++ zs
    (ys, zs) = partition allConstructors bs
    allConstructors :: BlockingVar -> Bool
    allConstructors = isJust . snd
-}

-- | Check that a type is a non-irrelevant datatype or a record with
-- named constructor. Unless the 'Induction' argument is 'CoInductive'
-- the data type must be inductive.
isDatatype :: (MonadTCM tcm, MonadError SplitError tcm) =>
              Induction -> Dom Type ->
              tcm (QName, [Arg Term], [Arg Term], [QName])
isDatatype ind at = do
  let t       = unDom at
      throw f = throwError . f =<< do liftTCM $ buildClosure t
  t' <- liftTCM $ reduce t
<<<<<<< HEAD
  mInterval <- liftTCM $ getBuiltinName' builtinInterval
  case ignoreSharing $ unEl t' of
    Def d [] | Just d == mInterval -> throw NotADatatype
=======
  case unEl t' of
>>>>>>> 85568e82
    Def d es -> do
      let ~(Just args) = allApplyElims es
      def <- liftTCM $ theDef <$> getConstInfo d
      splitOnIrrelevantDataAllowed <- liftTCM $ optExperimentalIrrelevance <$> pragmaOptions
      case def of
        Datatype{dataPars = np, dataCons = cs, dataInduction = i}
          | i == CoInductive && ind /= CoInductive ->
              throw CoinductiveDatatype
          -- Andreas, 2011-10-03 allow some splitting on irrelevant data (if only one constr. matches)
          | isIrrelevant at && not splitOnIrrelevantDataAllowed ->
              throw IrrelevantDatatype
          | otherwise -> do
              let (ps, is) = splitAt np args
              return (d, ps, is, cs)
        Record{recPars = np, recConHead = con, recInduction = i}
          | i == Just CoInductive && ind /= CoInductive ->
              throw CoinductiveDatatype
          | otherwise ->
              return (d, args, [], [conName con])
        _ -> throw NotADatatype
    _ -> throw NotADatatype

-- | Update the target type, add more patterns to split clause
--   if target becomes a function type.
--   Returns the domains of the function type (if any).
fixTarget :: SplitClause -> TCM (Telescope, SplitClause)
fixTarget sc@SClause{ scTel = sctel, scPats = ps, scSubst = sigma, scCheckpoints = cps, scTarget = target } =
  caseMaybe target (return (empty, sc)) $ \ a -> do
    reportSDoc "tc.cover.target" 20 $ sep
      [ text "split clause telescope: " <+> prettyTCM sctel
      , text "old patterns          : " <+> do
          addContext sctel $ prettyTCMPatternList ps
      ]
    reportSDoc "tc.cover.target" 60 $ sep
      [ text "substitution          : " <+> text (show sigma)
      ]
    reportSDoc "tc.cover.target" 30 $ sep
      [ text "target type before substitution (variables may be wrong): " <+> do
          addContext sctel $ prettyTCM a
      ]
    TelV tel b <- telViewUpToPath (-1) $ applyPatSubst sigma $ unArg a
    reportSDoc "tc.cover.target" 15 $ sep
      [ text "target type telescope (after substitution): " <+> do
          addContext sctel $ prettyTCM tel
      , text "target type core      (after substitution): " <+> do
          addContext sctel $ addContext tel $ prettyTCM b
      ]
    let n         = size tel
        -- Andreas, 2016-10-04 issue #2236
        -- Need to set origin to "Inserted" to avoid printing of hidden patterns.
        xs        = map (mapArgInfo hiddenInserted) $ teleNamedArgs tel
        -- Compute new split clause
        sctel'    = telFromList $ telToList (raise n sctel) ++ telToList tel
        -- Dot patterns in @ps@ need to be raised!  (Issue 1298)
        ps'       = applySubst (raiseS n) ps ++ xs
        newTarget = Just $ a $> b
        sc'       = SClause
          { scTel    = sctel'
          , scPats   = ps'
          , scSubst  = wkS n $ sigma -- Should be wkS instead of liftS since
                                     -- variables are only added to new tel.
          , scCheckpoints        = applySubst (raiseS n) cps
          , scTarget = newTarget
          }
    -- Separate debug printing to find cause of crash (Issue 1374)
    reportSDoc "tc.cover.target" 30 $ sep
      [ text "new split clause telescope   : " <+> prettyTCM sctel'
      ]
    reportSDoc "tc.cover.target" 30 $ sep
      [ text "new split clause patterns    : " <+> do
          addContext sctel' $ prettyTCMPatternList ps'
      ]
    reportSDoc "tc.cover.target" 60 $ sep
      [ text "new split clause substitution: " <+> text (show $ scSubst sc')
      ]
    reportSDoc "tc.cover.target" 30 $ sep
      [ text "new split clause target      : " <+> do
          addContext sctel' $ prettyTCM $ fromJust newTarget
      ]
    reportSDoc "tc.cover.target" 20 $ sep
      [ text "new split clause"
      , prettyTCM sc'
      ]
    return $ if n == 0 then (empty, sc { scTarget = newTarget }) else (tel, sc')

-- Andreas, 2017-01-18, issue #819, set visible arguments to UserWritten.
-- Otherwise, they will be printed as _.
hiddenInserted :: ArgInfo -> ArgInfo
hiddenInserted ai
  | visible ai = setOrigin UserWritten ai
  | otherwise  = setOrigin Inserted ai

-- | @computeNeighbourhood delta1 delta2 d pars ixs hix tel ps con@
--
--   @
--      delta1   Telescope before split point
--      n        Name of pattern variable at split point
--      delta2   Telescope after split point
--      d        Name of datatype to split at
--      pars     Data type parameters
--      ixs      Data type indices
--      hix      Index of split variable
--      tel      Telescope for patterns ps
--      ps       Patterns before doing the split
--      cps      Current module parameter checkpoints
--      con      Constructor to fit into hole
--   @
--   @dtype == d pars ixs@
computeNeighbourhood
  :: Telescope                    -- ^ Telescope before split point.
  -> PatVarName                   -- ^ Name of pattern variable at split point.
  -> Telescope                    -- ^ Telescope after split point.
  -> QName                        -- ^ Name of datatype to split at.
  -> Args                         -- ^ Data type parameters.
  -> Args                         -- ^ Data type indices.
  -> Nat                          -- ^ Index of split variable.
  -> Telescope                    -- ^ Telescope for the patterns.
  -> [NamedArg DeBruijnPattern]   -- ^ Patterns before doing the split.
  -> Map CheckpointId Substitution -- ^ Current checkpoints
  -> QName                        -- ^ Constructor to fit into hole.
  -> CoverM (Maybe SplitClause)   -- ^ New split clause if successful.
computeNeighbourhood delta1 n delta2 d pars ixs hix tel ps cps c = do

  -- Get the type of the datatype
  dtype <- liftTCM $ (`piApply` pars) . defType <$> getConstInfo d

  -- Get the real constructor name
  con <- liftTCM $ fromRight __IMPOSSIBLE__ <$> getConForm c
  con <- return $ con { conName = c }  -- What if we restore the current name?
                                       -- Andreas, 2013-11-29 changes nothing!

  -- Get the type of the constructor
  ctype <- liftTCM $ defType <$> getConInfo con

  -- Lookup the type of the constructor at the given parameters
  (gamma0, cixs) <- do
    TelV gamma0 (El _ d) <- liftTCM $ telView (ctype `piApply` pars)
    let Def _ es = d
        Just cixs = allApplyElims es
    return (gamma0, cixs)

  -- Andreas, 2012-02-25 preserve name suggestion for recursive arguments
  -- of constructor

  let preserve (x, t@(El _ (Def d' _))) | d == d' = (n, t)
      preserve (x, t) = (x, t)
      gammal = map (fmap preserve) . telToList $ gamma0
      gamma  = telFromList gammal
      delta1Gamma = delta1 `abstract` gamma

  debugInit con ctype d pars ixs cixs delta1 delta2 gamma tel ps hix

  -- All variables are flexible
  let flex = allFlexVars delta1Gamma

  -- Unify constructor target and given type (in Δ₁Γ)
  let conIxs   = drop (size pars) cixs
      givenIxs = raise (size gamma) ixs

  r <- unifyIndices
         delta1Gamma
         flex
         (raise (size gamma) dtype)
         conIxs
         givenIxs

  case r of
    NoUnify {} -> debugNoUnify $> Nothing

    DontKnow errs -> do
      debugCantSplit
      throwError $ UnificationStuck (conName con) (delta1 `abstract` gamma) conIxs givenIxs errs
    Unifies (delta1',rho0,_) -> do
      debugSubst "rho0" rho0

      -- We have Δ₁' ⊢ ρ₀ : Δ₁Γ, so split it into the part for Δ₁ and the part for Γ
      let (rho1,rho2) = splitS (size gamma) rho0

      -- Andreas, 2015-05-01  I guess it is fine to use no @conPType@
      -- as the result of splitting is never used further down the pipeline.
      -- After splitting, Agda reloads the file.
      -- Andreas, 2017-09-03, issue #2729: remember that pattern was generated by case split.
      let cpi  = noConPatternInfo{ conPRecord = Just PatOSplit }
          conp = ConP con cpi $ applySubst rho2 $
                   map (mapArgInfo hiddenInserted) $ tele2NamedArgs gamma0 gamma
          -- Andreas, 2016-09-08, issue #2166: use gamma0 for correct argument names

      -- Compute final context and substitution
      let rho3    = consS conp rho1            -- Δ₁' ⊢ ρ₃ : Δ₁(x:D)
          delta2' = applyPatSubst rho3 delta2  -- Δ₂' = Δ₂ρ₃
          delta'  = delta1' `abstract` delta2' -- Δ'  = Δ₁'Δ₂'
          rho     = liftS (size delta2) rho3   -- Δ' ⊢ ρ : Δ₁(x:D)Δ₂

      debugTel "delta'" delta'
      debugSubst "rho" rho
      debugPs tel ps

      -- Apply the substitution
      let ps' = applySubst rho ps
      debugPlugged delta' ps'

      let cps'   = applySubst (fromPatternSubstitution rho) cps

      return $ Just $ SClause delta' ps' rho cps' Nothing -- target fixed later

  where
    debugInit con ctype d pars ixs cixs delta1 delta2 gamma tel ps hix =
      liftTCM $ reportSDoc "tc.cover.split.con" 20 $ vcat
        [ text "computeNeighbourhood"
        , nest 2 $ vcat
          [ text "context=" <+> (inTopContext . prettyTCM =<< getContextTelescope)
          , text "con    =" <+> prettyTCM con
          , text "ctype  =" <+> prettyTCM ctype
          , text "ps     =" <+> do inTopContext $ addContext tel $ prettyTCMPatternList ps
          , text "d      =" <+> prettyTCM d
          , text "pars   =" <+> do prettyList $ map prettyTCM pars
          , text "ixs    =" <+> do addContext delta1 $ prettyList $ map prettyTCM ixs
          , text "cixs   =" <+> do addContext gamma  $ prettyList $ map prettyTCM cixs
          , text "delta1 =" <+> do inTopContext $ prettyTCM delta1
          , text "delta2 =" <+> do inTopContext $ addContext delta1 $ addContext gamma $ prettyTCM delta2
          , text "gamma  =" <+> do inTopContext $ addContext delta1 $ prettyTCM gamma
          , text "hix    =" <+> text (show hix)
          ]
        ]

    debugNoUnify =
      liftTCM $ reportSLn "tc.cover.split.con" 20 "  Constructor impossible!"

    debugCantSplit =
      liftTCM $ reportSLn "tc.cover.split.con" 20 "  Bad split!"

    debugSubst s sub =
      liftTCM $ reportSDoc "tc.cover.split.con" 20 $ nest 2 $ vcat
        [ text (s ++ " =") <+> prettyTCM sub
        ]

    debugTel s tel =
      liftTCM $ reportSDoc "tc.cover.split.con" 20 $ nest 2 $ vcat
        [ text (s ++ " =") <+> prettyTCM tel
        ]

    debugPs tel ps =
      liftTCM $ reportSDoc "tc.cover.split.con" 20 $
        inTopContext $ addContext tel $ nest 2 $ vcat
          [ text "ps     =" <+> prettyTCMPatternList ps
          ]

    debugPlugged delta' ps' =
      liftTCM $ reportSDoc "tc.cover.split.con" 20 $
        inTopContext $ addContext delta' $ nest 2 $ vcat
          [ text "ps'    =" <+> do prettyTCMPatternList ps'
          ]

-- | Introduce trailing pattern variables via 'fixTarget'?
data FixTarget
  = YesFixTarget
  | NoFixTarget
  deriving (Show)

-- | Allow partial covering for split?
data AllowPartialCover
  = YesAllowPartialCover  -- To try to coverage-check incomplete splits.
  | NoAllowPartialCover   -- Default.
  deriving (Eq, Show)

-- | Entry point from @Interaction.MakeCase@.
splitClauseWithAbsurd :: SplitClause -> Nat -> TCM (Either SplitError (Either SplitClause Covering))
splitClauseWithAbsurd c x = split' Inductive NoAllowPartialCover NoFixTarget c (BlockingVar x Nothing)
  -- Andreas, 2016-05-03, issue 1950:
  -- Do not introduce trailing pattern vars after split,
  -- because this does not work for with-clauses.

-- | Entry point from @TypeChecking.Empty@ and @Interaction.BasicOps@.
--   @splitLast CoInductive@ is used in the @refine@ tactics.

splitLast :: Induction -> Telescope -> [NamedArg DeBruijnPattern] -> TCM (Either SplitError Covering)
splitLast ind tel ps = split ind NoAllowPartialCover sc (BlockingVar 0 Nothing)
  where sc = SClause tel ps empty empty Nothing

-- | @split ind splitClause x = return res@
--   splits @splitClause@ at pattern var @x@ (de Bruijn index).
--
--   Possible results @res@ are:
--
--   1. @Left err@:
--      Splitting failed.
--
--   2. @Right covering@:
--      A covering set of split clauses, one for each valid constructor.
--      This could be the empty set (denoting an absurd clause).

split :: Induction
         -- ^ Coinductive constructors are allowed if this argument is
         -- 'CoInductive'.
      -> AllowPartialCover
         -- ^ Don't fail if computed 'Covering' does not cover all constructors.
      -> SplitClause
      -> BlockingVar
      -> TCM (Either SplitError Covering)
split ind allowPartialCover sc x =
  fmap blendInAbsurdClause <$> split' ind allowPartialCover YesFixTarget sc x
  where
    n = lookupPatternVar sc $ blockingVarNo x
    blendInAbsurdClause :: Either SplitClause Covering -> Covering
    blendInAbsurdClause = fromRight (const $ Covering n [])

-- | Convert a de Bruijn index relative to the clause telescope to a de Bruijn
--   level. The result should be the argument position (counted from left,
--   starting with 0) to split at (dot patterns included!).
lookupPatternVar :: SplitClause -> Int -> Arg Nat
lookupPatternVar SClause{ scTel = tel, scPats = pats } x = arg $>
    if n < 0 then __IMPOSSIBLE__ else n
  where n = if k < 0
            then __IMPOSSIBLE__
            else fromMaybe __IMPOSSIBLE__ $ permPicks perm !!! k
        perm = fromMaybe __IMPOSSIBLE__ $ dbPatPerm pats
        k = size tel - x - 1
        arg = telVars (size tel) tel !! k

-- | @split' ind splitClause x = return res@
--   splits @splitClause@ at pattern var @x@ (de Bruijn index).
--
--   Possible results @res@ are:
--
--   1. @Left err@:
--      Splitting failed.
--
--   2. @Right (Left splitClause')@:
--      Absurd clause (type of @x@ has 0 valid constructors).
--
--   3. @Right (Right covering)@:
--      A covering set of split clauses, one for each valid constructor.

split' :: Induction
          -- ^ Coinductive constructors are allowed if this argument is
          -- 'CoInductive'.
       -> AllowPartialCover
          -- ^ Don't fail if computed 'Covering' does not cover all constructors.
       -> FixTarget
          -- ^ If 'YesFixTarget', introduce new trailing variable patterns via
          --   'fixTarget'.
       -> SplitClause
       -> BlockingVar
       -> TCM (Either SplitError (Either SplitClause Covering))
split' ind allowPartialCover fixtarget sc@(SClause tel ps _ cps target) (BlockingVar x mcons) =
 liftTCM $ runExceptT $ do

  debugInit tel x ps cps

  -- Split the telescope at the variable
  -- t = type of the variable,  Δ₁ ⊢ t
  (n, t, delta1, delta2) <- do
    let (tel1, dom : tel2) = splitAt (size tel - x - 1) $ telToList tel
    return (fst $ unDom dom, snd <$> dom, telFromList tel1, telFromList tel2)

  -- Check that t is a datatype or a record
  -- Andreas, 2010-09-21, isDatatype now directly throws an exception if it fails
  -- cons = constructors of this datatype
  (d, pars, ixs, cons) <- inContextOfT $ isDatatype ind t

  -- Compute the neighbourhoods for the constructors
  ns <- catMaybes <$> do
    forM cons $ \ con ->
      fmap (con,) <$> do
        msc <- computeNeighbourhood delta1 n delta2 d pars ixs x tel ps cps con
        case fixtarget of
          NoFixTarget  -> return msc
          YesFixTarget -> Trav.forM msc $ \ sc -> do
            lift $ snd <$> fixTarget sc{ scTarget = target }

  case ns of
    []  -> do
      let rho = liftS x $ consS (VarP PatOAbsurd $ DBPatVar absurdPatternName 0) $ raiseS 1
          ps' = applySubst rho ps
      return $ Left $ SClause
               { scTel  = tel
               , scPats = ps'
               , scSubst              = __IMPOSSIBLE__ -- not used
               , scCheckpoints        = __IMPOSSIBLE__ -- not used
               , scTarget             = Nothing
               }

    -- Andreas, 2011-10-03
    -- if more than one constructor matches, we cannot be irrelevant
    -- (this piece of code is unreachable if --experimental-irrelevance is off)
    (_ : _ : _) | unusableRelevance (getRelevance t) ->
      throwError . IrrelevantDatatype =<< do liftTCM $ buildClosure (unDom t)

  -- Andreas, 2012-10-10 fail if precomputed constructor set does not cover
  -- all the data type constructors
  -- Andreas, 2017-10-08 ... unless partial covering is explicitly allowed.
    _ | allowPartialCover == NoAllowPartialCover,
        Just pcons' <- mcons,
        let pcons = map conName pcons',
        let cons = (map fst ns),
        let diff = Set.fromList cons Set.\\ Set.fromList pcons,
        not (Set.null diff) -> do
          liftTCM $ reportSDoc "tc.cover.precomputed" 10 $ vcat
            [ hsep $ text "pcons =" : map prettyTCM pcons
            , hsep $ text "cons  =" : map prettyTCM cons
            ]
          throwError (GenericSplitError "precomputed set of constructors does not cover all cases")

    _  -> return $ Right $ Covering (lookupPatternVar sc x) ns

  where
    inContextOfT, inContextOfDelta2 :: (MonadTCM tcm, MonadDebug tcm) => tcm a -> tcm a
    inContextOfT      = addContext tel . escapeContext (x + 1)
    inContextOfDelta2 = addContext tel . escapeContext x

    -- Debug printing
    debugInit tel x ps cps = liftTCM $ inTopContext $ do
      reportSDoc "tc.cover.top" 10 $ vcat
        [ text "TypeChecking.Coverage.split': split"
        , nest 2 $ vcat
          [ text "tel     =" <+> prettyTCM tel
          , text "x       =" <+> prettyTCM x
          , text "ps      =" <+> do addContext tel $ prettyTCMPatternList ps
          , text "cps     =" <+> prettyTCM cps
          ]
        ]

    debugHoleAndType delta1 delta2 s ps t =
      liftTCM $ reportSDoc "tc.cover.top" 10 $ nest 2 $ vcat $
        [ text "p      =" <+> text (patVarNameToString s)
        , text "ps     =" <+> text (show ps)
        , text "delta1 =" <+> prettyTCM delta1
        , text "delta2 =" <+> inContextOfDelta2 (prettyTCM delta2)
        , text "t      =" <+> inContextOfT (prettyTCM t)
        ]

-- | What could go wrong if we try to split on the result?
data CosplitError
  = CosplitNoTarget
      -- ^ We do not know the target type of the clause.
  | CosplitNoRecordType Telescope Type
      -- ^ Type living in the given telescope is not a record type.
  | CosplitIrrelevantProjections
      -- ^ Record has irrelevant fields, but we do not have irrelevant projections.

instance PrettyTCM CosplitError where
  prettyTCM = \case
    CosplitNoTarget ->
      text "target type is unknown"
    CosplitIrrelevantProjections ->
      text "record has irrelevant fields, but no corresponding projections"
    CosplitNoRecordType tel t -> addContext tel $ do
      text "target type " <+> prettyTCM t <+> text " is not a record type"

-- | @splitResult f sc = return res@
--
--   If the target type of @sc@ is a record type, a covering set of
--   split clauses is returned (@sc@ extended by all valid projection patterns),
--   otherwise @res == Nothing@.
--   Note that the empty set of split clauses is returned if the record has no fields.
splitResult :: QName -> SplitClause -> TCM (Either CosplitError Covering)
splitResult f sc@(SClause tel ps _ _ target) = do
  reportSDoc "tc.cover.split" 10 $ vcat
    [ text "splitting result:"
    , nest 2 $ text "f      =" <+> prettyTCM f
    , nest 2 $ text "target =" <+> (addContext tel $ maybe empty prettyTCM target)
    ]
  -- if we want to split projections, but have no target type, we give up
  let failure = return . Left
  caseMaybe target (failure CosplitNoTarget) $ \ t -> do
    isR <- addContext tel $ isRecordType $ unArg t
    case isR of
      Just (_r, vs, Record{ recFields = fs }) -> do
        reportSDoc "tc.cover" 20 $ sep
          [ text $ "we are of record type _r = " ++ prettyShow _r
          , text   "applied to parameters vs = " <+> (addContext tel $ prettyTCM vs)
          , text $ "and have fields       fs = " ++ prettyShow fs
          ]
        -- Andreas, 2018-03-19, issue #2971, check that we have a "strong" record type,
        -- i.e., with all the projections.  Otherwise, we may not split.
        ifNotM (strongRecord fs) (failure CosplitIrrelevantProjections) $ {-else-} do
        let es = patternsToElims ps
        -- Note: module parameters are part of ps
        let self  = defaultArg $ Def f [] `applyE` es
            pargs = vs ++ [self]
        reportSDoc "tc.cover" 20 $ sep
          [ text   "we are              self = " <+> (addContext tel $ prettyTCM $ unArg self)
          ]
        let n = defaultArg $ permRange $ fromMaybe __IMPOSSIBLE__ $ dbPatPerm ps
            -- Andreas & James, 2013-11-19 includes the dot patterns!
            -- See test/succeed/CopatternsAndDotPatterns.agda for a case with dot patterns
            -- and copatterns which fails for @n = size tel@ with a broken case tree.

        -- Andreas, 2016-07-22 read the style of projections from the user's lips
        projOrigin <- ifM (optPostfixProjections <$> pragmaOptions) (return ProjPostfix) (return ProjPrefix)
        Right . Covering n <$> do
          forM fs $ \ proj -> do
            -- compute the new target
            dType <- defType <$> do getConstInfo $ unArg proj -- WRONG: typeOfConst $ unArg proj
            let -- type of projection instantiated at self
                target' = Just $ proj $> dType `piApply` pargs      -- Always visible (#2287)
                projArg = fmap (Named Nothing . ProjP projOrigin) $ setHiding NotHidden proj
                sc' = sc { scPats   = scPats sc ++ [projArg]
                         , scSubst  = idS
                         , scTarget = target'
                         }
            return (unArg proj, sc')
      _ -> failure $ CosplitNoRecordType tel $ unArg t
  where
  -- A record type is strong if it has all the projections.
  -- This is the case if --irrelevant-projections or no field is irrelevant.
  -- TODO: what about shape irrelevance?
  strongRecord :: [Arg QName] -> TCM Bool
  strongRecord fs = (optIrrelevantProjections <$> pragmaOptions) `or2M`
    (return $ not $ any isIrrelevant fs)


-- * Boring instances

-- | For debugging only.
instance PrettyTCM SplitClause where
  prettyTCM (SClause tel pats sigma cps target) = sep
    [ text "SplitClause"
    , nest 2 $ vcat
      [ text "tel          =" <+> prettyTCM tel
      , text "pats         =" <+> sep (map (prettyTCM . namedArg) pats)
      , text "subst        =" <+> (text . show) sigma
      , text "checkpoints  =" <+> prettyTCM cps
      , text "target       =" <+> do
          caseMaybe target empty $ \ t -> do
            addContext tel $ prettyTCM t
      -- Triggers crash (see Issue 1374).
      -- , text "subst target = " <+> do
      --     caseMaybe target empty $ \ t -> do
      --       addContext tel $ prettyTCM $ applySubst sigma t
      ]
    ]<|MERGE_RESOLUTION|>--- conflicted
+++ resolved
@@ -438,13 +438,9 @@
   let t       = unDom at
       throw f = throwError . f =<< do liftTCM $ buildClosure t
   t' <- liftTCM $ reduce t
-<<<<<<< HEAD
   mInterval <- liftTCM $ getBuiltinName' builtinInterval
-  case ignoreSharing $ unEl t' of
+  case unEl t' of
     Def d [] | Just d == mInterval -> throw NotADatatype
-=======
-  case unEl t' of
->>>>>>> 85568e82
     Def d es -> do
       let ~(Just args) = allApplyElims es
       def <- liftTCM $ theDef <$> getConstInfo d
