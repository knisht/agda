{-# LANGUAGE NondecreasingIndentation #-}

{-| Coverage checking, case splitting, and splitting for refine tactics.

 -}

module Agda.TypeChecking.Coverage
  ( SplitClause(..), clauseToSplitClause, insertTrailingArgs
  , Covering(..), splitClauses
  , coverageCheck
  , isCovered
  , splitClauseWithAbsurd
  , splitLast
  , splitResult
  , normaliseProjP
  ) where

import Prelude hiding (null, (!!))  -- do not use partial functions like !!

import Control.Monad
import Control.Monad.Trans ( lift )

import Data.Foldable (for_)
import qualified Data.List as List
import Data.Map (Map)
import qualified Data.Map as Map
import Data.Set (Set)
import qualified Data.Set as Set
import Data.IntSet (IntSet)
import qualified Data.IntSet as IntSet

import Agda.Syntax.Common
import Agda.Syntax.Position
import Agda.Syntax.Internal
import Agda.Syntax.Internal.Pattern
import Agda.Syntax.Translation.InternalToAbstract (NamedClause(..))

import Agda.TypeChecking.Names
import Agda.TypeChecking.Primitive hiding (Nat)
import Agda.TypeChecking.Primitive.Cubical (trFillTel)
import Agda.TypeChecking.Monad
import Agda.TypeChecking.Monad.Builtin

import Agda.TypeChecking.Rules.LHS (checkSortOfSplitVar)
import Agda.TypeChecking.Rules.LHS.Problem (allFlexVars)
import Agda.TypeChecking.Rules.LHS.Unify
import Agda.TypeChecking.Rules.Term (unquoteTactic)

import Agda.TypeChecking.Coverage.Match
import Agda.TypeChecking.Coverage.SplitTree

import Agda.TypeChecking.Conversion (tryConversion, equalType)
import Agda.TypeChecking.Datatypes (getConForm)
import {-# SOURCE #-} Agda.TypeChecking.Empty ( checkEmptyTel, isEmptyTel, isEmptyType )
import Agda.TypeChecking.Irrelevance
import Agda.TypeChecking.Pretty
import Agda.TypeChecking.Substitute
import Agda.TypeChecking.Reduce
import Agda.TypeChecking.Records
import Agda.TypeChecking.Telescope
import Agda.TypeChecking.Telescope.Path
import Agda.TypeChecking.MetaVars
import Agda.TypeChecking.Warnings

import Agda.Interaction.Options

import Agda.Utils.Either
import Agda.Utils.Except
  ( ExceptT
  , MonadError (throwError, catchError)
  , runExceptT
  )
import Agda.Utils.Functor
import Agda.Utils.List
import Agda.Utils.Maybe
import Agda.Utils.Monad
import Agda.Utils.Null
import Agda.Utils.Permutation
import Agda.Utils.Pretty (prettyShow)
import Agda.Utils.Singleton
import Agda.Utils.Size
import Agda.Utils.WithDefault

import Agda.Utils.Impossible

data SplitClause = SClause
  { scTel    :: Telescope
    -- ^ Type of variables in @scPats@.
  , scPats   :: [NamedArg SplitPattern]
    -- ^ The patterns leading to the currently considered branch of
    --   the split tree.
  , scSubst  :: Substitution' SplitPattern
    -- ^ Substitution from 'scTel' to old context.
    --   Only needed directly after split on variable:
    --   * To update 'scTarget'
    --   * To rename other split variables when splitting on
    --     multiple variables.
    --   @scSubst@ is not ``transitive'', i.e., does not record
    --   the substitution from the original context to 'scTel'
    --   over a series of splits.  It is freshly computed
    --   after each split by 'computeNeighborhood'; also
    --   'splitResult', which does not split on a variable,
    --   should reset it to the identity 'idS', lest it be
    --   applied to 'scTarget' again, leading to Issue 1294.
  , scCheckpoints :: Map CheckpointId Substitution
    -- ^ We need to keep track of the module parameter checkpoints for the
    -- clause for the purpose of inferring missing instance clauses.
  , scTarget :: Maybe (Dom Type)
    -- ^ The type of the rhs, living in context 'scTel'.
    --   'fixTargetType' computes the new 'scTarget' by applying
    --   substitution 'scSubst'.
  }

-- | A @Covering@ is the result of splitting a 'SplitClause'.
data Covering = Covering
  { covSplitArg     :: Arg Nat
     -- ^ De Bruijn level (counting dot patterns) of argument we split on.
  , covSplitClauses :: [(SplitTag, (SplitClause, IInfo))]
      -- ^ Covering clauses, indexed by constructor/literal these clauses share.
  }

-- | Project the split clauses out of a covering.
splitClauses :: Covering -> [SplitClause]
splitClauses (Covering _ qcs) = map (fst . snd) qcs

-- | Create a split clause from a clause in internal syntax. Used by make-case.
clauseToSplitClause :: Clause -> SplitClause
clauseToSplitClause cl = SClause
  { scTel    = clauseTel cl
  , scPats   = toSplitPatterns $ namedClausePats cl
  , scSubst  = idS  -- Andreas, 2014-07-15  TODO: Is this ok?
  , scCheckpoints = Map.empty -- #2996: not __IMPOSSIBLE__ for debug printing
  , scTarget = domFromArg <$> clauseType cl
  }

type CoverM = ExceptT SplitError TCM

-- | Top-level function for checking pattern coverage.
--
--   Effects:
--
--   - Marks unreachable clauses as such in the signature.
--
--   - Adds missing instances clauses to the signature.
--
coverageCheck
  :: QName     -- ^ Name @f@ of definition.
  -> Type      -- ^ Absolute type (including the full parameter telescope).
  -> [Clause]  -- ^ Clauses of @f@.  These are the very clauses of @f@ in the signature.
  -> TCM SplitTree
coverageCheck f t cs = do
  reportSLn "tc.cover.top" 30 $ "entering coverageCheck for " ++ show f
  reportSDoc "tc.cover.top" 75 $ "  of type (raw): " <+> (text . prettyShow) t
  reportSDoc "tc.cover.top" 45 $ "  of type: " <+> prettyTCM t
  TelV gamma a <- telViewUpTo (-1) t
  reportSLn "tc.cover.top" 30 $ "coverageCheck: computed telView"

  let -- n             = arity
      -- xs            = variable patterns fitting lgamma
      n            = size gamma
      xs           =  map (setOrigin Inserted) $ teleNamedArgs gamma

  reportSLn "tc.cover.top" 30 $ "coverageCheck: getDefFreeVars"

      -- The initial module parameter substitutions need to be weakened by the
      -- number of arguments that aren't module parameters.
  fv           <- getDefFreeVars f

  reportSLn "tc.cover.top" 30 $ "coverageCheck: getting checkpoints"

  -- TODO: does this make sense? Why are we weakening by n - fv?
  checkpoints <- applySubst (raiseS (n - fv)) <$> viewTC eCheckpoints

      -- construct the initial split clause
  let sc = SClause gamma xs idS checkpoints $ Just $ defaultDom a

  reportSDoc "tc.cover.top" 10 $ do
    let prCl cl = addContext (clauseTel cl) $
                  prettyTCMPatternList $ namedClausePats cl
    vcat
      [ text $ "Coverage checking " ++ prettyShow f ++ " with patterns:"
      , nest 2 $ vcat $ map prCl cs
      ]

  -- used = actually used clauses for cover
  -- pss  = non-covered cases
  CoverResult splitTree used pss qss noex <- cover f cs sc

  -- Andreas, 2018-11-12, issue #378:
  -- some indices in @used@ and @noex@ point outside of @cs@,
  -- since missing hcomp clauses have been added during the course of @cover@.
  -- We simply delete theses indices from @noex@.
  noex <- return $ List.filter (< length cs) $ IntSet.toList noex

  reportSDoc "tc.cover.top" 10 $ vcat
    [ "cover computed!"
    , text $ "used clauses: " ++ show used
    , text $ "non-exact clauses: " ++ show noex
    ]
  reportSDoc "tc.cover.splittree" 10 $ vcat
    [ "generated split tree for" <+> prettyTCM f
    , text $ prettyShow splitTree
    ]
  reportSDoc "tc.cover.covering" 10 $ vcat
    [ text $ "covering patterns for " ++ prettyShow f
    , nest 2 $ vcat $ map (\ cl -> addContext (clauseTel cl) $ prettyTCMPatternList $ namedClausePats cl) qss
    ]

  -- Storing the covering clauses so that checkIApplyConfluence_ can
  -- find them later.
  -- Andreas, 2019-03-27, only needed when --cubical
  whenM (optCubical <$> pragmaOptions) $ do
    modifySignature $ updateDefinition f $ updateTheDef $ updateCovering $ const qss


  -- filter out the missing clauses that are absurd.
  pss <- flip filterM pss $ \(tel,ps) ->
    -- Andreas, 2019-04-13, issue #3692: when adding missing absurd
    -- clauses, also put the absurd pattern in.
    caseEitherM (checkEmptyTel noRange tel) (\ _ -> return True) $ \ l -> do
      -- Now, @l@ is the first type in @tel@ (counting from 0=leftmost)
      -- which is empty.  Turn it into a de Bruijn index @i@.
      let i = size tel - 1 - l
      -- Build a substitution mapping this pattern variable to the absurd pattern.
      let sub = inplaceS i $ absurdP i
        -- ifNotM (isEmptyTel tel) (return True) $ do
      -- Jesper, 2018-11-28, Issue #3407: if the clause is absurd,
      -- add the appropriate absurd clause to the definition.
      let cl = Clause { clauseLHSRange    = noRange
                      , clauseFullRange   = noRange
                      , clauseTel         = tel
                      , namedClausePats   = applySubst sub ps
                      , clauseBody        = Nothing
                      , clauseType        = Nothing
                      , clauseCatchall    = False
                      , clauseRecursive   = Just False
                      , clauseUnreachable = Just False
                      , clauseEllipsis    = NoEllipsis
                      }
      reportSDoc "tc.cover.missing" 20 $ inTopContext $ do
        sep [ "adding missing absurd clause"
            , nest 2 $ prettyTCM $ QNamed f cl
            ]
      reportSDoc "tc.cover.missing" 80 $ inTopContext $ vcat
        [ "l   = " <+> pretty l
        , "i   = " <+> pretty i
        , "cl  = " <+> pretty (QNamed f cl)
        ]
      addClauses f [cl]
      return False

  -- report a warning if there are uncovered cases,
  unless (null pss) $ do
    stLocalPartialDefs `modifyTCLens` Set.insert f
    whenM ((YesCoverageCheck ==) <$> viewTC eCoverageCheck) $
      setCurrentRange cs $ warning $ CoverageIssue f pss

  -- Andreas, 2017-08-28, issue #2723:
  -- Mark clauses as reachable or unreachable in the signature.
  let (is0, cs1) = unzip $ for (zip [0..] cs) $ \ (i, cl) ->
        let unreachable = i `IntSet.notMember` used in
        (boolToMaybe unreachable i, cl { clauseUnreachable = Just unreachable  })
  -- is = indices of unreachable clauses
  let is = catMaybes is0
  reportSDoc "tc.cover.top" 10 $ vcat
    [ text $ "unreachable clauses: " ++ if null is then "(none)" else show is
    ]
  -- Replace the first clauses by @cs1@.  There might be more
  -- added by @inferMissingClause@.
  modifyFunClauses f $ \ cs0 -> cs1 ++ drop (length cs1) cs0

  -- Warn if there are unreachable clauses and mark them as unreachable.
  unless (null is) $ do
    -- Warn about unreachable clauses.
    let unreached = filter ((Just True ==) . clauseUnreachable) cs1
    let ranges    = map clauseFullRange unreached
    setCurrentRange ranges $ warning $ UnreachableClauses f ranges

  -- report a warning if there are clauses that are not preserved as
  -- definitional equalities and --exact-split is enabled
  unless (null noex) $ do
      let noexclauses = map (indexWithDefault __IMPOSSIBLE__ cs1) noex
      setCurrentRange (map clauseLHSRange noexclauses) $
        warning $ CoverageNoExactSplit f $ noexclauses
  return splitTree

-- | Top-level function for eliminating redundant clauses in the interactive
--   case splitter
isCovered :: QName -> [Clause] -> SplitClause -> TCM Bool
isCovered f cs sc = do
  reportSDoc "tc.cover.isCovered" 20 $ vcat
    [ "isCovered"
    , nest 2 $ vcat $
      [ "f  = " <+> prettyTCM f
      , "cs = " <+> vcat (map (nest 2 . prettyTCM . NamedClause f True) cs)
      , "sc = " <+> prettyTCM sc
      ]
    ]
  -- Jesper, 2019-10: introduce trailing arguments (see #3828)
  (_ , sc') <- insertTrailingArgs sc
  CoverResult { coverMissingClauses = missing } <- cover f cs sc'
  return $ null missing
 -- Andreas, 2019-08-08 and 2020-02-11
 -- If there is an error (e.g. unification error), don't report it
 -- to the user.  Rather, assume the clause is not already covered.
 `catchError` \ _ -> return False

data CoverResult = CoverResult
  { coverSplitTree       :: SplitTree
  , coverUsedClauses     :: IntSet -- Set Nat
  , coverMissingClauses  :: [(Telescope, [NamedArg DeBruijnPattern])]
  , coverPatterns        :: [Clause]
  -- ^ The set of patterns used as cover.
  , coverNoExactClauses  :: IntSet -- Set Nat
  }

-- | @cover f cs (SClause _ _ ps _) = return (splitTree, used, pss)@.
--   checks that the list of clauses @cs@ covers the given split clause.
--   Returns the @splitTree@, the @used@ clauses, and missing cases @pss@.
--
--   Effect: adds missing instance clauses for @f@ to signature.
--
cover :: QName -> [Clause] -> SplitClause ->
         TCM CoverResult
cover f cs sc@(SClause tel ps _ _ target) = updateRelevance $ do
  reportSDoc "tc.cover.cover" 10 $ inTopContext $ vcat
    [ "checking coverage of pattern:"
    , nest 2 $ prettyTCM sc
    , nest 2 $ "target sort =" <+> do addContext tel $ maybe (text "<none>") (prettyTCM . getSort . unDom) target
    ]
  reportSLn "tc.cover.cover" 80 $ "raw target =\n" ++ show target
  match cs ps >>= \case
    Yes (i,mps) -> do
      exact <- allM (map snd mps) isTrivialPattern
      let cl0 = indexWithDefault __IMPOSSIBLE__ cs i
      let noExactClause = if exact || clauseCatchall (indexWithDefault __IMPOSSIBLE__ cs i)
                          then empty
                          else singleton i
      reportSLn "tc.cover.cover" 10 $ "pattern covered by clause " ++ show i
      reportSDoc "tc.cover.cover" 20 $ text "with mps = " <+> do addContext tel $ pretty $ mps
      cl <- applyCl sc cl0 mps
      return $ CoverResult (SplittingDone (size tel)) (singleton i) [] [cl] noExactClause

    No        ->  do
      reportSLn "tc.cover" 20 $ "pattern is not covered"
      let infer dom = isInstance dom || isJust (domTactic dom)
      if maybe False infer target
        then do
          -- Ulf, 2016-10-31: For now we only infer instance clauses. It would
          -- make sense to do it also for hidden, but since the value of a
          -- hidden clause is expected to be forced by later clauses, it's too
          -- late to add it now. If it was inferrable we would have gotten a
          -- type error before getting to this point.
          -- Ulf, 2019-11-21: Also @tactic clauses.
          cl <- inferMissingClause f sc
          return $ CoverResult (SplittingDone (size tel)) empty [] [cl] empty
        else do
          let ps' = fromSplitPatterns ps
          return $ CoverResult (SplittingDone (size tel)) empty [(tel, ps')] [] empty

    -- We need to split!
    -- If all clauses have an unsplit copattern, we try that first.
    Block res bs -> trySplitRes res (null bs) splitError $ do
      when (null bs) __IMPOSSIBLE__
      -- Otherwise, if there are variables to split, we try them
      -- in the order determined by a split strategy.
      reportSLn "tc.cover.strategy" 20 $ "blocking vars = " ++ prettyShow bs
      -- xs is a non-empty lists of blocking variables
      -- try splitting on one of them
      xs <- splitStrategy bs tel
      -- Andreas, 2017-10-08, issue #2594
      -- First, try to find split order for complete coverage.
      -- If this fails, try to at least carry out the splitting to the end.
      continue xs NoAllowPartialCover $ \ _err -> do
        continue xs YesAllowPartialCover $ \ err -> do
          splitError err
  where
    -- Andreas, 2019-08-07, issue #3966
    -- | When we get a SplitError, tighten the error Range to the clauses
    -- that are still candidates for covering the SplitClause.
    splitError :: SplitError -> TCM a
    splitError = withRangeOfCandidateClauses . typeError . SplitError

    -- | This repeats the matching, but since we are crashing anyway,
    -- the extra work just to compute a better Range does not matter.
    withRangeOfCandidateClauses :: TCM a -> TCM a
    withRangeOfCandidateClauses cont = do
      cands <- mapMaybe (uncurry notNo) . zip cs <$> mapM (matchClause ps) cs
      setCurrentRange cands cont
      where
        notNo :: Clause -> Match a -> Maybe Clause
        notNo c = \case
          Yes{}   -> Just c
          Block{} -> Just c
          No{}    -> Nothing

    applyCl :: SplitClause -> Clause -> [(Nat, SplitPattern)] -> TCM Clause
    applyCl SClause{scTel = tel, scPats = sps} cl mps = addContext tel $ do
        let ps = namedClausePats cl
        reportSDoc "tc.cover.applyCl" 40 $ "applyCl"
        reportSDoc "tc.cover.applyCl" 40 $ "tel    =" <+> prettyTCM tel
        reportSDoc "tc.cover.applyCl" 40 $ "ps     =" <+> pretty ps
        reportSDoc "tc.cover.applyCl" 40 $ "mps    =" <+> pretty mps
        reportSDoc "tc.cover.applyCl" 40 $ "s      =" <+> pretty s
        reportSDoc "tc.cover.applyCl" 40 $ "ps[s]  =" <+> pretty (s `applySubst` ps)

        -- If a matching clause has fewer patterns than the split
        -- clause we ought to copy over the extra ones.
        -- e.g. if the user wrote:
        --
        --   bar : Bool -> Bool
        --   bar false = false
        --   bar = \ _ -> true
        --
        -- then for the second clause the @extra@ patterns will be @[true]@.

        let extra = drop (length ps) $ fromSplitPatterns sps
            n_extra = length extra

        reportSDoc "tc.cover.applyCl" 40 $ "extra  =" <+> pretty extra

        -- When we add the extra patterns we also update the type
        -- and the body of the clause.

        mtv <- (traverse . traverse) (telViewUpToPath n_extra) $ clauseType cl
        let ty = (fmap . fmap) ((parallelS (reverse $ map namedArg extra) `composeS` liftS n_extra s `applyPatSubst`) . theCore) mtv

        reportSDoc "tc.cover.applyCl" 40 $ "new ty =" <+> pretty ty

        return $
             Clause { clauseLHSRange  = clauseLHSRange cl
                    , clauseFullRange = clauseFullRange cl
                    , clauseTel       = tel
                    , namedClausePats = (s `applySubst` ps) ++ extra
                    , clauseBody      = (`applyE` patternsToElims extra) . (s `applyPatSubst`) <$> clauseBody cl
                    , clauseType      = ty
                    , clauseCatchall  = clauseCatchall cl
                    , clauseRecursive = clauseRecursive cl
                    , clauseUnreachable = clauseUnreachable cl
                    , clauseEllipsis  = clauseEllipsis cl
                    }
      where
        (vs,qs) = unzip mps
        mps' = zip vs $ map namedArg $ fromSplitPatterns $ map defaultNamedArg qs
        s = parallelS (for [0..maximum (-1:vs)] $ (\ i -> fromMaybe (deBruijnVar i) (List.lookup i mps')))

    updateRelevance :: TCM a -> TCM a
    updateRelevance cont =
      -- Don't do anything if there is no target type info.
      caseMaybe target cont $ \ b -> do
        -- TODO (2018-10-16): if proofs get erased in the compiler, also wake erased vars!
        let m = getModality b
        applyModalityToContext m cont

    continue
      :: [BlockingVar]
      -> AllowPartialCover
      -> (SplitError -> TCM CoverResult)
      -> TCM CoverResult
    continue xs allowPartialCover handle = do
      r <- altM1 (\ x -> fmap (,x) <$> split Inductive allowPartialCover sc x) xs
      case r of
        Left err -> handle err
        -- If we get the empty covering, we have reached an impossible case
        -- and are done.
        Right (Covering n [], _) ->
         do
          -- TODO Andrea: I guess an empty pattern is not part of the cover?
          let qs = []
<<<<<<< HEAD
          return $ CoverResult (SplittingDone (size tel)) Set.empty [] qs Set.empty
        Right (Covering n scs', x) -> do
          let scs = map (\(t,(sc,i)) -> (t,sc)) scs'
=======
          return $ CoverResult (SplittingDone (size tel)) empty [] qs empty
        Right (Covering n scs, x) -> do
>>>>>>> de820498
          cs <- do
            let fallback = return cs
            caseMaybeM (getPrimitiveName' builtinHComp) fallback $ \ comp -> do
            let isComp = \case
                  SplitCon c -> comp == c
                  _ -> False
            caseMaybe (List.find (isComp . fst) scs) fallback $ \ (_, newSc) -> do
            snoc cs <$> createMissingHCompClause f n x sc newSc
          (mtrees,cs) <- fmap (cs ++) . unzip . catMaybes <$> forM scs' (createMissingConIdClause f n x sc)
          results <- mapM (cover f cs) (map snd scs)
          let trees = map coverSplitTree      results
              useds = map coverUsedClauses    results
              psss  = map coverMissingClauses results
              qsss  = map coverPatterns results
              noex  = map coverNoExactClauses results
          -- Jesper, 2016-03-10  We need to remember which variables were
          -- eta-expanded by the unifier in order to generate a correct split
          -- tree (see Issue 1872).
          reportSDoc "tc.cover.split.eta" 60 $ vcat
            [ "etaRecordSplits"
            , nest 2 $ vcat
              [ "n   = " <+> text (show n)
              , "scs = " <+> prettyTCM scs
              , "ps  = " <+> prettyTCMPatternList (fromSplitPatterns ps)
              ]
            ]
          -- TODO Andrea: do something with etaRecordSplits and qsss?
          -- let trees' = zipWith (etaRecordSplits (unArg n) ps) (scs ++ scs') (trees ++ trees')
          --     tree   = SplitAt n trees'
          let trees' = zipWith (etaRecordSplits (unArg n) ps) scs trees
<<<<<<< HEAD
              tree   = SplitAt n (trees' ++ mtrees)
          return $ CoverResult tree (Set.unions useds) (concat psss) (concat qsss) (Set.unions noex)
=======
              tree   = SplitAt n StrictSplit trees'   -- TODO: Lazy?
          return $ CoverResult tree (IntSet.unions useds) (concat psss) (concat qsss) (IntSet.unions noex)
>>>>>>> de820498

    -- Try to split result
    trySplitRes
      :: BlockedOnResult -- ^ Are we blocked on the result?
      -> Bool            -- ^ Is this the last thing we try?
      -> (SplitError -> TCM CoverResult) -- ^ Handler for 'SplitError'
      -> TCM CoverResult -- ^ Continuation
      -> TCM CoverResult
    -- not blocked on result: try regular splits
    trySplitRes NotBlockedOnResult finalSplit splitError cont
      | finalSplit = __IMPOSSIBLE__ -- there must be *some* reason we are blocked
      | otherwise  = cont
    -- blocked on arguments that are not yet introduced:

    -- we must split on a variable so that the target type becomes a pi type
    trySplitRes (BlockedOnApply IsApply) finalSplit splitError cont
      | finalSplit = __IMPOSSIBLE__ -- already ruled out by lhs checker
      | otherwise  = cont
    -- ...or it was an IApply pattern, so we might just need to introduce the variable now.
    trySplitRes (BlockedOnApply IsIApply) finalSplit splitError cont
       = do
         caseMaybeM (splitResultPath f sc) fallback $ \ sc ->
               cover f cs . snd =<< insertTrailingArgs sc
      where
        fallback | finalSplit = __IMPOSSIBLE__ -- already ruled out by lhs checker?
                 | otherwise  = cont
    -- blocked on result but there are catchalls:
    -- try regular splits if there are any, or else throw an error,
    -- this is nicer than continuing and reporting unreachable clauses
    -- (see issue #2833)
    trySplitRes (BlockedOnProj True) finalSplit splitError cont
      | finalSplit = splitError CosplitCatchall
      | otherwise  = cont
    -- all clauses have an unsplit copattern: try to split
    trySplitRes (BlockedOnProj False) finalSplit splitError cont = do
      reportSLn "tc.cover" 20 $ "blocked by projection pattern"
      -- forM is a monadic map over a Maybe here
      mcov <- splitResultRecord f sc
      case mcov of
        Left err
          | finalSplit -> splitError err
          | otherwise  -> cont
        Right (Covering n scs) -> do
          -- If result splitting was successful, continue coverage checking.
          (projs, results) <- unzip <$> do
<<<<<<< HEAD
            mapM (traverseF $ cover f cs <=< (snd <.> fixTarget)) (map (\(t,(sc,i)) -> (t,sc)) scs)
=======
            mapM (traverseF $ cover f cs <=< (snd <.> insertTrailingArgs)) scs
>>>>>>> de820498
            -- OR:
            -- forM scs $ \ (proj, sc') -> (proj,) <$> do
            --   cover f cs =<< do
            --     snd <$> fixTarget sc'
          let trees = map coverSplitTree results
              useds = map coverUsedClauses results
              psss  = map coverMissingClauses results
              qsss  = map coverPatterns results
              noex  = map coverNoExactClauses results
              tree  = SplitAt n StrictSplit $ zip projs trees   -- TODO: Lazy?
          return $ CoverResult tree (IntSet.unions useds) (concat psss) (concat qsss) (IntSet.unions noex)

    gatherEtaSplits :: Int -> SplitClause
                    -> [NamedArg SplitPattern] -> [NamedArg SplitPattern]
    gatherEtaSplits n sc []
       | n >= 0    = __IMPOSSIBLE__ -- we should have encountered the main
                                    -- split by now already
       | otherwise = []
    gatherEtaSplits n sc (p:ps) = case namedArg p of
      VarP _ x
       | n == 0    -> case p' of -- this is the main split
           VarP  _ _    -> p : gatherEtaSplits (-1) sc ps
           DotP  _ _    -> __IMPOSSIBLE__
           ConP  _ _ qs -> qs ++ gatherEtaSplits (-1) sc ps
           LitP{}       -> gatherEtaSplits (-1) sc ps
           ProjP{}      -> __IMPOSSIBLE__
           IApplyP{}    -> __IMPOSSIBLE__
           DefP  _ _ qs -> qs ++ gatherEtaSplits (-1) sc ps -- __IMPOSSIBLE__ -- Andrea: maybe?
       | otherwise ->
           updateNamedArg (\ _ -> p') p : gatherEtaSplits (n-1) sc ps
        where p' = lookupS (scSubst sc) $ splitPatVarIndex x
      IApplyP{}   ->
           updateNamedArg (applySubst (scSubst sc)) p : gatherEtaSplits (n-1) sc ps
      DotP  _ _    -> p : gatherEtaSplits (n-1) sc ps -- count dot patterns
      ConP  _ _ qs -> gatherEtaSplits n sc (qs ++ ps)
      DefP  _ _ qs -> gatherEtaSplits n sc (qs ++ ps)
      LitP{}       -> gatherEtaSplits n sc ps
      ProjP{}      -> gatherEtaSplits n sc ps

    addEtaSplits :: Int -> [NamedArg SplitPattern] -> SplitTree -> SplitTree
    addEtaSplits k []     t = t
    addEtaSplits k (p:ps) t = case namedArg p of
      VarP  _ _     -> addEtaSplits (k+1) ps t
      DotP  _ _     -> addEtaSplits (k+1) ps t
      ConP c cpi qs -> SplitAt (p $> k) LazySplit [(SplitCon (conName c) , addEtaSplits k (qs ++ ps) t)]
      LitP{}        -> __IMPOSSIBLE__
      ProjP{}       -> __IMPOSSIBLE__
      DefP{}        -> __IMPOSSIBLE__ -- Andrea: maybe?
      IApplyP{}     -> addEtaSplits (k+1) ps t

    etaRecordSplits :: Int -> [NamedArg SplitPattern] -> (SplitTag,SplitClause)
                    -> SplitTree -> (SplitTag,SplitTree)
    etaRecordSplits n ps (q , sc) t =
      (q , addEtaSplits 0 (gatherEtaSplits n sc ps) t)

{- NOPARAM
    -- iΓ'
    itel = infoTel
    -- iΓ' ⊢ iρ : Γ(l : Level)(A : Set l)(x y : A)
    --
    -- Δ = Γ(l' : Level)(A' : Set l)(x' y' : A),φ,(l' ≡ l)(A' ≡ A)(x' ≡ u)(p : y' ≡ v) ⊢ iτ : iΓ'
    -- iΓ' ⊢ ρ = γ[iρ] : Γ
    -- Γ,(φ : I),(p : u ≡ v) ⊢ τ = iτ[l' = l,A' = A,x' = u, y' = v,φ,refl,refl,refl,p] : iΓ'
    -- Δ, (i : I) ⊢ ileftInv[i] : Δ
    -- Γ,(φ : I),(p : u ≡ v) | (i : I) ⊢ leftInv[i] = γ[ileftInv[i]],φ[ileftInv[i]],p[iLeftInv[i]] :  Γ,(φ : I),(p : u ≡ v)
    irho = infoRho
-}
createMissingConIdClause :: QName
                         -> Arg Nat
                         -> BlockingVar
                         -> SplitClause
                         -> (SplitTag, (SplitClause, IInfo))
                         -> TCM (Maybe ((SplitTag,SplitTree),Clause))
createMissingConIdClause f n x old_sc (tag,(sc,info@TheInfo{})) = setCurrentRange f $ do
  let
    -- iΓ'
    itel = infoTel
    -- with 3 params, reflId : Id A u u -- no arguments.
    -- iΓ' ⊢ iρ : Γ
    --
    -- Δ = Γ,φ,(p : u ≡ v) ⊢ iτ : iΓ'
    -- ρ = iρ
    -- τ = iτ
    irho = infoRho info
    itau = infoTau info
    ileftInv = infoLeftInv info
  interval <- elInf primInterval
  tTrans  <- primTrans
  tComp  <- fromMaybe __IMPOSSIBLE__ <$> getTerm' builtinComp
  conId <- fromMaybe __IMPOSSIBLE__ <$> getName' builtinConId
  let bindSplit (tel1,tel2) = (tel1,AbsN (teleNames tel1) tel2)
  let 
      old_tel = scTel old_sc

  -- old_tel = Γ(x: Id A u v)Δ
  -- Γ(x: Id A u v)Δ ⊢ old_t
  -- Γ ⊢ hdelta = (x : Id A u v)(δ : Δ)
      pair@(_gamma,_hdelta@(ExtendTel hdom delta)) = splitTelescopeAt (size old_tel - (blockingVarNo x + 1)) old_tel
      (gamma,hdelta) = bindSplit pair
      old_t  = AbsN (teleNames old_tel) $ fromJust $ scTarget old_sc
      old_ps = AbsN (teleNames old_tel) $ patternsToElims $ fromSplitPatterns $ scPats old_sc
      old_ps' = AbsN (teleNames old_tel) $ fromSplitPatterns $ scPats old_sc

  params <- runNamesT [] $ do
    hdelta <- open hdelta
    bindN (teleNames gamma) $ \ args -> do
       hdelta@(ExtendTel hdom _) <- applyN hdelta args
       Def _Id es@[_,_,_,_] <- reduce $ unEl $ unDom hdom
       return $ map unArg $ fromMaybe __IMPOSSIBLE__ $ allApplyElims es

  working_tel <- runNamesT [] $ do
    hdelta <- open hdelta
    params <- open params
    abstractN (pure gamma) $ \ args -> do
      pTel <- open =<< (lift $ pathTelescope (infoEqTel info) (map defaultArg $ infoEqLHS info) (map defaultArg $ infoEqRHS info))
      abstractN (pure (telFromList [defaultDom ("phi",interval)] :: Telescope)) $ \ [phi] ->
        abstractN pTel $ \ [p] -> do
          [l,bA,x,y] <- mapM open =<< applyN params args
          apply1 <$> applyN hdelta args <*> (cl primConId <#> l <#> bA <#> x <#> y <@> phi <@> p)
  -- working_tel ⊢ i. γ[leftInv i]
  (gamma_args_left :: Abs [Term], con_phi_p_left :: Abs Term) <- fmap (raise (size delta) . unAbsN) . runNamesT [] $ do
    params <- open params
    bindN (teleNames gamma ++ ["phi","p"]) $ \ args' -> do
      let (args,[phi,p]) = splitAt (size gamma) args'
      [l,bA,x,y] <- mapM open =<< applyN params args
      gargs <- Abs "i" . applySubst ileftInv <$> sequence args
      con_phi_p <- Abs "i" . applySubst ileftInv <$> do
        (cl primConId <#> l <#> bA <#> x <#> y <@> phi <@> p)
      return (gargs,con_phi_p)
  ps <- fmap unAbsN . runNamesT [] $ do
    old_ps' <- open $ old_ps'
    params <- open params
    bindN (teleNames working_tel) $ \ (wargs :: [NamesT TCM Term]) -> do
      let (g,phi:p:d) = splitAt (size gamma) $ telePatterns working_tel []
      params <- map (argH . unnamed . dotP) <$> applyN params (take (size gamma) wargs)
      let x = DefP PatOSystem conId $ params ++ [phi,p]
      args <- open $ map namedArg g ++ [x] ++ map namedArg d
      applyN' old_ps' args
  -- tel = Γ',Δ[ρ,x = refl],Δ₂
  -- Γ' ⊢ ρ : Γ
  -- Γ' ⊢ u[ρ] = v[ρ] : A[ρ]

  -- Γ' ⊢ ρ,x=refl : Γ,(x : Id A u v)

  -- Γ',Δ[ρ,x = refl] ⊢ old_t[ρ,x=refl] = Δ₂ -> t
  -- Γ',Δ[ρ,x = refl] ⊢ f old_ps[ρ,x = refl] : old_t[ρ,x = refl]
  -- Γ,(φ : I),(p : Path A u v) ⊢ τ : Γ'

  -- Γ' ⊢ [ρ,x = refl u[ρ]] : Γ,(x : Id A u v)

  -- Γ,(φ : I),(p : Path A u v) ⊢ [ρ,x = refl u[ρ]][τ] = [ρ[τ], x = refl u[ρ[τ]]] : Γ,(x : Id A u v)

  -- Γ,(φ : I),(p : Path A u v) ⊢ leftInv : ρ[τ],i1,refl ≡ idS : Γ,(φ : I),(p : Path A u v)

  -- Γ,(φ : I),(p : Path A u v)| (i : I) ⊢ leftInv i : Γ,(φ : I),(p : Path A u v)

  -- Γ,(φ : I),(p : Path A u v) ⊢ leftInv i0 = ρ[τ],i1,refl : Γ,(φ : I),(p : Path A u v)
  -- Γ,(φ : I),(p : Path A u v) ⊢ leftInv i1 = γ   ,φ ,p : Γ,(φ : I),(p : Path A u v)
  --                      leftInv[φ = i1][i] = idS

  -- Γ,(φ : I),(p : Path A u v),Δ[ρ,x = refl][τ] ⊢ τ' = liftS |Δ[ρ,x = refl]| τ : Γ',Δ[ρ,x = refl]

  -- Γ,(φ : I),(p : Path A u v),Δ[ρ,x = refl][τ] ⊢
  --            w = f old_ps[ρ[τ],x = refl u[ρ[τ]],δ] : old_t[ρ,x = refl][τ'] = old_t[ρ[τ],x = refl u[ρ[τ]],δ]

  -- Γ,(φ : I),(p : Path A u v) | (i : I) ⊢ μ = ⟨φ,p⟩[leftInv (~i)] : (Id A u v)[γ[leftInv (~ i)]]
  --                                     μ[0] = ⟨ φ             , p    ⟩
  --                                     μ[1] = ⟨ 1             , refl ⟩

  -- Γ,(φ : I),(p : Path A u v),(δ : Δ[x = ⟨ φ , p ⟩]) ⊢
  --         δ_f[1] = vecTransp (i. Δ[γ[leftInv (~ i)], ⟨φ,p⟩[leftInv (~i)]]) φ δ : Δ[ρ[τ], x = refl u[ρ[τ]]]

  -- Γ,(φ : I),(p : Path A u v),(δ : Δ[x = ⟨ φ , p ⟩]) ⊢ w[δ_f[1]] : old_t[ρ[τ],x = refl u[ρ[τ]],δ_f[1]]
  -- Γ,(φ : I),(p : Path A u v),Δ[x = ⟨ φ , p ⟩] ⊢ rhs = transp (i. old_t[γ[leftInv i],x = ⟨φ,p⟩[leftInv i], δ_f[~i]]) φ (w[δ_f[1]]) : old_t[γ,x = ⟨ φ , p ⟩,δ]
  let
      getLevel t = do
        s <- reduce $ getSort t
        case s of
          Type l -> pure (Level l)
          s      -> do
            reportSDoc "tc.cover.hcomp" 20 $ text "getLevel, s = " <+> prettyTCM s
            typeError . GenericDocError =<<
                    (text "The sort of" <+> prettyTCM t <+> text "should be of the form \"Set l\"")
  (ty,rhs) <- addContext working_tel $ runNamesT [] $ do
    let
        raiseFrom tel = raise (size working_tel - size tel)
        all_args = teleArgs working_tel :: Args
        (gamma_args,phi:p:delta_args) = splitAt (size gamma) all_args
    old_t <- open $ raiseFrom EmptyTel old_t
    old_ps <- open $ raiseFrom EmptyTel old_ps
    delta_args <- open delta_args
    gamma_args_left <- open gamma_args_left
    con_phi_p_left <- open con_phi_p_left
    hdelta <- open $ raiseFrom gamma hdelta
    delta_f <- bind "i" $ \ i -> do
      apply1 <$> applyN' hdelta (lazyAbsApp <$> gamma_args_left <*> (cl primINeg <@> i)) <*> (lazyAbsApp <$> con_phi_p_left <*> (cl primINeg <@> i))
    delta_f <- open delta_f
    [phi,p] <- mapM (open . unArg) [phi,p]
    delta_args_f <- bind "i" $ \ i -> do

      m <- trFillTel' True <$> delta_f <*> phi <*> delta_args <*> i
      either __IMPOSSIBLE__ id <$> (lift $ runExceptT m)
    delta_args_f <- open delta_args_f
    old_t_f <- (open =<<) $ bind "i" $ \ i -> do
      g <- lazyAbsApp <$> gamma_args_left <*> i
      x <- lazyAbsApp <$> con_phi_p_left <*> i
      d <- lazyAbsApp <$> delta_args_f <*> (cl primINeg <@> i)
      args <- open $ g ++ [x] ++ map unArg d
      applyN' old_t args
    w <- (open =<<) . bind "i" $ \ i -> do
      g <- lazyAbsApp <$> gamma_args_left <*> i
      x <- lazyAbsApp <$> con_phi_p_left <*> i
      d <- lazyAbsApp <$> delta_args_f <*> (cl primINeg <@> i)
      args <- open $ g ++ [x] ++ map unArg d
      Def f <$> applyN' old_ps args

    ps <- open ps
    max <- primIMax
    iz <- primIZero
    alphas <- (open =<<) $ do
      vs <- iApplyVars <$> ps
      neg <- primINeg
      zero <- primIZero
      return $ foldr (\ x r -> max `apply` [argN $ max `apply` [argN x, argN (neg `apply` [argN x])], argN r]) zero $ map var vs
    sides <- (open =<<) $ do
      neg <- primINeg
      io <- primIOne
      bind "i" $ \ i -> do
        vs <- iApplyVars <$> ps
        tm <- lazyAbsApp <$> w <*> i
        xs <- forM vs $ \ v ->
          -- have to reduce these under the appropriate substitutions, otherwise non-normalizing
          fmap (var v,) . reduce $ (inplaceS v iz `applySubst` tm, inplaceS v io `applySubst` tm)
        phiv <- fromMaybe __IMPOSSIBLE__ . deBruijnView <$> phi
        -- extra assumption: phi |- w i = w 0, otherwise we need [ phi -> w 0 ] specifically
        tm_phi <- reduce $ inplaceS phiv io `applySubst` tm
        phi <- phi
        return $ (phi,tm_phi) : concatMap (\(v,(l,r)) -> [(neg `apply` [argN v],l),(v,r)]) xs

    imax <- return $ \ i j -> apply max . map argN $ [i,j]
    tPOr <- fromMaybe __IMPOSSIBLE__ <$> getTerm' builtinPOr
    let
      pOr l ty phi psi u0 u1 = do
          [phi,psi] <- mapM open [phi,psi]
          pure tPOr <#> l
                    <@> phi <@> psi
                    <#> (ilam "o" $ \ _ -> ty) <@> noilam u0 <@> u1

      noilam u = do
         u <- open u
         ilam "o" $ \ _ -> u

      combine l ty [] = __IMPOSSIBLE__
      combine l ty [(psi,u)] = noilam u
      combine l ty ((psi,u):xs) = pOr l ty psi (foldr imax iz (map fst xs)) u (combine l ty xs)

    let ty i = lazyAbsApp <$> old_t_f <*> i
    l <- (open =<<) $ lam "i" $ \ i -> do
           t <- unArg <$> ty i
           lift $ getLevel t
    ((,) <$> ty (cl primIOne) <*>) $ do
         n <- length . unAbs <$> sides
         -- TODO don't comp if the family and the sides "j. [ α ↦ u ]" are constant?
         if n > 1 then
           pure tComp <#> l <@> (lam "i" $ \ i -> unEl . unArg <$> ty i)
                <@> (cl primIMax <@> phi <@> alphas)
                <@> (lam "i" $ \ i -> ilam "o" $ \ _ -> combine (l <@> i) (unEl . unArg <$> ty i) =<< (lazyAbsApp <$> sides <*> i))
                <@> (lazyAbsApp <$> w <*> primIZero)
         else
           pure tTrans <#> l <@> (lam "i" $ \ i -> unEl . unArg <$> ty i)
                <@> phi
                <@> (lazyAbsApp <$> w <*> primIZero)

  reportSDoc "tc.cover.conid" 20 $ text "conid case for" <+> text (show f)
  reportSDoc "tc.cover.conid" 20 $ text "tel =" <+> prettyTCM working_tel
  reportSDoc "tc.cover.conid" 25 $ addContext working_tel $ prettyTCM rhs

  let cl =   Clause { clauseLHSRange  = noRange
                    , clauseFullRange = noRange
                    , clauseTel       = working_tel
                    , namedClausePats = ps
                    , clauseBody      = Just $ rhs
                    , clauseType      = Just $ ty
                    , clauseCatchall  = False
                    , clauseUnreachable = Just False  -- missing, thus, not unreachable
                    }
  addClauses f [cl]
  return $ Just ((SplitCon conId,SplittingDone (size working_tel)),cl)
createMissingConIdClause f n x old_sc (tag,(sc,NoInfo)) = return Nothing
--createMissingConIdClause _ _ _ _ (SClause _ _ _ _ Nothing) = __IMPOSSIBLE__


{-
  OLD leftInv case
  -- Γ,(φ : I),(p : Path A u v) ⊢ leftInv : ρ[τ] ≡ wkS 2 : Γ
  -- Γ,(φ : I),(p : Path A u v)(i : I) ⊢ leftInv i : Γ
  -- Γ,(φ : I),(p : Path A u v) ⊢ leftInv i0 = ρ[τ] : Γ
  -- Γ,(φ : I),(p : Path A u v) ⊢ leftInv i1 = wkS 2 : Γ
  -- leftInv[φ = i1][i] = wkS 2

  -- Γ,(φ : I),(p : Path A u v),Δ[ρ,x = refl][τ] ⊢ τ' = liftS |Δ[ρ,x = refl]| τ : Γ',Δ[ρ,x = refl]

  -- Γ,(φ : I),(p : Path A u v),Δ[ρ,x = refl][τ] ⊢ w = f old_ps[ρ,x = refl][τ'] : old_t[ρ,x = refl][τ']

  -- Γ,(φ : I),(p : Path A u v) | (i : I) ⊢ μ = ⟨ (φ ∨ ~ i) , (\ j → p (i ∧ j)) ⟩ : Id A u (p i) =?= (Id A u v)[leftInv (~ i)]
                                  μ[0] = ⟨ 1 , (\ _ → u[ρ[τ]]) ⟩
                                  μ[1] = ⟨ φ , p               ⟩
  -- Γ,(φ : I),(p : Path A u v),(δ : Δ[x = ⟨ φ , p ⟩]) ⊢ vecTransp (i. Δ[leftInv (~ i),μ[i]]) φ δ : Δ[ρ[τ], x = refl u[ρ[τ]]]
-}

-- | Append an hcomp clause to the clauses of a function.
createMissingHCompClause
  :: QName
       -- ^ Function name.
  -> Arg Nat -- ^ index of hcomp pattern
  -> BlockingVar -- ^ Blocking var that lead to hcomp split.
  -> SplitClause -- ^ Clause before the hcomp split
  -> SplitClause
       -- ^ Clause to add.
   -> TCM Clause
createMissingHCompClause f n x old_sc (SClause tel ps _sigma' _cps (Just t)) = setCurrentRange f $ do
  reportSDoc "tc.cover.hcomp" 20 $ addContext tel $ text "Trying to create right-hand side of type" <+> prettyTCM t
  reportSDoc "tc.cover.hcomp" 30 $ addContext tel $ text "ps = " <+> prettyTCMPatternList (fromSplitPatterns ps)
  reportSDoc "tc.cover.hcomp" 30 $ text "tel = " <+> prettyTCM tel

  io      <- fromMaybe __IMPOSSIBLE__ <$> getTerm' builtinIOne
  iz      <- fromMaybe __IMPOSSIBLE__ <$> getTerm' builtinIZero
  let
    cannotCreate doc t = do
      typeError . SplitError $ CannotCreateMissingClause f (tel,fromSplitPatterns ps) doc t
  let old_ps = patternsToElims $ fromSplitPatterns $ scPats old_sc
      old_t  = fromJust $ scTarget old_sc
      old_tel = scTel old_sc
      -- old_tel = Γ(x:H)Δ
      -- Γ(x:H)Δ ⊢ old_t
      -- vs = iApplyVars old_ps
      -- [ α ⇒ b ] = [(i,f old_ps (i=0),f old_ps (i=1)) | i <- vs]

      -- Γ(x:H)(δ : Δ) ⊢ [ α ⇒ b ]
      -- Γ(x:H)Δ ⊢ f old_ps : old_t [ α ⇒ b ]
      -- Γ,φ,u,u0,Δ(x = hcomp φ u u0) ⊢ rhs_we_define : (old_t[ α ⇒ b ])(x = hcomp φ u u0)

      -- Extra assumption:
      -- tel = Γ,φ,u,u0,Δ(x = hcomp φ u u0),Δ'
      -- ps = old_ps[x = hcomp φ u u0],ps'
      -- with Δ' and ps' introduced by fixTarget.
      -- So final clause will be:
      -- tel ⊢ ps ↦ rhs_we_define{wkS ..} ps'
      getLevel t = do
        s <- reduce $ getSort t
        case s of
          Type l -> pure (Level l)
          s      -> do
            reportSDoc "tc.cover.hcomp" 20 $ text "getLevel, s = " <+> prettyTCM s
            typeError . GenericDocError =<<
                    (text "The sort of" <+> prettyTCM t <+> text "should be of the form \"Set l\"")

      -- Γ ⊢ hdelta = (x : H)(δ : Δ)
      (gamma,hdelta@(ExtendTel hdom delta)) = splitTelescopeAt (size old_tel - (blockingVarNo x + 1)) old_tel

      -- Γ,φ,u,u0,Δ(x = hcomp φ u u0) ⊢
      (working_tel,_deltaEx) = splitTelescopeAt (size gamma + 3 + size delta) tel

      -- Γ,φ,u,u0,(x:H)(δ : Δ) ⊢ rhoS : Γ(x:H)(δ : Δ)
      rhoS = liftS (size hdelta) $ raiseS 3
      vs = iApplyVars (scPats old_sc)

  -- Γ(x:H)(δ : Δ) ⊢ [ α ⇒ b ] = [(i,f old_ps (i=0),f old_ps (i=1)) | i <- vs]
  alphab <- forM vs $ \ i -> do
               let
                 -- Γ(x:H)(δ : Δ) ⊢
                 tm = Def f old_ps
               -- TODO only reduce IApply _ _ (0/1), as to avoid termination problems
               (l,r) <- reduce (inplaceS i iz `applySubst` tm, inplaceS i io `applySubst` tm)
               return $ (var i, (l, r))



  cl <- do
    (ty,rhs) <- addContext working_tel $ do
      -- Γ(x:H)Δ ⊢ g = f old_ps : old_t [ α ⇒ b ]
      -- Γ(x:H)(δ : Δ) ⊢ [ α ⇒ b ]
      -- Γ,φ,u,u0 ⊢ Δf = i.Δ[x = hfill φ u u0 i]
      -- Γ,φ,u,u0,δ : Δ(x = hcomp φ u u0) ⊢ δ_fill     = i.tFillTel (i. Δf[~i]) δ (~ i) : i.Δf[i]
      -- Γ,φ,u,u0,δ : Δ(x = hcomp φ u u0) ⊢ old_t_fill = i.old_t[x = hfill φ u u0 i, δ_fill[i]]
      -- Γ,φ,u,u0,δ : Δ(x = hcomp φ u u0) ⊢ comp (\ i. old_t_fill[i])
      --                 (\ i. [ φ ↦ g[x = hfill φ u u0 i,δ_fill[i]] = g[u i,δ_fill[i]]
      --                         α ↦ b[x = hfill φ u u0 i,δ_fill[i]]
      --                        ])
      --                 (g[x = u0,δ_fill[0]]) : old_t[x = hcomp φ u u0,δ]

      runNamesT [] $ do
          tPOr <- fromMaybe __IMPOSSIBLE__ <$> getTerm' builtinPOr
          tIMax <- fromMaybe __IMPOSSIBLE__ <$> getTerm' builtinIMax
          tIMin <- fromMaybe __IMPOSSIBLE__ <$> getTerm' builtinIMin
          tINeg <- fromMaybe __IMPOSSIBLE__ <$> getTerm' builtinINeg
          tHComp <- fromMaybe __IMPOSSIBLE__ <$> getTerm' builtinHComp
          tTrans <- fromMaybe __IMPOSSIBLE__ <$> getTerm' builtinTrans
          extra_ps <- open $ patternsToElims $ fromSplitPatterns $ drop (length old_ps) ps
          let
            ineg j = pure tINeg <@> j
            imax i j = pure tIMax <@> i <@> j
            imin i j = pure tIMin <@> i <@> j
            trFillTel' a b c d = do
              m <- trFillTel <$> a <*> b <*> c <*> d
              x <- lift $ runExceptT m
              case x of
                Left bad_t -> cannotCreate "Cannot transport with type family:" bad_t
                Right args -> return args
          comp <- do
            let forward la bA r u = pure tTrans <#> (lam "i" $ \ i -> la <@> (i `imax` r))
                                              <@> (lam "i" $ \ i -> bA <@> (i `imax` r))
                                              <@> r
                                              <@> u
            return $ \ la bA phi u u0 ->
              pure tHComp <#> (la <@> pure io) <#> (bA <@> pure io) <#> phi
                        <@> (lam "i" $ \ i -> ilam "o" $ \ o ->
                                forward la bA i (u <@> i <..> o))
                        <@> forward la bA (pure iz) u0
          let
            hcomp la bA phi u u0 = pure tHComp <#> la <#> bA
                                               <#> phi
                                               <@> u
                                               <@> u0

            hfill la bA phi u u0 i = hcomp la bA
                                               (pure tIMax <@> phi <@> (pure tINeg <@> i))
                                               (lam "j" $ \ j -> pure tPOr <#> la <@> phi <@> (pure tINeg <@> i) <#> (ilam "o" $ \ _ -> bA)
                                                     <@> (ilam "o" $ \ o -> u <@> (pure tIMin <@> i <@> j) <..> o)
                                                     <@> (ilam "o" $ \ _ -> u0)
                                                   )
                                               u0
          -- Γ,φ,u,u0,(δ : Δ(x = hcomp φ u u0)) ⊢ hcompS : Γ(x:H)(δ : Δ)
          hcompS <- lift $ do
            hdom <- pure $ raise 3 hdom
            let
              [phi,u,u0] = map (pure . var) [2,1,0]
              htype = pure $ unEl . unDom $ hdom
              lvl = getLevel $ unDom hdom
            hc <- pure tHComp <#> lvl <#> htype
                                      <#> phi
                                      <@> u
                                      <@> u0
            return $ liftS (size delta) $ hc `consS` raiseS 3
          -- Γ,φ,u,u0,Δ(x = hcomp phi u u0) ⊢ raise 3+|Δ| hdom
          hdom <- pure $ raise (3+size delta) hdom
          htype <- open $ unEl . unDom $ hdom
          lvl <- open =<< (lift . getLevel $ unDom hdom)

          -- Γ,φ,u,u0,Δ(x = hcomp phi u u0) ⊢
          [phi,u,u0] <- mapM (open . raise (size delta) . var) [2,1,0]
          -- Γ,x,Δ ⊢ f old_ps
          -- Γ ⊢ abstract hdelta (f old_ps)
          g <- open $ raise (3+size delta) $ abstract hdelta (Def f old_ps)
          old_t <- open $ raise (3+size delta) $ abstract hdelta (unDom old_t)
          let bapp a x = lazyAbsApp <$> a <*> x
          (delta_fill :: NamesT TCM (Abs Args)) <- (open =<<) $ do
            -- Γ,φ,u,u0,Δ(x = hcomp phi u u0) ⊢ x.Δ
            delta <- open $ raise (3+size delta) delta
            -- Γ,φ,u,u0,Δ(x = hcomp phi u u0) ⊢ i.Δ(x = hfill phi u u0 (~ i))
            deltaf <- open =<< bind "i" (\ i ->
                           (delta `bapp` hfill lvl htype phi u u0 (ineg i)))
            -- Γ,φ,u,u0,Δ(x = hcomp phi u u0) ⊢ Δ(x = hcomp phi u u0) = Δf[0]
            args <- (open =<<) $ teleArgs <$> (lazyAbsApp <$> deltaf <*> pure iz)
            bind "i" $ \ i -> addContext ("i" :: String) $ do -- for error messages.
              -- Γ,φ,u,u0,Δ(x = hcomp phi u u0),(i:I) ⊢ ... : Δ(x = hfill phi u u0 i)
              trFillTel' deltaf (pure iz) args (ineg i)
          let
            apply_delta_fill i f = apply <$> f <*> (delta_fill `bapp` i)
            call v i = apply_delta_fill i $ g <@> v
          ty <- do
                return $ \ i -> do
                    v <- hfill lvl htype phi u u0 i
                    hd <- old_t
                    args <- delta_fill `bapp` i
                    lift $ piApplyM hd $ [Arg (domInfo hdom) v] ++ args
          ty_level <- do
            t <- bind "i" ty
            s <- reduce $ getSort (absBody t)
            reportSDoc "tc.cover.hcomp" 20 $ text "ty_level, s = " <+> prettyTCM s
            case s of
              Type l -> open =<< (lam "i" $ \ _ -> pure $ Level l)
              _      -> cannotCreate "Cannot compose with type family:" =<< (liftTCM $ buildClosure t)

          let
            pOr_ty i phi psi u0 u1 = pure tPOr <#> (ty_level <@> i)
                                               <@> phi <@> psi
                                               <#> (ilam "o" $ \ _ -> unEl <$> ty i) <@> u0 <@> u1
          alpha <- do
            vars <- mapM (open . applySubst hcompS . fst) alphab
            return $ foldr imax (pure iz) $ map (\ v -> v `imax` ineg v) vars

          -- Γ,φ,u,u0,Δ(x = hcomp φ u u0) ⊢ b : (i : I) → [α] -> old_t[x = hfill φ u u0 i,δ_fill[i]]
          b <- do
             sides <- forM alphab $ \ (psi,(side0,side1)) -> do
                psi <- open $ hcompS `applySubst` psi

                [side0,side1] <- mapM (open . raise (3+size delta) . abstract hdelta) [side0,side1]
                return $ (ineg psi `imax` psi, \ i -> pOr_ty i (ineg psi) psi (ilam "o" $ \ _ -> apply_delta_fill i $ side0 <@> hfill lvl htype phi u u0 i)
                                                            (ilam "o" $ \ _ -> apply_delta_fill i $ side1 <@> hfill lvl htype phi u u0 i))
             let recurse []           i = __IMPOSSIBLE__
                 recurse [(psi,u)]    i = u i
                 recurse ((psi,u):xs) i = pOr_ty i psi (foldr imax (pure iz) (map fst xs)) (u i) (recurse xs i)
             return $ recurse sides

          ((,) <$> ty (pure io) <*>) $ do
            comp ty_level
               (lam "i" $ \ i -> unEl <$> ty i)
                           (phi `imax` alpha)
                           (lam "i" $ \ i ->
                               let rhs = (ilam "o" $ \ o -> call (u <@> i <..> o) i)
                               in if null alphab then rhs else
                                   pOr_ty i phi alpha rhs (b i)
                           )
                           (call u0 (pure iz))
    reportSDoc "tc.cover.hcomp" 20 $ text "old_tel =" <+> prettyTCM tel
    let n = size tel - (size gamma + 3 + size delta)
    reportSDoc "tc.cover.hcomp" 20 $ text "n =" <+> text (show n)
    (TelV deltaEx t,bs) <- telViewUpToPathBoundary' n ty
    rhs <- pure $ raise n rhs `applyE` teleElims deltaEx bs

    cxt <- getContextTelescope
    reportSDoc "tc.cover.hcomp" 30 $ text "cxt = " <+> prettyTCM cxt
    reportSDoc "tc.cover.hcomp" 30 $ text "tel = " <+> prettyTCM tel
    reportSDoc "tc.cover.hcomp" 20 $ addContext tel $ text "t = " <+> prettyTCM t
    reportSDoc "tc.cover.hcomp" 20 $ addContext tel $ text "rhs = " <+> prettyTCM rhs

    return $ Clause { clauseLHSRange  = noRange
                    , clauseFullRange = noRange
                    , clauseTel       = tel
                    , namedClausePats = fromSplitPatterns ps
                    , clauseBody      = Just $ rhs
                    , clauseType      = Just $ defaultArg t
                    , clauseCatchall  = False
                    , clauseRecursive   = Nothing     -- TODO: can it be recursive?
                    , clauseUnreachable = Just False  -- missing, thus, not unreachable
                    , clauseEllipsis  = NoEllipsis
                    }
  addClauses f [cl]  -- Important: add at the end.
  return cl
createMissingHCompClause _ _ _ _ (SClause _ _ _ _ Nothing) = __IMPOSSIBLE__

-- | Append a instance clause to the clauses of a function.
inferMissingClause
  :: QName
       -- ^ Function name.
  -> SplitClause
       -- ^ Clause to add.  Clause hiding (in 'clauseType') must be 'Instance'.
   -> TCM Clause
inferMissingClause f (SClause tel ps _ cps (Just t)) = setCurrentRange f $ do
  reportSDoc "tc.cover.infer" 20 $ addContext tel $ "Trying to infer right-hand side of type" <+> prettyTCM t
  rhs <-
    addContext tel
    $ locallyTC eCheckpoints (const cps)
    $ checkpoint IdS    -- introduce a fresh checkpoint
    $ case getHiding t of
        _ | Just tac <- domTactic t -> do
          reportSDoc "tc.cover.infer" 40 $ vcat
            [ "@tactic rhs"
            , nest 2 $ "target =" <+> pretty t ]
          (_, v) <- newValueMeta DontRunMetaOccursCheck CmpLeq (unDom t)
          v <$ unquoteTactic tac v (unDom t)
        Instance{} -> snd <$> newInstanceMeta "" (unDom t)
        Hidden     -> __IMPOSSIBLE__
        NotHidden  -> __IMPOSSIBLE__
  let cl = Clause { clauseLHSRange  = noRange
                  , clauseFullRange = noRange
                  , clauseTel       = tel
                  , namedClausePats = fromSplitPatterns ps
                  , clauseBody      = Just rhs
                  , clauseType      = Just (argFromDom t)
                  , clauseCatchall  = False
                  , clauseRecursive   = Nothing     -- could be recursive
                  , clauseUnreachable = Just False  -- missing, thus, not unreachable
                  , clauseEllipsis  = NoEllipsis
                  }
  addClauses f [cl]  -- Important: add at the end.
  return cl
inferMissingClause _ (SClause _ _ _ _ Nothing) = __IMPOSSIBLE__

splitStrategy :: BlockingVars -> Telescope -> TCM BlockingVars
splitStrategy bs tel = return $ updateLast setBlockingVarOverlap xs
  -- Make sure we do not insists on precomputed coverage when
  -- we make our last try to split.
  -- Otherwise, we will not get a nice error message.
  where
    xs             = strict ++ lazy
    (lazy, strict) = List.partition blockingVarLazy bs
{- KEEP!
--  Andreas, 2012-10-13
--  The following split strategy which prefers all-constructor columns
--  fails on test/fail/CoverStrategy
    xs       = ys ++ zs
    (ys, zs) = partition allConstructors bs
    allConstructors :: BlockingVar -> Bool
    allConstructors = isJust . snd
-}


-- | Check that a type is a non-irrelevant datatype or a record with
-- named constructor. Unless the 'Induction' argument is 'CoInductive'
-- the data type must be inductive.
isDatatype :: (MonadTCM tcm, MonadError SplitError tcm) =>
              Induction -> Dom Type ->
              tcm (DataOrRecord, QName, [Arg Term], [Arg Term], [QName], Bool)
isDatatype ind at = do
  let t       = unDom at
      throw f = throwError . f =<< do liftTCM $ buildClosure t
  t' <- liftTCM $ reduce t
  mInterval <- liftTCM $ getBuiltinName' builtinInterval
  mIsOne <- liftTCM $ getBuiltinName' builtinIsOne
  case unEl t' of
    Def d [] | Just d == mInterval -> throw NotADatatype
    Def d [Apply phi] | Just d == mIsOne -> do
                xs <- liftTCM $ decomposeInterval =<< reduce (unArg phi)
                if null xs
                   then return $ (IsData, d, [phi], [], [], False)
                   else throw NotADatatype
    Def d es -> do
      let ~(Just args) = allApplyElims es
      def <- liftTCM $ theDef <$> getConstInfo d
      case def of
        Datatype{dataPars = np, dataCons = cs}
          | otherwise -> do
              let (ps, is) = splitAt np args
              return (IsData, d, ps, is, cs, not $ null (dataPathCons def))
        Record{recPars = np, recConHead = con, recInduction = i}
          | i == Just CoInductive && ind /= CoInductive ->
              throw CoinductiveDatatype
          | otherwise ->
              return (IsRecord, d, args, [], [conName con], False)
        _ -> throw NotADatatype
    _ -> throw NotADatatype

-- | Update the target type of the split clause after a case split.
fixTargetType :: SplitClause -> Dom Type -> TCM SplitClause
fixTargetType sc@SClause{ scTel = sctel, scSubst = sigma } target = do
    reportSDoc "tc.cover.target" 20 $ sep
      [ "split clause telescope: " <+> prettyTCM sctel
      ]
    reportSDoc "tc.cover.target" 60 $ sep
      [ "substitution          : " <+> prettyTCM sigma
      ]
    reportSDoc "tc.cover.target" 60 $ sep
      [ "target type before substitution:" <+> pretty target
      , "             after substitution:" <+> pretty (applySplitPSubst sigma target)
      ]
    return $ sc { scTarget = Just $ applySplitPSubst sigma target }


-- | Add more patterns to split clause if the target type is a function type.
--   Returns the domains of the function type (if any).
insertTrailingArgs :: SplitClause -> TCM (Telescope, SplitClause)
insertTrailingArgs sc@SClause{ scTel = sctel, scPats = ps, scSubst = sigma, scCheckpoints = cps, scTarget = target } =
  caseMaybe target (return (empty,sc)) $ \ a -> do
    (TelV tel b) <- telViewUpTo (-1) $ unDom a
    reportSDoc "tc.cover.target" 15 $ sep
      [ "target type telescope: " <+> do
          addContext sctel $ prettyTCM tel
      , "target type core     : " <+> do
          addContext sctel $ addContext tel $ prettyTCM b
      ]
    let n         = size tel
        -- Andreas, 2016-10-04 issue #2236
        -- Need to set origin to "Inserted" to avoid printing of hidden patterns.
        xs        = map (mapArgInfo hiddenInserted) $ teleNamedArgs tel
        -- Compute new split clause
        sctel'    = telFromList $ telToList (raise n sctel) ++ telToList tel
        -- Dot patterns in @ps@ need to be raised!  (Issue 1298)
        ps'       = applySubst (raiseS n) ps ++ xs
        newTarget = Just $ a $> b
        sc'       = SClause
          { scTel    = sctel'
          , scPats   = ps'
          , scSubst  = wkS n $ sigma -- Should be wkS instead of liftS since
                                     -- variables are only added to new tel.
          , scCheckpoints        = applySubst (raiseS n) cps
          , scTarget = newTarget
          }
    -- Separate debug printing to find cause of crash (Issue 1374)
    reportSDoc "tc.cover.target" 30 $ sep
      [ "new split clause telescope   : " <+> prettyTCM sctel'
      ]
    reportSDoc "tc.cover.target" 30 $ sep
      [ "new split clause patterns    : " <+> do
          addContext sctel' $ prettyTCMPatternList $ fromSplitPatterns ps'
      ]
    reportSDoc "tc.cover.target" 60 $ sep
      [ "new split clause substitution: " <+> prettyTCM (scSubst sc')
      ]
    reportSDoc "tc.cover.target" 30 $ sep
      [ "new split clause target      : " <+> do
          addContext sctel' $ prettyTCM $ fromJust newTarget
      ]
    reportSDoc "tc.cover.target" 20 $ sep
      [ "new split clause"
      , prettyTCM sc'
      ]
    return $ if n == 0 then (empty, sc { scTarget = newTarget }) else (tel, sc')

-- Andreas, 2017-01-18, issue #819, set visible arguments to UserWritten.
-- Otherwise, they will be printed as _.
hiddenInserted :: ArgInfo -> ArgInfo
hiddenInserted ai
  | visible ai = setOrigin UserWritten ai
  | otherwise  = setOrigin Inserted ai

computeHCompSplit  :: Telescope   -- ^ Telescope before split point.
  -> PatVarName                   -- ^ Name of pattern variable at split point.
  -> Telescope                    -- ^ Telescope after split point.
  -> QName                        -- ^ Name of datatype to split at.
  -> Args                         -- ^ Data type parameters.
  -> Args                         -- ^ Data type indices.
  -> Nat                          -- ^ Index of split variable.
  -> Telescope                    -- ^ Telescope for the patterns.
  -> [NamedArg SplitPattern]      -- ^ Patterns before doing the split.
  -> Map CheckpointId Substitution -- ^ Current checkpoints
  -- -> QName                        -- ^ Constructor to fit into hole.
  -> CoverM (Maybe (SplitTag,SplitClause))   -- ^ New split clause if successful.
computeHCompSplit delta1 n delta2 d pars ixs hix tel ps cps = do
    -- Get the type of the datatype
  -- Δ1 ⊢ dtype
  dsort <- liftTCM $ (parallelS (reverse $ map unArg pars) `applySubst`) . dataSort . theDef <$> getConstInfo d
  hCompName <- fromMaybe __IMPOSSIBLE__ <$> getPrimitiveName' builtinHComp
  theHCompT <- defType <$> getConstInfo hCompName
  let
    dlvl = Level . (\ (Type s) -> s) $ dsort
    dterm = Def d [] `apply` (pars ++ ixs)
  -- Δ1 ⊢ gamma
  TelV gamma _ <- lift $ telView (theHCompT `piApply` [setHiding Hidden $ defaultArg $ dlvl , defaultArg $ dterm])
  case (delta1 `abstract` gamma,IdS) of
    (delta1',rho0) -> do
--      debugSubst "rho0" rho0

      -- We have Δ₁' ⊢ ρ₀ : Δ₁Γ, so split it into the part for Δ₁ and the part for Γ
      let (rho1,rho2) = splitS (size gamma) $ toSplitPSubst rho0

      -- Andreas, 2015-05-01  I guess it is fine to use no @conPType@
      -- as the result of splitting is never used further down the pipeline.
      -- After splitting, Agda reloads the file.
      -- Andreas, 2017-09-03, issue #2729: remember that pattern was generated by case split.
      let
          -- cpi  = noConPatternInfo{ conPRecord = Just PatOSplit }
          -- conp = ConP con cpi $ applySubst rho2 $
          --          map (mapArgInfo hiddenInserted) $ tele2NamedArgs gamma0 gamma
          -- -- Andreas, 2016-09-08, issue #2166: use gamma0 for correct argument names
          defp = DefP defaultPatternInfo hCompName . map (setOrigin Inserted) $
                   map (fmap unnamed) [setHiding Hidden $ defaultArg $ applySubst rho1 $ DotP defaultPatternInfo $ dlvl
                                      ,setHiding Hidden $ defaultArg $ applySubst rho1 $ DotP defaultPatternInfo $ dterm]
                   ++ applySubst rho2 (teleNamedArgs gamma) -- rho0?
      -- Compute final context and substitution
      let rho3    = consS defp rho1            -- Δ₁' ⊢ ρ₃ : Δ₁(x:D)
          delta2' = applySplitPSubst rho3 delta2  -- Δ₂' = Δ₂ρ₃
          delta'  = delta1' `abstract` delta2' -- Δ'  = Δ₁'Δ₂'
          rho     = liftS (size delta2) rho3   -- Δ' ⊢ ρ : Δ₁(x:D)Δ₂

      -- debugTel "delta'" delta'
      -- debugSubst "rho" rho
      -- debugPs tel ps

      -- Apply the substitution
      let ps' = applySubst rho ps
      -- debugPlugged delta' ps'

      let cps' = applySplitPSubst rho cps

      return $ Just . (SplitCon hCompName,) $ SClause delta' ps' rho cps' Nothing -- target fixed later


data IInfo = NoInfo
           | TheInfo { infoTel :: Telescope -- Γ'
                     , infoEqTel :: Telescope -- Γ ⊢ Δ
                     , infoEqLHS :: [Term]
                     , infoEqRHS :: [Term]
                     , infoRho :: PatternSubstitution -- Γ' ⊢ ρ : Γ
                     -- Γ ⊢ us, vs : Δ
                     , infoTau :: Substitution -- Γ,(φs : Is),(eqs : Paths us vs) ⊢ τ : Γ'
                     -- Δ = Γ,(φs : Is),(eqs : Paths us vs)
                     , infoLeftInv :: Substitution   -- Δ | (i : I) ⊢ leftInv : Δ
                     -- leftInv[0] = ρ[τ],i1,refls
                     -- leftInv[1] = idS
                     }
       deriving (Show)

-- | @computeNeighbourhood delta1 delta2 d pars ixs hix tel ps con@
--
--   @
--      delta1   Telescope before split point
--      n        Name of pattern variable at split point
--      delta2   Telescope after split point
--      d        Name of datatype to split at
--      pars     Data type parameters
--      ixs      Data type indices
--      hix      Index of split variable
--      tel      Telescope for patterns ps
--      ps       Patterns before doing the split
--      cps      Current module parameter checkpoints
--      con      Constructor to fit into hole
--   @
--   @dtype == d pars ixs@
computeNeighbourhood
  :: Telescope                    -- ^ Telescope before split point.
  -> PatVarName                   -- ^ Name of pattern variable at split point.
  -> Telescope                    -- ^ Telescope after split point.
  -> QName                        -- ^ Name of datatype to split at.
  -> Args                         -- ^ Data type parameters.
  -> Args                         -- ^ Data type indices.
  -> Nat                          -- ^ Index of split variable.
  -> Telescope                    -- ^ Telescope for the patterns.
  -> [NamedArg SplitPattern]      -- ^ Patterns before doing the split.
  -> Map CheckpointId Substitution -- ^ Current checkpoints
  -> QName                        -- ^ Constructor to fit into hole.
  -> CoverM (Maybe (SplitClause, IInfo))   -- ^ New split clause if successful.
computeNeighbourhood delta1 n delta2 d pars ixs hix tel ps cps c = do

  -- Get the type of the datatype
  dtype <- liftTCM $ (`piApply` pars) . defType <$> getConstInfo d

  -- Get the real constructor name
  con <- liftTCM $ fromRight __IMPOSSIBLE__ <$> getConForm c
  con <- return $ con { conName = c }  -- What if we restore the current name?
                                       -- Andreas, 2013-11-29 changes nothing!

  -- Get the type of the constructor
  ctype <- liftTCM $ defType <$> getConInfo con

  -- Lookup the type of the constructor at the given parameters
  (gamma0, cixs, boundary) <- do
    (TelV gamma0 (El _ d), boundary) <- liftTCM $ telViewPathBoundaryP (ctype `piApply` pars)
    let Def _ es = d
        Just cixs = allApplyElims es
    return (gamma0, cixs, boundary)

  -- Andreas, 2012-02-25 preserve name suggestion for recursive arguments
  -- of constructor

  let preserve (x, t@(El _ (Def d' _))) | d == d' = (n, t)
      preserve (x, t) = (x, t)
      gamma  = telFromList . map (fmap preserve) . telToList $ gamma0
      delta1Gamma = delta1 `abstract` gamma

  debugInit con ctype d pars ixs cixs delta1 delta2 gamma tel ps hix

  cforced <- defForced <$> getConstInfo c
      -- Variables in Δ₁ are not forced, since the unifier takes care to not introduce forced
      -- variables.
  let forced = replicate (size delta1) NotForced ++ cforced
      flex   = allFlexVars forced delta1Gamma -- All variables are flexible

  -- Unify constructor target and given type (in Δ₁Γ)
  let conIxs   = drop (size pars) cixs
      givenIxs = raise (size gamma) ixs

<<<<<<< HEAD
  r <- unifyIndices'
=======
  -- Andrea 2019-07-17 propagate the Cohesion to the equation telescope
  -- TODO: should we propagate the modality in general?
  -- See also LHS checking.
  dtype <- do
         let (_, Dom{domInfo = info} : _) = splitAt (size tel - hix - 1) (telToList tel)
         let updCoh = composeCohesion (getCohesion info)
         TelV dtel dt <- telView dtype
         return $ abstract (mapCohesion updCoh <$> dtel) dt

  r <- unifyIndices
>>>>>>> de820498
         delta1Gamma
         flex
         (raise (size gamma) dtype)
         conIxs
         givenIxs
         
  TelV eqTel _ <- telView $ (raise (size gamma) dtype)

  case r of
    NoUnify {} -> debugNoUnify $> Nothing

    DontKnow errs -> do
      debugCantSplit
      throwError $ UnificationStuck (conName con) (delta1 `abstract` gamma) conIxs givenIxs errs
    Unifies (delta1',rho0,eqs,tau,leftInv) -> do
      -- let unifyInfo | null conIxs = NoInfo
      --               | otherwise   = TheInfo delta1' rho0 undefined undefined
      mid <- getName' builtinId
      let unifyInfo | Just d == mid = TheInfo delta1' eqTel (map unArg conIxs) (map unArg givenIxs) rho0 tau leftInv
                    | otherwise     = NoInfo
      debugSubst "rho0" rho0

      let rho0' = toSplitPSubst rho0

      -- We have Δ₁' ⊢ ρ₀ : Δ₁Γ, so split it into the part for Δ₁ and the part for Γ
      let (rho1,rho2) = splitS (size gamma) $ rho0'

      -- Andreas, 2015-05-01  I guess it is fine to use no @conPType@
      -- as the result of splitting is never used further down the pipeline.
      -- After splitting, Agda reloads the file.
      -- Andreas, 2017-09-03, issue #2729: remember that pattern was generated by case split.
      let cpi  = noConPatternInfo{ conPInfo = PatternInfo PatOSplit [] , conPRecord = True }
          conp = ConP con cpi $ applySubst rho0' $
                   map (mapArgInfo hiddenInserted) $ telePatterns' (tele2NamedArgs gamma0) gamma boundary
          -- Andreas, 2016-09-08, issue #2166: use gamma0 for correct argument names

      -- Compute final context and substitution
      let rho3    = consS conp rho1            -- Δ₁' ⊢ ρ₃ : Δ₁(x:D)
          delta2' = applySplitPSubst rho3 delta2  -- Δ₂' = Δ₂ρ₃
          delta'  = delta1' `abstract` delta2' -- Δ'  = Δ₁'Δ₂'
          rho     = liftS (size delta2) rho3   -- Δ' ⊢ ρ : Δ₁(x:D)Δ₂

      debugTel "delta'" delta'
      debugSubst "rho" rho
      debugPs tel ps

      -- Apply the substitution
      let ps' = applySubst rho ps
      debugPlugged delta' ps'

      let cps'  = applySplitPSubst rho cps

      return $ Just . (,unifyInfo) $ SClause delta' ps' rho cps' Nothing -- target fixed later

  where
    debugInit con ctype d pars ixs cixs delta1 delta2 gamma tel ps hix = liftTCM $ do
      reportSDoc "tc.cover.split.con" 20 $ vcat
        [ "computeNeighbourhood"
        , nest 2 $ vcat
          [ "context=" <+> (inTopContext . prettyTCM =<< getContextTelescope)
          , "con    =" <+> prettyTCM con
          , "ctype  =" <+> prettyTCM ctype
          , "ps     =" <+> do inTopContext $ addContext tel $ prettyTCMPatternList $ fromSplitPatterns ps
          , "d      =" <+> prettyTCM d
          , "pars   =" <+> do prettyList $ map prettyTCM pars
          , "ixs    =" <+> do addContext delta1 $ prettyList $ map prettyTCM ixs
          , "cixs   =" <+> do addContext gamma  $ prettyList $ map prettyTCM cixs
          , "delta1 =" <+> do inTopContext $ prettyTCM delta1
          , "delta2 =" <+> do inTopContext $ addContext delta1 $ addContext n $ prettyTCM delta2
          , "gamma  =" <+> do inTopContext $ addContext delta1 $ prettyTCM gamma
          , "tel  =" <+> do inTopContext $ prettyTCM tel
          , "hix    =" <+> text (show hix)
          ]
        ]
      reportSDoc "tc.cover.split.con" 70 $ vcat
        [ "computeNeighbourhood"
        , nest 2 $ vcat
          [ "context=" <+> (inTopContext . (text . show) =<< getContextTelescope)
          , "con    =" <+> (text . show) con
          , "ctype  =" <+> (text . show) ctype
          , "ps     =" <+> (text . show) ps
          , "d      =" <+> (text . show) d
          , "pars   =" <+> (text . show) pars
          , "ixs    =" <+> (text . show) ixs
          , "cixs   =" <+> (text . show) cixs
          , "delta1 =" <+> (text . show) delta1
          , "delta2 =" <+> (text . show) delta2
          , "gamma  =" <+> (text . show) gamma
          , "hix    =" <+> text (show hix)
          ]
        ]

    debugNoUnify =
      liftTCM $ reportSLn "tc.cover.split.con" 20 "  Constructor impossible!"

    debugCantSplit =
      liftTCM $ reportSLn "tc.cover.split.con" 20 "  Bad split!"

    debugSubst s sub =
      liftTCM $ reportSDoc "tc.cover.split.con" 20 $ nest 2 $ vcat
        [ text (s ++ " =") <+> prettyTCM sub
        ]

    debugTel s tel =
      liftTCM $ reportSDoc "tc.cover.split.con" 20 $ nest 2 $ vcat
        [ text (s ++ " =") <+> prettyTCM tel
        ]

    debugPs tel ps =
      liftTCM $ reportSDoc "tc.cover.split.con" 20 $
        inTopContext $ addContext tel $ nest 2 $ vcat
          [ "ps     =" <+> prettyTCMPatternList (fromSplitPatterns ps)
          ]

    debugPlugged delta' ps' = do
      liftTCM $ reportSDoc "tc.cover.split.con" 20 $
        inTopContext $ addContext delta' $ nest 2 $ vcat
          [ "ps'    =" <+> do prettyTCMPatternList $ fromSplitPatterns ps'
          ]

-- | Introduce trailing pattern variables?
data InsertTrailing
  = DoInsertTrailing
  | DontInsertTrailing
  deriving (Eq, Show)

-- | Allow partial covering for split?
data AllowPartialCover
  = YesAllowPartialCover  -- To try to coverage-check incomplete splits.
  | NoAllowPartialCover   -- Default.
  deriving (Eq, Show)

-- | Entry point from @Interaction.MakeCase@.
splitClauseWithAbsurd :: SplitClause -> Nat -> TCM (Either SplitError (Either SplitClause Covering))
splitClauseWithAbsurd c x =
  split' CheckEmpty Inductive NoAllowPartialCover DontInsertTrailing c (BlockingVar x [] [] True False)
  -- Andreas, 2016-05-03, issue 1950:
  -- Do not introduce trailing pattern vars after split,
  -- because this does not work for with-clauses.

-- | Entry point from @TypeChecking.Empty@ and @Interaction.BasicOps@.
--   @splitLast CoInductive@ is used in the @refine@ tactics.

splitLast :: Induction -> Telescope -> [NamedArg DeBruijnPattern] -> TCM (Either SplitError Covering)
splitLast ind tel ps = split ind NoAllowPartialCover sc (BlockingVar 0 [] [] True False)
  where sc = SClause tel (toSplitPatterns ps) empty empty Nothing

-- | @split ind splitClause x = return res@
--   splits @splitClause@ at pattern var @x@ (de Bruijn index).
--
--   Possible results @res@ are:
--
--   1. @Left err@:
--      Splitting failed.
--
--   2. @Right covering@:
--      A covering set of split clauses, one for each valid constructor.
--      This could be the empty set (denoting an absurd clause).

split :: Induction
         -- ^ Coinductive constructors are allowed if this argument is
         -- 'CoInductive'.
      -> AllowPartialCover
         -- ^ Don't fail if computed 'Covering' does not cover all constructors.
      -> SplitClause
      -> BlockingVar
      -> TCM (Either SplitError Covering)
split ind allowPartialCover sc x =
  fmap blendInAbsurdClause <$> split' NoCheckEmpty ind allowPartialCover DoInsertTrailing sc x
  where
    n = lookupPatternVar sc $ blockingVarNo x
    blendInAbsurdClause :: Either SplitClause Covering -> Covering
    blendInAbsurdClause = fromRight (const $ Covering n [])

-- | Convert a de Bruijn index relative to the clause telescope to a de Bruijn
--   level. The result should be the argument position (counted from left,
--   starting with 0) to split at (dot patterns included!).
lookupPatternVar :: SplitClause -> Int -> Arg Nat
lookupPatternVar SClause{ scTel = tel, scPats = pats } x = arg $>
    if n < 0 then __IMPOSSIBLE__ else n
  where n = if k < 0
            then __IMPOSSIBLE__
            else fromMaybe __IMPOSSIBLE__ $ permPicks perm !!! k
        perm = fromMaybe __IMPOSSIBLE__ $ dbPatPerm $ fromSplitPatterns pats
        k = size tel - x - 1
        arg = indexWithDefault __IMPOSSIBLE__ (telVars (size tel) tel) k


data CheckEmpty = CheckEmpty | NoCheckEmpty

-- | @split' ind pc ft splitClause x = return res@
--   splits @splitClause@ at pattern var @x@ (de Bruijn index).
--
--   Possible results @res@ are:
--
--   1. @Left err@:
--      Splitting failed.
--
--   2. @Right (Left splitClause')@:
--      Absurd clause (type of @x@ has 0 valid constructors).
--
--   3. @Right (Right covering)@:
--      A covering set of split clauses, one for each valid constructor.

split' :: CheckEmpty
          -- ^ Use isEmptyType to check whether the type of the variable to
          -- split on is empty. This switch is necessary to break the cycle
          -- between split' and isEmptyType.
       -> Induction
          -- ^ Coinductive constructors are allowed if this argument is
          -- 'CoInductive'.
       -> AllowPartialCover
          -- ^ Don't fail if computed 'Covering' does not cover all constructors.
       -> InsertTrailing
          -- ^ If 'DoInsertTrailing', introduce new trailing variable patterns.
       -> SplitClause
       -> BlockingVar
       -> TCM (Either SplitError (Either SplitClause Covering))
split' checkEmpty ind allowPartialCover inserttrailing
       sc@(SClause tel ps _ cps target) (BlockingVar x pcons' plits overlap lazy) =
 liftTCM $ runExceptT $ do
  debugInit tel x ps cps

  -- Split the telescope at the variable
  -- t = type of the variable,  Δ₁ ⊢ t
  (n, t, delta1, delta2) <- do
    let (tel1, dom : tel2) = splitAt (size tel - x - 1) $ telToList tel
    return (fst $ unDom dom, snd <$> dom, telFromList tel1, telFromList tel2)

  -- Compute the neighbourhoods for the constructors
  let computeNeighborhoods = do
        -- Check that t is a datatype or a record
        -- Andreas, 2010-09-21, isDatatype now directly throws an exception if it fails
        -- cons = constructors of this datatype
        (dr, d, pars, ixs, cons', isHIT) <- inContextOfT $ isDatatype ind t
        cons <- case checkEmpty of
          CheckEmpty   -> ifM (liftTCM $ inContextOfT $ isEmptyType $ unDom t) (pure []) (pure cons')
          NoCheckEmpty -> pure cons'
        mns  <- forM cons $ \ con -> fmap (SplitCon con,) <$>
          computeNeighbourhood delta1 n delta2 d pars ixs x tel ps cps con
        hcompsc <- if isHIT && inserttrailing == DoInsertTrailing
                   then computeHCompSplit delta1 n delta2 d pars ixs x tel ps cps
                   else return Nothing
<<<<<<< HEAD
        return $ (dr, catMaybes (mns ++ [fmap (fmap (,NoInfo)) hcompsc]))
=======
        return ( dr
               , not (null ixs) -- Is "d" indexed?
               , catMaybes (mns ++ [hcompsc])
               )
>>>>>>> de820498

      computeLitNeighborhoods = do
        typeOk <- liftTCM $ do
          t' <- litType $ headWithDefault {-'-} __IMPOSSIBLE__ plits
          liftTCM $ dontAssignMetas $ tryConversion $ equalType (unDom t) t'
        unless typeOk $ throwError . NotADatatype =<< do liftTCM $ buildClosure (unDom t)
        ns <- forM plits $ \lit -> do
          let delta2' = subst 0 (Lit lit) delta2
              delta'  = delta1 `abstract` delta2'
              rho     = liftS x $ consS (litP lit) idS
              ps'     = applySubst rho ps
              cps'    = applySplitPSubst rho cps
          return (SplitLit lit , SClause delta' ps' rho cps' Nothing)
        ca <- do
          let delta' = tel -- telescope is unchanged for catchall branch
              varp   = VarP (PatternInfo PatOSplit []) $ SplitPatVar
                         { splitPatVarName   = underscore
                         , splitPatVarIndex  = 0
                         , splitExcludedLits = plits
                         }
              rho    = liftS x $ consS varp $ raiseS 1
              ps'    = applySubst rho ps
          return (SplitCatchall , SClause delta' ps' rho cps Nothing)
<<<<<<< HEAD
        return (IsData , map ((fmap (,NoInfo))) $ ns ++ [ ca ])
=======
>>>>>>> de820498

        -- If Agda is changed so that the type of a literal can belong
        -- to an inductive family (with at least one index), then the
        -- following code should be changed (the constructor False
        -- stands for "not indexed").
        return (IsData, False, ns ++ [ ca ])

  (dr, isIndexed, ns) <- if null pcons' && not (null plits)
        then computeLitNeighborhoods
        else computeNeighborhoods

<<<<<<< HEAD
  ns <- case fixtarget of
    NoFixTarget  -> return ns
    YesFixTarget -> lift $ forM ns $ \(con,(sc,info)) ->
      (con,) . (,info) . snd <$> fixTarget sc{ scTarget = target }
=======
  ns <- case target of
    Just a  -> forM ns $ \ (con, sc) -> lift $ (con,) <$> fixTargetType sc a
    Nothing -> return ns

  ns <- case inserttrailing of
    DontInsertTrailing -> return ns
    DoInsertTrailing   -> lift $ forM ns $ \(con,sc) ->
      (con,) . snd <$> insertTrailingArgs sc
>>>>>>> de820498

  -- Andreas, 2018-10-27, issue #3324; use isPropM.
  -- Need to reduce sort to decide on Prop.
  -- Cannot split if domain is a Prop but target is relevant.
  propArrowRel <- isPropM t `and2M`
    maybe (return True) (not <.> isPropM) target

  mHCompName <- getPrimitiveName' builtinHComp
  withoutK   <- collapseDefault . optWithoutK <$> pragmaOptions

  erased <- asksTC hasQuantity0
  reportSLn "tc.cover.split" 60 $ "We are in erased context = " ++ show erased
  let erasedError causedByWithoutK =
        throwError . ErasedDatatype causedByWithoutK =<<
          do liftTCM $ inContextOfT $ buildClosure (unDom t)
  case ns of
    []  -> do
      let absurdp = VarP (PatternInfo PatOAbsurd []) $ SplitPatVar underscore 0 []
          rho = liftS x $ consS absurdp $ raiseS 1
          ps' = applySubst rho ps
      return $ Left $ SClause
               { scTel  = tel
               , scPats = ps'
               , scSubst              = __IMPOSSIBLE__ -- not used
               , scCheckpoints        = __IMPOSSIBLE__ -- not used
               , scTarget             = Nothing
               }

    -- Jesper, 2018-05-24: If the datatype is in Prop we can
    -- only do empty splits, unless the target is in Prop too.
    (_ : _) | dr == IsData && propArrowRel ->
      throwError . IrrelevantDatatype =<< do liftTCM $ inContextOfT $ buildClosure (unDom t)

    -- Andreas, 2018-10-17: If more than one constructor matches, we cannot erase.
    (_ : _ : _) | not erased && not (usableQuantity t) ->
      erasedError False

    -- If exactly one constructor matches and the K rule is turned
    -- off, then we only allow erasure for non-indexed data types
    -- (#4172).
    [_] | not erased && not (usableQuantity t) &&
          withoutK && isIndexed ->
      erasedError True

    _ -> do

      -- Andreas, 2012-10-10 fail if precomputed constructor set does not cover
      -- all the data type constructors
      -- Andreas, 2017-10-08 ... unless partial covering is explicitly allowed.
      let ptags = map (SplitCon . conName) pcons' ++ map SplitLit plits
      -- clauses for hcomp will be automatically generated.
      let inferred_tags = maybe Set.empty (Set.singleton . SplitCon) mHCompName
      let all_tags = Set.fromList ptags `Set.union` inferred_tags

      when (allowPartialCover == NoAllowPartialCover && overlap == False) $
        for_ ns $ \(tag, (sc, _)) -> do
          when (not $ tag `Set.member` all_tags) $ do
            isImpossibleClause <- liftTCM $ isEmptyTel $ scTel sc
            unless isImpossibleClause $ do
              liftTCM $ reportSDoc "tc.cover" 10 $ vcat
                [ text "Missing case for" <+> prettyTCM tag
                , nest 2 $ prettyTCM sc
                ]
              throwError (GenericSplitError "precomputed set of constructors does not cover all cases")

      liftTCM $ checkSortOfSplitVar dr (unDom t) target
      return $ Right $ Covering (lookupPatternVar sc x) ns

  where
    inContextOfT, inContextOfDelta2 :: (MonadTCM tcm, MonadAddContext tcm, MonadDebug tcm) => tcm a -> tcm a
    inContextOfT      = addContext tel . escapeContext __IMPOSSIBLE__ (x + 1)
    inContextOfDelta2 = addContext tel . escapeContext __IMPOSSIBLE__ x

    -- Debug printing
    debugInit tel x ps cps = liftTCM $ inTopContext $ do
      reportSDoc "tc.cover.top" 10 $ vcat
        [ "TypeChecking.Coverage.split': split"
        , nest 2 $ vcat
          [ "tel     =" <+> prettyTCM tel
          , "x       =" <+> prettyTCM x
          , "ps      =" <+> do addContext tel $ prettyTCMPatternList $ fromSplitPatterns ps
          , "cps     =" <+> prettyTCM cps
          ]
        ]
      reportSDoc "tc.cover.top" 60 $ vcat
        [ "TypeChecking.Coverage.split': split"
        , nest 2 $ vcat
          [ "tel     =" <+> (text . show) tel
          , "x       =" <+> (text . show) x
          , "ps      =" <+> (text . show) ps
          , "cps     =" <+> (text . show) cps
          ]
        ]

    debugHoleAndType delta1 delta2 s ps t =
      liftTCM $ reportSDoc "tc.cover.top" 10 $ nest 2 $ vcat $
        [ "p      =" <+> text (patVarNameToString s)
        , "ps     =" <+> prettyTCMPatternList ps
        , "delta1 =" <+> prettyTCM delta1
        , "delta2 =" <+> inContextOfDelta2 (prettyTCM delta2)
        , "t      =" <+> inContextOfT (prettyTCM t)
        ]


-- | splitResult for MakeCase, tries to introduce IApply or ProjP copatterns
splitResult :: QName -> SplitClause -> TCM (Either SplitError [SplitClause])
splitResult f sc = do
  caseMaybeM (splitResultPath f sc)
             ((fmap . fmap) splitClauses $ splitResultRecord f sc)
             (return . Right . (:[]))


-- | Tries to split the result to introduce an IApply pattern.
splitResultPath :: QName -> SplitClause -> TCM (Maybe SplitClause)
splitResultPath f sc@(SClause tel ps _ _ target) = do
  caseMaybe target (return Nothing) $ \ t -> do
        caseMaybeM (isPath (unDom t)) (return Nothing) $ \ _ -> do
               (TelV i b, boundary) <- telViewUpToPathBoundary' 1 (unDom t)
               let tel' = abstract tel i
                   rho  = raiseS 1
                   ps' = applySubst rho (scPats sc) ++ telePatterns i boundary
                   cps' = applySubst rho (scCheckpoints sc)
                   target' = Just $ b <$ t
               return . Just $ SClause tel' ps' idS cps' target'

-- | @splitResultRecord f sc = return res@
--
--   If the target type of @sc@ is a record type, a covering set of
--   split clauses is returned (@sc@ extended by all valid projection patterns),
--   otherwise @res == Left _@.
--   Note that the empty set of split clauses is returned if the record has no fields.
splitResultRecord :: QName -> SplitClause -> TCM (Either SplitError Covering)
splitResultRecord f sc@(SClause tel ps _ _ target) = do
  reportSDoc "tc.cover.split" 10 $ vcat
    [ "splitting result:"
    , nest 2 $ "f      =" <+> prettyTCM f
    , nest 2 $ "target =" <+> (addContext tel $ maybe empty prettyTCM target)
    ]
  -- if we want to split projections, but have no target type, we give up
  let failure = return . Left
  caseMaybe target (failure CosplitNoTarget) $ \ t -> do
    isR <- addContext tel $ isRecordType $ unDom t
    case isR of
      Just (_r, vs, Record{ recFields = fs }) -> do
        reportSDoc "tc.cover" 20 $ sep
          [ text $ "we are of record type _r = " ++ prettyShow _r
          , text   "applied to parameters vs =" <+> (addContext tel $ prettyTCM vs)
          , text $ "and have fields       fs = " ++ prettyShow fs
          ]
        -- Andreas, 2018-06-09, issue #2170, we always have irrelevant projections
        -- available on the lhs.
        -- -- Andreas, 2018-03-19, issue #2971, check that we have a "strong" record type,
        -- -- i.e., with all the projections.  Otherwise, we may not split.
        -- ifNotM (strongRecord fs) (failure CosplitIrrelevantProjections) $ {-else-} do
        let es = patternsToElims $ fromSplitPatterns ps
        -- Note: module parameters are part of ps
        let self  = defaultArg $ Def f [] `applyE` es
            pargs = vs ++ [self]
            fieldValues = for fs $ \ proj -> unArg self `applyE` [Proj ProjSystem (unDom proj)]
        reportSDoc "tc.cover" 20 $ addContext tel $ sep
          [ text   "we are              self =" <+> prettyTCM (unArg self)
          , text   "            field values =" <+> prettyTCM fieldValues
          ]
        let n = defaultArg $ permRange $ fromMaybe __IMPOSSIBLE__ $ dbPatPerm $ fromSplitPatterns ps
            -- Andreas & James, 2013-11-19 includes the dot patterns!
            -- See test/succeed/CopatternsAndDotPatterns.agda for a case with dot patterns
            -- and copatterns which fails for @n = size tel@ with a broken case tree.

        -- Andreas, 2016-07-22 read the style of projections from the user's lips
        projOrigin <- ifM (optPostfixProjections <$> pragmaOptions) (return ProjPostfix) (return ProjPrefix)
        Right . Covering n <$> do
          forM (zip fs $ List.inits fieldValues) $ \ (proj, prevFields) -> do
            -- compute the new target
            dType <- defType <$> do getConstInfo $ unDom proj -- WRONG: typeOfConst $ unArg proj
            let -- Substitution for parameters and previous fields. Needs to be applied to potential
                -- tactic in proj.
                fieldSub = reverse (map unArg vs ++ prevFields) ++# EmptyS __IMPOSSIBLE__
                proj'    = applySubst fieldSub proj
                -- type of projection instantiated at self
                target' = Just $ proj' $> dType `piApply` pargs      -- Always visible (#2287)
                projArg = fmap (Named Nothing . ProjP projOrigin) $ argFromDom $ setHiding NotHidden proj
                sc' = sc { scPats   = scPats sc ++ [projArg]
                         , scSubst  = idS
                         , scTarget = target'
                         }
<<<<<<< HEAD
            return (SplitCon (unArg proj), (sc', NoInfo))
=======
            reportSDoc "tc.cover.copattern" 40 $ vcat
              [ "fieldSub for" <+> prettyTCM (unDom proj)
              , nest 2 $ pretty fieldSub ]
            return (SplitCon (unDom proj), sc')
>>>>>>> de820498
      _ -> addContext tel $ do
        buildClosure (unDom t) >>= failure . CosplitNoRecordType
  -- Andreas, 2018-06-09, issue #2170: splitting with irrelevant fields is always fine!
  -- where
  -- -- A record type is strong if it has all the projections.
  -- -- This is the case if --irrelevant-projections or no field is irrelevant.
  -- -- TODO: what about shape irrelevance?
  -- strongRecord :: [Arg QName] -> TCM Bool
  -- strongRecord fs = (optIrrelevantProjections <$> pragmaOptions) `or2M`
  --   (return $ not $ any isIrrelevant fs)


-- * Boring instances

-- | For debugging only.
instance PrettyTCM SplitClause where
  prettyTCM (SClause tel pats sigma cps target) = sep
    [ "SplitClause"
    , nest 2 $ vcat
      [ "tel          =" <+> prettyTCM tel
      , "pats         =" <+> sep (map (prettyTCM . namedArg) pats)
      , "subst        =" <+> prettyTCM sigma
      , "checkpoints  =" <+> prettyTCM cps
      , "target       =" <+> do
          caseMaybe target empty $ \ t -> do
            addContext tel $ prettyTCM t
      -- Triggers crash (see Issue 1374).
      -- , "subst target = " <+> do
      --     caseMaybe target empty $ \ t -> do
      --       addContext tel $ prettyTCM $ applySubst sigma t
      ]
    ]<|MERGE_RESOLUTION|>--- conflicted
+++ resolved
@@ -467,14 +467,9 @@
          do
           -- TODO Andrea: I guess an empty pattern is not part of the cover?
           let qs = []
-<<<<<<< HEAD
-          return $ CoverResult (SplittingDone (size tel)) Set.empty [] qs Set.empty
+          return $ CoverResult (SplittingDone (size tel)) empty [] qs empty
         Right (Covering n scs', x) -> do
           let scs = map (\(t,(sc,i)) -> (t,sc)) scs'
-=======
-          return $ CoverResult (SplittingDone (size tel)) empty [] qs empty
-        Right (Covering n scs, x) -> do
->>>>>>> de820498
           cs <- do
             let fallback = return cs
             caseMaybeM (getPrimitiveName' builtinHComp) fallback $ \ comp -> do
@@ -505,13 +500,8 @@
           -- let trees' = zipWith (etaRecordSplits (unArg n) ps) (scs ++ scs') (trees ++ trees')
           --     tree   = SplitAt n trees'
           let trees' = zipWith (etaRecordSplits (unArg n) ps) scs trees
-<<<<<<< HEAD
-              tree   = SplitAt n (trees' ++ mtrees)
-          return $ CoverResult tree (Set.unions useds) (concat psss) (concat qsss) (Set.unions noex)
-=======
-              tree   = SplitAt n StrictSplit trees'   -- TODO: Lazy?
+              tree   = SplitAt n StrictSplit (trees' ++ mtrees)
           return $ CoverResult tree (IntSet.unions useds) (concat psss) (concat qsss) (IntSet.unions noex)
->>>>>>> de820498
 
     -- Try to split result
     trySplitRes
@@ -557,11 +547,7 @@
         Right (Covering n scs) -> do
           -- If result splitting was successful, continue coverage checking.
           (projs, results) <- unzip <$> do
-<<<<<<< HEAD
-            mapM (traverseF $ cover f cs <=< (snd <.> fixTarget)) (map (\(t,(sc,i)) -> (t,sc)) scs)
-=======
-            mapM (traverseF $ cover f cs <=< (snd <.> insertTrailingArgs)) scs
->>>>>>> de820498
+            mapM (traverseF $ cover f cs <=< (snd <.> insertTrailingArgs)) (map (\(t,(sc,i)) -> (t,sc)) scs)
             -- OR:
             -- forM scs $ \ (proj, sc') -> (proj,) <$> do
             --   cover f cs =<< do
@@ -697,7 +683,7 @@
     bindN (teleNames working_tel) $ \ (wargs :: [NamesT TCM Term]) -> do
       let (g,phi:p:d) = splitAt (size gamma) $ telePatterns working_tel []
       params <- map (argH . unnamed . dotP) <$> applyN params (take (size gamma) wargs)
-      let x = DefP PatOSystem conId $ params ++ [phi,p]
+      let x = DefP defaultPatternInfo conId $ params ++ [phi,p]
       args <- open $ map namedArg g ++ [x] ++ map namedArg d
       applyN' old_ps' args
   -- tel = Γ',Δ[ρ,x = refl],Δ₂
@@ -820,18 +806,18 @@
 
     let ty i = lazyAbsApp <$> old_t_f <*> i
     l <- (open =<<) $ lam "i" $ \ i -> do
-           t <- unArg <$> ty i
+           t <- unDom <$> ty i
            lift $ getLevel t
     ((,) <$> ty (cl primIOne) <*>) $ do
          n <- length . unAbs <$> sides
          -- TODO don't comp if the family and the sides "j. [ α ↦ u ]" are constant?
          if n > 1 then
-           pure tComp <#> l <@> (lam "i" $ \ i -> unEl . unArg <$> ty i)
+           pure tComp <#> l <@> (lam "i" $ \ i -> unEl . unDom <$> ty i)
                 <@> (cl primIMax <@> phi <@> alphas)
-                <@> (lam "i" $ \ i -> ilam "o" $ \ _ -> combine (l <@> i) (unEl . unArg <$> ty i) =<< (lazyAbsApp <$> sides <*> i))
+                <@> (lam "i" $ \ i -> ilam "o" $ \ _ -> combine (l <@> i) (unEl . unDom <$> ty i) =<< (lazyAbsApp <$> sides <*> i))
                 <@> (lazyAbsApp <$> w <*> primIZero)
          else
-           pure tTrans <#> l <@> (lam "i" $ \ i -> unEl . unArg <$> ty i)
+           pure tTrans <#> l <@> (lam "i" $ \ i -> unEl . unDom <$> ty i)
                 <@> phi
                 <@> (lazyAbsApp <$> w <*> primIZero)
 
@@ -844,9 +830,11 @@
                     , clauseTel       = working_tel
                     , namedClausePats = ps
                     , clauseBody      = Just $ rhs
-                    , clauseType      = Just $ ty
+                    , clauseType      = Just $ Arg (domInfo ty) (unDom ty)
                     , clauseCatchall  = False
                     , clauseUnreachable = Just False  -- missing, thus, not unreachable
+                    , clauseRecursive = Just False
+                    , clauseEllipsis = NoEllipsis
                     }
   addClauses f [cl]
   return $ Just ((SplitCon conId,SplittingDone (size working_tel)),cl)
@@ -1415,9 +1403,6 @@
   let conIxs   = drop (size pars) cixs
       givenIxs = raise (size gamma) ixs
 
-<<<<<<< HEAD
-  r <- unifyIndices'
-=======
   -- Andrea 2019-07-17 propagate the Cohesion to the equation telescope
   -- TODO: should we propagate the modality in general?
   -- See also LHS checking.
@@ -1427,14 +1412,13 @@
          TelV dtel dt <- telView dtype
          return $ abstract (mapCohesion updCoh <$> dtel) dt
 
-  r <- unifyIndices
->>>>>>> de820498
+  r <- unifyIndices'
          delta1Gamma
          flex
          (raise (size gamma) dtype)
          conIxs
          givenIxs
-         
+
   TelV eqTel _ <- telView $ (raise (size gamma) dtype)
 
   case r of
@@ -1672,14 +1656,10 @@
         hcompsc <- if isHIT && inserttrailing == DoInsertTrailing
                    then computeHCompSplit delta1 n delta2 d pars ixs x tel ps cps
                    else return Nothing
-<<<<<<< HEAD
-        return $ (dr, catMaybes (mns ++ [fmap (fmap (,NoInfo)) hcompsc]))
-=======
         return ( dr
                , not (null ixs) -- Is "d" indexed?
-               , catMaybes (mns ++ [hcompsc])
+               , catMaybes (mns ++ [fmap (fmap (,NoInfo)) hcompsc])
                )
->>>>>>> de820498
 
       computeLitNeighborhoods = do
         typeOk <- liftTCM $ do
@@ -1703,36 +1683,25 @@
               rho    = liftS x $ consS varp $ raiseS 1
               ps'    = applySubst rho ps
           return (SplitCatchall , SClause delta' ps' rho cps Nothing)
-<<<<<<< HEAD
-        return (IsData , map ((fmap (,NoInfo))) $ ns ++ [ ca ])
-=======
->>>>>>> de820498
 
         -- If Agda is changed so that the type of a literal can belong
         -- to an inductive family (with at least one index), then the
         -- following code should be changed (the constructor False
         -- stands for "not indexed").
-        return (IsData, False, ns ++ [ ca ])
+        return (IsData, False, map ((fmap (,NoInfo))) $ ns ++ [ ca ])
 
   (dr, isIndexed, ns) <- if null pcons' && not (null plits)
         then computeLitNeighborhoods
         else computeNeighborhoods
 
-<<<<<<< HEAD
-  ns <- case fixtarget of
-    NoFixTarget  -> return ns
-    YesFixTarget -> lift $ forM ns $ \(con,(sc,info)) ->
-      (con,) . (,info) . snd <$> fixTarget sc{ scTarget = target }
-=======
   ns <- case target of
-    Just a  -> forM ns $ \ (con, sc) -> lift $ (con,) <$> fixTargetType sc a
+    Just a  -> forM ns $ \ (con,(sc,info)) -> lift $ (con,) . (,info) <$> fixTargetType sc a
     Nothing -> return ns
 
   ns <- case inserttrailing of
     DontInsertTrailing -> return ns
-    DoInsertTrailing   -> lift $ forM ns $ \(con,sc) ->
-      (con,) . snd <$> insertTrailingArgs sc
->>>>>>> de820498
+    DoInsertTrailing   -> lift $ forM ns $ \(con,(sc,info)) ->
+      (con,) . (,info) . snd <$> insertTrailingArgs sc
 
   -- Andreas, 2018-10-27, issue #3324; use isPropM.
   -- Need to reduce sort to decide on Prop.
@@ -1918,14 +1887,10 @@
                          , scSubst  = idS
                          , scTarget = target'
                          }
-<<<<<<< HEAD
-            return (SplitCon (unArg proj), (sc', NoInfo))
-=======
             reportSDoc "tc.cover.copattern" 40 $ vcat
               [ "fieldSub for" <+> prettyTCM (unDom proj)
               , nest 2 $ pretty fieldSub ]
-            return (SplitCon (unDom proj), sc')
->>>>>>> de820498
+            return (SplitCon (unDom proj), (sc', NoInfo))
       _ -> addContext tel $ do
         buildClosure (unDom t) >>= failure . CosplitNoRecordType
   -- Andreas, 2018-06-09, issue #2170: splitting with irrelevant fields is always fine!
