{-# LANGUAGE CPP                      #-}
{-# LANGUAGE NondecreasingIndentation #-}

{-| Coverage checking, case splitting, and splitting for refine tactics.

 -}

module Agda.TypeChecking.Coverage
  ( SplitClause(..), clauseToSplitClause, fixTarget
  , Covering(..), splitClauses
  , coverageCheck
  , isCovered
  , splitClauseWithAbsurd
  , splitLast
  , splitResult
  , normaliseProjP
  ) where

import Prelude hiding (null)

import Control.Monad
import Control.Monad.Trans ( lift )

import Data.Either (lefts)
import qualified Data.List as List
import Data.Monoid (Any(..))
import Data.Map (Map)
import qualified Data.Map as Map
import Data.Set (Set)
import qualified Data.Set as Set
import qualified Data.Traversable as Trav

import Agda.Syntax.Common
import Agda.Syntax.Position
import Agda.Syntax.Literal
import Agda.Syntax.Internal
import Agda.Syntax.Internal.Pattern

import Agda.TypeChecking.Monad
<<<<<<< HEAD
import Agda.TypeChecking.Monad.Builtin
=======
import Agda.TypeChecking.Monad.Builtin (litType)
>>>>>>> 256c223b

import Agda.TypeChecking.Rules.LHS (checkSortOfSplitVar)
import Agda.TypeChecking.Rules.LHS.Problem (allFlexVars)
import Agda.TypeChecking.Rules.LHS.Unify

import Agda.TypeChecking.Coverage.Match
import Agda.TypeChecking.Coverage.SplitTree

import Agda.TypeChecking.Conversion (tryConversion, equalType)
import Agda.TypeChecking.Datatypes (getConForm)
import Agda.TypeChecking.Patterns.Internal (dotPatternsToPatterns)
import Agda.TypeChecking.Pretty
import Agda.TypeChecking.Substitute
import Agda.TypeChecking.Reduce
import Agda.TypeChecking.Records
import Agda.TypeChecking.Telescope
import Agda.TypeChecking.MetaVars
import Agda.TypeChecking.Warnings

import Agda.Interaction.Options

import Agda.Utils.Either
import Agda.Utils.Except
  ( ExceptT
  , MonadError(catchError, throwError)
  , runExceptT
  )
import Agda.Utils.Functor
import Agda.Utils.List
import Agda.Utils.Maybe
import Agda.Utils.Monad
import Agda.Utils.Null
import Agda.Utils.Permutation
import Agda.Utils.Pretty (prettyShow)
import Agda.Utils.Size
import Agda.Utils.Suffix (nameVariant)
import Agda.Utils.Tuple
import Agda.Utils.Lens

#include "undefined.h"
import Agda.Utils.Impossible

data SplitClause = SClause
  { scTel    :: Telescope
    -- ^ Type of variables in @scPats@.
  , scPats   :: [NamedArg SplitPattern]
    -- ^ The patterns leading to the currently considered branch of
    --   the split tree.
  , scSubst  :: Substitution' SplitPattern
    -- ^ Substitution from 'scTel' to old context.
    --   Only needed directly after split on variable:
    --   * To update 'scTarget'
    --   * To rename other split variables when splitting on
    --     multiple variables.
    --   @scSubst@ is not ``transitive'', i.e., does not record
    --   the substitution from the original context to 'scTel'
    --   over a series of splits.  It is freshly computed
    --   after each split by 'computeNeighborhood'; also
    --   'splitResult', which does not split on a variable,
    --   should reset it to the identity 'idS', lest it be
    --   applied to 'scTarget' again, leading to Issue 1294.
  , scCheckpoints :: Map CheckpointId Substitution
    -- ^ We need to keep track of the module parameter checkpoints for the
    -- clause for the purpose of inferring missing instance clauses.
  , scTarget :: Maybe (Arg Type)
    -- ^ The type of the rhs, living in context 'scTel'.
    --   This invariant is broken before calls to 'fixTarget';
    --   there, 'scTarget' lives in the old context.
    --   'fixTarget' moves 'scTarget' to the new context by applying
    --   substitution 'scSubst'.
  }

-- | A @Covering@ is the result of splitting a 'SplitClause'.
data Covering = Covering
  { covSplitArg     :: Arg Nat
     -- ^ De Bruijn level (counting dot patterns) of argument we split on.
  , covSplitClauses :: [(SplitTag, SplitClause)]
      -- ^ Covering clauses, indexed by constructor/literal these clauses share.
  }

-- | Project the split clauses out of a covering.
splitClauses :: Covering -> [SplitClause]
splitClauses (Covering _ qcs) = map snd qcs

-- | Create a split clause from a clause in internal syntax. Used by make-case.
clauseToSplitClause :: Clause -> SplitClause
clauseToSplitClause cl = SClause
  { scTel    = clauseTel  cl
  , scPats   = toSplitPatterns $ namedClausePats cl
  , scSubst  = idS  -- Andreas, 2014-07-15  TODO: Is this ok?
  , scCheckpoints = Map.empty -- #2996: not __IMPOSSIBLE__ for debug printing
  , scTarget = clauseType cl
  }

type CoverM = ExceptT SplitError TCM

-- | Top-level function for checking pattern coverage.
--
--   Effects:
--
--   - Marks unreachable clauses as such in the signature.
--
--   - Adds missing instances clauses to the signature.
--
coverageCheck :: QName -> Type -> [Clause] -> TCM SplitTree
coverageCheck f t cs = do
  TelV gamma a <- telViewUpToPath (-1) t
  let -- n             = arity
      -- xs            = variable patterns fitting lgamma
      n            = size gamma
      xs           =  map (setOrigin Inserted) $ teleNamedArgs gamma
      -- The initial module parameter substitutions need to be weakened by the
      -- number of arguments that aren't module parameters.
  fv           <- getDefFreeVars f

  -- TODO: does this make sense? Why are we weakening by n - fv?
  checkpoints <- applySubst (raiseS (n - fv)) <$> view eCheckpoints

      -- construct the initial split clause
  let sc = SClause gamma xs idS checkpoints $ Just $ defaultArg a

  reportSDoc "tc.cover.top" 10 $ do
    let prCl cl = addContext (clauseTel cl) $
                  prettyTCMPatternList $ namedClausePats cl
    vcat
      [ text $ "Coverage checking " ++ prettyShow f ++ " with patterns:"
      , nest 2 $ vcat $ map prCl cs
      ]

  -- used = actually used clauses for cover
  -- pss  = uncovered cases
  CoverResult splitTree used pss noex <- cover f cs sc
  reportSDoc "tc.cover.top" 10 $ vcat
    [ text "cover computed!"
    , text $ "used clauses: " ++ show used
    , text $ "non-exact clauses: " ++ show noex
    ]
  reportSDoc "tc.cover.splittree" 10 $ vcat
    [ text "generated split tree for" <+> prettyTCM f
    , text $ prettyShow splitTree
    ]
  -- report a warning if there are uncovered cases,
  -- generate a catch-all clause with a metavariable as its body to avoid
  -- internal errors in the reduction machinery.
  unless (null pss) $
      setCurrentRange cs $
        warning $ CoverageIssue f pss

  -- Andreas, 2017-08-28, issue #2723:
  -- Mark clauses as reachable or unreachable in the signature.
  let (is0, cs1) = unzip $ for (zip [0..] cs) $ \ (i, cl) ->
        let unreachable = i `Set.notMember` used in
        (boolToMaybe unreachable i, cl { clauseUnreachable = Just unreachable  })
  -- is = indices of unreachable clauses
  let is = catMaybes is0
  reportSDoc "tc.cover.top" 10 $ vcat
    [ text $ "unreachable clauses: " ++ if null is then "(none)" else show is
    ]
  -- Replace the first clauses by @cs1@.  There might be more
  -- added by @inferMissingClause@.
  modifyFunClauses f $ \ cs0 -> cs1 ++ drop (length cs1) cs0

  -- Warn if there are unreachable clauses and mark them as unreachable.
  unless (null is) $ do
    -- Warn about unreachable clauses.
    let unreached = filter ((Just True ==) . clauseUnreachable) cs1
    setCurrentRange (map clauseFullRange unreached) $
      warning $ UnreachableClauses f $ map namedClausePats unreached

  -- report a warning if there are clauses that are not preserved as
  -- definitional equalities and --exact-split is enabled
  unless (null noex) $ do
      let noexclauses = map (cs1 !!) $ Set.toList noex
      setCurrentRange (map clauseLHSRange noexclauses) $
        warning $ CoverageNoExactSplit f $ noexclauses
  return splitTree

-- | Top-level function for eliminating redundant clauses in the interactive
--   case splitter
isCovered :: QName -> [Clause] -> SplitClause -> TCM Bool
isCovered f cs sc = do
  CoverResult { coverMissingClauses = missing } <- cover f cs sc
  return $ null missing

data CoverResult = CoverResult
  { coverSplitTree       :: SplitTree
  , coverUsedClauses     :: Set Nat
  , coverMissingClauses  :: [(Telescope, [NamedArg DeBruijnPattern])]
  , coverNoExactClauses  :: Set Nat
  }

-- | @cover f cs (SClause _ _ ps _) = return (splitTree, used, pss)@.
--   checks that the list of clauses @cs@ covers the given split clause.
--   Returns the @splitTree@, the @used@ clauses, and missing cases @pss@.
--
--   Effect: adds missing instance clauses for @f@ to signature.
--
cover :: QName -> [Clause] -> SplitClause ->
         TCM CoverResult
cover f cs sc@(SClause tel ps _ _ target) = do
  reportSDoc "tc.cover.cover" 10 $ inTopContext $ vcat
    [ text "checking coverage of pattern:"
    , nest 2 $ text "tel  =" <+> prettyTCM tel
    , nest 2 $ text "ps   =" <+> do addContext tel $ prettyTCMPatternList $ fromSplitPatterns ps
    ]
  reportSDoc "tc.cover.cover" 60 $ vcat
    [ nest 2 $ text "ps   =" <+> pretty ps
    ]
  cs' <- normaliseProjP cs
  ps <- (traverse . traverse . traverse) dotPatternsToPatterns ps
  case match cs' ps of
    Yes (i,mps) -> do
      exact <- allM mps isTrivialPattern
      let noExactClause = if exact || clauseCatchall (cs !! i)
                          then Set.empty
                          else Set.singleton i
      reportSLn "tc.cover.cover" 10 $ "pattern covered by clause " ++ show i
      return $ CoverResult (SplittingDone (size tel)) (Set.singleton i) [] noExactClause

    No        ->  do
      reportSLn "tc.cover" 20 $ "pattern is not covered"
      case fmap getHiding target of
        Just h | isInstance h -> do
          -- Ulf, 2016-10-31: For now we only infer instance clauses. It would
          -- make sense to do it also for hidden, but since the value of a
          -- hidden clause is expected to be forced by later clauses, it's too
          -- late to add it now. If it was inferrable we would have gotten a
          -- type error before getting to this point.
          inferMissingClause f sc
          return $ CoverResult (SplittingDone (size tel)) Set.empty [] Set.empty
        _ -> do
          let ps' = fromSplitPatterns ps
          return $ CoverResult (SplittingDone (size tel)) Set.empty [(tel, ps')] Set.empty

    -- We need to split!
    -- If all clauses have an unsplit copattern, we try that first.
    Block res bs -> tryIf res splitRes $ do
      let ps' = fromSplitPatterns ps
          done = return $ CoverResult (SplittingDone (size tel)) Set.empty [(tel, ps')] Set.empty
      if null bs then done else do
      -- Otherwise, if there are variables to split, we try them
      -- in the order determined by a split strategy.
      reportSLn "tc.cover.strategy" 20 $ "blocking vars = " ++ prettyShow bs
      -- xs is a non-empty lists of blocking variables
      -- try splitting on one of them
      xs <- splitStrategy bs tel
      -- Andreas, 2017-10-08, issue #2594
      -- First, try to find split order for complete coverage.
      -- If this fails, try to at least carry out the splitting to the end.
      continue xs NoAllowPartialCover $ \ _err -> do
        continue xs YesAllowPartialCover $ \ err -> do
          typeError $ SplitError err
  where
    continue
      :: [BlockingVar]
      -> AllowPartialCover
      -> (SplitError -> TCM CoverResult)
      -> TCM CoverResult
    continue xs allowPartialCover handle = do
      r <- altM1 (split Inductive allowPartialCover sc) xs
      case r of
        Left err -> handle err
        -- If we get the empty covering, we have reached an impossible case
        -- and are done.
        Right (Covering n []) ->
          return $ CoverResult (SplittingDone (size tel)) Set.empty [] Set.empty
        Right (Covering n scs) -> do
          results <- mapM (cover f cs) (map snd scs)
          let trees = map coverSplitTree results
              useds = map coverUsedClauses results
              psss  = map coverMissingClauses results
              noex  = map coverNoExactClauses results
          -- Jesper, 2016-03-10  We need to remember which variables were
          -- eta-expanded by the unifier in order to generate a correct split
          -- tree (see Issue 1872).
          reportSDoc "tc.cover.split.eta" 60 $ vcat
            [ text "etaRecordSplits"
            , nest 2 $ vcat
              [ text "n   = " <+> text (show n)
              , text "scs = " <+> prettyTCM scs
              , text "ps  = " <+> text (show ps)
              ]
            ]
          let trees' = zipWith (etaRecordSplits (unArg n) ps) scs trees
              tree   = SplitAt n trees'
          return $ CoverResult tree (Set.unions useds) (concat psss) (Set.unions noex)

    tryIf :: Monad m => Bool -> m (Either err a) -> m a -> m a
    tryIf True  me m = fromRightM (const m) me
    tryIf False me m = m

    -- Try to split result
    splitRes :: TCM (Either CosplitError CoverResult)
    splitRes = do
      reportSLn "tc.cover" 20 $ "blocked by projection pattern"
      -- forM is a monadic map over a Maybe here
      mcov <- splitResult f sc
      Trav.forM mcov $ \ (Covering n scs) -> do
        -- If result splitting was successful, continue coverage checking.
        (projs, results) <- unzip <$> do
          mapM (traverseF $ cover f cs <=< (snd <.> fixTarget)) scs
          -- OR:
          -- forM scs $ \ (proj, sc') -> (proj,) <$> do
          --   cover f cs =<< do
          --     snd <$> fixTarget sc'
        let trees = map coverSplitTree results
            useds = map coverUsedClauses results
            psss  = map coverMissingClauses results
            noex  = map coverNoExactClauses results
            tree  = SplitAt n $ zip projs trees
        return $ CoverResult tree (Set.unions useds) (concat psss) (Set.unions noex)

    gatherEtaSplits :: Int -> SplitClause
                    -> [NamedArg SplitPattern] -> [NamedArg SplitPattern]
    gatherEtaSplits n sc []
       | n >= 0    = __IMPOSSIBLE__ -- we should have encountered the main
                                    -- split by now already
       | otherwise = []
    gatherEtaSplits n sc (p:ps) = case namedArg p of
      VarP _ x
       | n == 0    -> case p' of -- this is the main split
           VarP  _ _    -> p : gatherEtaSplits (-1) sc ps
           DotP  _ _    -> __IMPOSSIBLE__
           ConP  _ _ qs -> qs ++ gatherEtaSplits (-1) sc ps
           LitP  _      -> gatherEtaSplits (-1) sc ps
           ProjP{}      -> __IMPOSSIBLE__
       | otherwise ->
           updateNamedArg (\ _ -> p') p : gatherEtaSplits (n-1) sc ps
        where p' = lookupS (scSubst sc) $ splitPatVarIndex x
      DotP  _ _    -> p : gatherEtaSplits (n-1) sc ps -- count dot patterns
      ConP  _ _ qs -> gatherEtaSplits n sc (qs ++ ps)
      LitP  _      -> gatherEtaSplits n sc ps
      ProjP{}      -> gatherEtaSplits n sc ps

    addEtaSplits :: Int -> [NamedArg SplitPattern] -> SplitTree -> SplitTree
    addEtaSplits k []     t = t
    addEtaSplits k (p:ps) t = case namedArg p of
      VarP  _ _     -> addEtaSplits (k+1) ps t
      DotP  _ _     -> addEtaSplits (k+1) ps t
      ConP c cpi qs -> SplitAt (p $> k) [(SplitCon (conName c) , addEtaSplits k (qs ++ ps) t)]
      LitP  _       -> __IMPOSSIBLE__
      ProjP{}       -> __IMPOSSIBLE__

    etaRecordSplits :: Int -> [NamedArg SplitPattern] -> (SplitTag,SplitClause)
                    -> SplitTree -> (SplitTag,SplitTree)
    etaRecordSplits n ps (q , sc) t =
      (q , addEtaSplits 0 (gatherEtaSplits n sc ps) t)

-- | Append a instance clause to the clauses of a function.
inferMissingClause
  :: QName
       -- ^ Function name.
  -> SplitClause
       -- ^ Clause to add.  Clause hiding (in 'clauseType') must be 'Instance'.
   -> TCM ()
inferMissingClause f (SClause tel ps _ cps (Just t)) = setCurrentRange f $ do
  reportSDoc "tc.cover.infer" 20 $ addContext tel $ text "Trying to infer right-hand side of type" <+> prettyTCM t
  cl <- addContext tel
        $ locally eCheckpoints (const cps)
        $ checkpoint IdS $ do    -- introduce a fresh checkpoint
    (_x, rhs) <- case getHiding t of
                  Instance{} -> newIFSMeta "" (unArg t)
                  Hidden     -> __IMPOSSIBLE__
                  NotHidden  -> __IMPOSSIBLE__
    return $ Clause { clauseLHSRange  = noRange
                    , clauseFullRange = noRange
                    , clauseTel       = tel
                    , namedClausePats = fromSplitPatterns ps
                    , clauseBody      = Just rhs
                    , clauseType      = Just t
                    , clauseCatchall  = False
                    , clauseUnreachable = Just False  -- missing, thus, not unreachable
                    }
  addClauses f [cl]  -- Important: add at the end.
inferMissingClause _ (SClause _ _ _ _ Nothing) = __IMPOSSIBLE__

splitStrategy :: BlockingVars -> Telescope -> TCM BlockingVars
splitStrategy bs tel = return $ updateLast setBlockingVarOverlap xs
  -- Make sure we do not insists on precomputed coverage when
  -- we make our last try to split.
  -- Otherwise, we will not get a nice error message.
  where
    xs       = bs
{- KEEP!
--  Andreas, 2012-10-13
--  The following split strategy which prefers all-constructor columns
--  fails on test/fail/CoverStrategy
    xs       = ys ++ zs
    (ys, zs) = partition allConstructors bs
    allConstructors :: BlockingVar -> Bool
    allConstructors = isJust . snd
-}

-- | Check that a type is a non-irrelevant datatype or a record with
-- named constructor. Unless the 'Induction' argument is 'CoInductive'
-- the data type must be inductive.
isDatatype :: (MonadTCM tcm, MonadError SplitError tcm) =>
              Induction -> Dom Type ->
              tcm (QName, [Arg Term], [Arg Term], [QName])
isDatatype ind at = do
  let t       = unDom at
      throw f = throwError . f =<< do liftTCM $ buildClosure t
  t' <- liftTCM $ reduce t
  mInterval <- liftTCM $ getBuiltinName' builtinInterval
  case unEl t' of
    Def d [] | Just d == mInterval -> throw NotADatatype
    Def d es -> do
      let ~(Just args) = allApplyElims es
      def <- liftTCM $ theDef <$> getConstInfo d
      splitOnIrrelevantDataAllowed <- liftTCM $ optExperimentalIrrelevance <$> pragmaOptions
      case def of
        Datatype{dataPars = np, dataCons = cs, dataInduction = i}
          | i == CoInductive && ind /= CoInductive ->
              throw CoinductiveDatatype
          -- Andreas, 2011-10-03 allow some splitting on irrelevant data (if only one constr. matches)
          | isIrrelevant at && not splitOnIrrelevantDataAllowed ->
              throw IrrelevantDatatype
          | otherwise -> do
              let (ps, is) = splitAt np args
              return (d, ps, is, cs)
        Record{recPars = np, recConHead = con, recInduction = i}
          | i == Just CoInductive && ind /= CoInductive ->
              throw CoinductiveDatatype
          | otherwise ->
              return (d, args, [], [conName con])
        _ -> throw NotADatatype
    _ -> throw NotADatatype

-- | Update the target type, add more patterns to split clause
--   if target becomes a function type.
--   Returns the domains of the function type (if any).
fixTarget :: SplitClause -> TCM (Telescope, SplitClause)
fixTarget sc@SClause{ scTel = sctel, scPats = ps, scSubst = sigma, scCheckpoints = cps, scTarget = target } =
  caseMaybe target (return (empty, sc)) $ \ a -> do
    reportSDoc "tc.cover.target" 20 $ sep
      [ text "split clause telescope: " <+> prettyTCM sctel
      , text "old patterns          : " <+> do
          addContext sctel $ prettyTCMPatternList $ fromSplitPatterns ps
      ]
    reportSDoc "tc.cover.target" 60 $ sep
      [ text "substitution          : " <+> text (show sigma)
      ]
    reportSDoc "tc.cover.target" 30 $ sep
      [ text "target type before substitution (variables may be wrong): " <+> do
          addContext sctel $ prettyTCM a
      ]
<<<<<<< HEAD
    TelV tel b <- telViewUpToPath (-1) $ applyPatSubst sigma $ unArg a
=======
    TelV tel b <- telView $ applySplitPSubst sigma $ unArg a
>>>>>>> 256c223b
    reportSDoc "tc.cover.target" 15 $ sep
      [ text "target type telescope (after substitution): " <+> do
          addContext sctel $ prettyTCM tel
      , text "target type core      (after substitution): " <+> do
          addContext sctel $ addContext tel $ prettyTCM b
      ]
    let n         = size tel
        -- Andreas, 2016-10-04 issue #2236
        -- Need to set origin to "Inserted" to avoid printing of hidden patterns.
        xs        = map (mapArgInfo hiddenInserted) $ teleNamedArgs tel
        -- Compute new split clause
        sctel'    = telFromList $ telToList (raise n sctel) ++ telToList tel
        -- Dot patterns in @ps@ need to be raised!  (Issue 1298)
        ps'       = applySubst (raiseS n) ps ++ xs
        newTarget = Just $ a $> b
        sc'       = SClause
          { scTel    = sctel'
          , scPats   = ps'
          , scSubst  = wkS n $ sigma -- Should be wkS instead of liftS since
                                     -- variables are only added to new tel.
          , scCheckpoints        = applySubst (raiseS n) cps
          , scTarget = newTarget
          }
    -- Separate debug printing to find cause of crash (Issue 1374)
    reportSDoc "tc.cover.target" 30 $ sep
      [ text "new split clause telescope   : " <+> prettyTCM sctel'
      ]
    reportSDoc "tc.cover.target" 30 $ sep
      [ text "new split clause patterns    : " <+> do
          addContext sctel' $ prettyTCMPatternList $ fromSplitPatterns ps'
      ]
    reportSDoc "tc.cover.target" 60 $ sep
      [ text "new split clause substitution: " <+> text (show $ scSubst sc')
      ]
    reportSDoc "tc.cover.target" 30 $ sep
      [ text "new split clause target      : " <+> do
          addContext sctel' $ prettyTCM $ fromJust newTarget
      ]
    reportSDoc "tc.cover.target" 20 $ sep
      [ text "new split clause"
      , prettyTCM sc'
      ]
    return $ if n == 0 then (empty, sc { scTarget = newTarget }) else (tel, sc')

-- Andreas, 2017-01-18, issue #819, set visible arguments to UserWritten.
-- Otherwise, they will be printed as _.
hiddenInserted :: ArgInfo -> ArgInfo
hiddenInserted ai
  | visible ai = setOrigin UserWritten ai
  | otherwise  = setOrigin Inserted ai

-- | @computeNeighbourhood delta1 delta2 d pars ixs hix tel ps con@
--
--   @
--      delta1   Telescope before split point
--      n        Name of pattern variable at split point
--      delta2   Telescope after split point
--      d        Name of datatype to split at
--      pars     Data type parameters
--      ixs      Data type indices
--      hix      Index of split variable
--      tel      Telescope for patterns ps
--      ps       Patterns before doing the split
--      cps      Current module parameter checkpoints
--      con      Constructor to fit into hole
--   @
--   @dtype == d pars ixs@
computeNeighbourhood
  :: Telescope                    -- ^ Telescope before split point.
  -> PatVarName                   -- ^ Name of pattern variable at split point.
  -> Telescope                    -- ^ Telescope after split point.
  -> QName                        -- ^ Name of datatype to split at.
  -> Args                         -- ^ Data type parameters.
  -> Args                         -- ^ Data type indices.
  -> Nat                          -- ^ Index of split variable.
  -> Telescope                    -- ^ Telescope for the patterns.
  -> [NamedArg SplitPattern]      -- ^ Patterns before doing the split.
  -> Map CheckpointId Substitution -- ^ Current checkpoints
  -> QName                        -- ^ Constructor to fit into hole.
  -> CoverM (Maybe SplitClause)   -- ^ New split clause if successful.
computeNeighbourhood delta1 n delta2 d pars ixs hix tel ps cps c = do

  -- Get the type of the datatype
  dtype <- liftTCM $ (`piApply` pars) . defType <$> getConstInfo d

  -- Get the real constructor name
  con <- liftTCM $ fromRight __IMPOSSIBLE__ <$> getConForm c
  con <- return $ con { conName = c }  -- What if we restore the current name?
                                       -- Andreas, 2013-11-29 changes nothing!

  -- Get the type of the constructor
  ctype <- liftTCM $ defType <$> getConInfo con

  -- Lookup the type of the constructor at the given parameters
  (gamma0, cixs) <- do
    TelV gamma0 (El _ d) <- liftTCM $ telView (ctype `piApply` pars)
    let Def _ es = d
        Just cixs = allApplyElims es
    return (gamma0, cixs)

  -- Andreas, 2012-02-25 preserve name suggestion for recursive arguments
  -- of constructor

  let preserve (x, t@(El _ (Def d' _))) | d == d' = (n, t)
      preserve (x, t) = (x, t)
      gammal = map (fmap preserve) . telToList $ gamma0
      gamma  = telFromList gammal
      delta1Gamma = delta1 `abstract` gamma

  debugInit con ctype d pars ixs cixs delta1 delta2 gamma tel ps hix

  -- All variables are flexible
  let flex = allFlexVars delta1Gamma

  -- Unify constructor target and given type (in Δ₁Γ)
  let conIxs   = drop (size pars) cixs
      givenIxs = raise (size gamma) ixs

  r <- unifyIndices
         delta1Gamma
         flex
         (raise (size gamma) dtype)
         conIxs
         givenIxs

  case r of
    NoUnify {} -> debugNoUnify $> Nothing

    DontKnow errs -> do
      debugCantSplit
      throwError $ UnificationStuck (conName con) (delta1 `abstract` gamma) conIxs givenIxs errs
    Unifies (delta1',rho0,_) -> do
      debugSubst "rho0" rho0

      -- We have Δ₁' ⊢ ρ₀ : Δ₁Γ, so split it into the part for Δ₁ and the part for Γ
      let (rho1,rho2) = splitS (size gamma) $ toSplitPSubst rho0

      -- Andreas, 2015-05-01  I guess it is fine to use no @conPType@
      -- as the result of splitting is never used further down the pipeline.
      -- After splitting, Agda reloads the file.
      -- Andreas, 2017-09-03, issue #2729: remember that pattern was generated by case split.
      let cpi  = noConPatternInfo{ conPRecord = Just PatOSplit }
          conp = ConP con cpi $ applySubst rho2 $
                   map (mapArgInfo hiddenInserted) $ tele2NamedArgs gamma0 gamma
          -- Andreas, 2016-09-08, issue #2166: use gamma0 for correct argument names

      -- Compute final context and substitution
      let rho3    = consS conp rho1            -- Δ₁' ⊢ ρ₃ : Δ₁(x:D)
          delta2' = applySplitPSubst rho3 delta2  -- Δ₂' = Δ₂ρ₃
          delta'  = delta1' `abstract` delta2' -- Δ'  = Δ₁'Δ₂'
          rho     = liftS (size delta2) rho3   -- Δ' ⊢ ρ : Δ₁(x:D)Δ₂

      debugTel "delta'" delta'
      debugSubst "rho" rho
      debugPs tel ps

      -- Apply the substitution
      let ps' = applySubst rho ps
      debugPlugged delta' ps'

      let cps' = applySplitPSubst rho cps

      return $ Just $ SClause delta' ps' rho cps' Nothing -- target fixed later

  where
    debugInit con ctype d pars ixs cixs delta1 delta2 gamma tel ps hix =
      liftTCM $ reportSDoc "tc.cover.split.con" 20 $ vcat
        [ text "computeNeighbourhood"
        , nest 2 $ vcat
          [ text "context=" <+> (inTopContext . prettyTCM =<< getContextTelescope)
          , text "con    =" <+> prettyTCM con
          , text "ctype  =" <+> prettyTCM ctype
          , text "ps     =" <+> do inTopContext $ addContext tel $ prettyTCMPatternList $ fromSplitPatterns ps
          , text "d      =" <+> prettyTCM d
          , text "pars   =" <+> do prettyList $ map prettyTCM pars
          , text "ixs    =" <+> do addContext delta1 $ prettyList $ map prettyTCM ixs
          , text "cixs   =" <+> do addContext gamma  $ prettyList $ map prettyTCM cixs
          , text "delta1 =" <+> do inTopContext $ prettyTCM delta1
          , text "delta2 =" <+> do inTopContext $ addContext delta1 $ addContext gamma $ prettyTCM delta2
          , text "gamma  =" <+> do inTopContext $ addContext delta1 $ prettyTCM gamma
          , text "hix    =" <+> text (show hix)
          ]
        ]

    debugNoUnify =
      liftTCM $ reportSLn "tc.cover.split.con" 20 "  Constructor impossible!"

    debugCantSplit =
      liftTCM $ reportSLn "tc.cover.split.con" 20 "  Bad split!"

    debugSubst s sub =
      liftTCM $ reportSDoc "tc.cover.split.con" 20 $ nest 2 $ vcat
        [ text (s ++ " =") <+> prettyTCM sub
        ]

    debugTel s tel =
      liftTCM $ reportSDoc "tc.cover.split.con" 20 $ nest 2 $ vcat
        [ text (s ++ " =") <+> prettyTCM tel
        ]

    debugPs tel ps =
      liftTCM $ reportSDoc "tc.cover.split.con" 20 $
        inTopContext $ addContext tel $ nest 2 $ vcat
          [ text "ps     =" <+> prettyTCMPatternList (fromSplitPatterns ps)
          ]

    debugPlugged delta' ps' =
      liftTCM $ reportSDoc "tc.cover.split.con" 20 $
        inTopContext $ addContext delta' $ nest 2 $ vcat
          [ text "ps'    =" <+> do prettyTCMPatternList $ fromSplitPatterns ps'
          ]

-- | Introduce trailing pattern variables via 'fixTarget'?
data FixTarget
  = YesFixTarget
  | NoFixTarget
  deriving (Show)

-- | Allow partial covering for split?
data AllowPartialCover
  = YesAllowPartialCover  -- To try to coverage-check incomplete splits.
  | NoAllowPartialCover   -- Default.
  deriving (Eq, Show)

-- | Entry point from @Interaction.MakeCase@.
splitClauseWithAbsurd :: SplitClause -> Nat -> TCM (Either SplitError (Either SplitClause Covering))
splitClauseWithAbsurd c x = split' Inductive NoAllowPartialCover NoFixTarget c (BlockingVar x [] [] True)
  -- Andreas, 2016-05-03, issue 1950:
  -- Do not introduce trailing pattern vars after split,
  -- because this does not work for with-clauses.

-- | Entry point from @TypeChecking.Empty@ and @Interaction.BasicOps@.
--   @splitLast CoInductive@ is used in the @refine@ tactics.

splitLast :: Induction -> Telescope -> [NamedArg DeBruijnPattern] -> TCM (Either SplitError Covering)
splitLast ind tel ps = split ind NoAllowPartialCover sc (BlockingVar 0 [] [] True)
  where sc = SClause tel (toSplitPatterns ps) empty empty Nothing

-- | @split ind splitClause x = return res@
--   splits @splitClause@ at pattern var @x@ (de Bruijn index).
--
--   Possible results @res@ are:
--
--   1. @Left err@:
--      Splitting failed.
--
--   2. @Right covering@:
--      A covering set of split clauses, one for each valid constructor.
--      This could be the empty set (denoting an absurd clause).

split :: Induction
         -- ^ Coinductive constructors are allowed if this argument is
         -- 'CoInductive'.
      -> AllowPartialCover
         -- ^ Don't fail if computed 'Covering' does not cover all constructors.
      -> SplitClause
      -> BlockingVar
      -> TCM (Either SplitError Covering)
split ind allowPartialCover sc x =
  fmap blendInAbsurdClause <$> split' ind allowPartialCover YesFixTarget sc x
  where
    n = lookupPatternVar sc $ blockingVarNo x
    blendInAbsurdClause :: Either SplitClause Covering -> Covering
    blendInAbsurdClause = fromRight (const $ Covering n [])

-- | Convert a de Bruijn index relative to the clause telescope to a de Bruijn
--   level. The result should be the argument position (counted from left,
--   starting with 0) to split at (dot patterns included!).
lookupPatternVar :: SplitClause -> Int -> Arg Nat
lookupPatternVar SClause{ scTel = tel, scPats = pats } x = arg $>
    if n < 0 then __IMPOSSIBLE__ else n
  where n = if k < 0
            then __IMPOSSIBLE__
            else fromMaybe __IMPOSSIBLE__ $ permPicks perm !!! k
        perm = fromMaybe __IMPOSSIBLE__ $ dbPatPerm $ fromSplitPatterns pats
        k = size tel - x - 1
        arg = telVars (size tel) tel !! k

-- | @split' ind splitClause x = return res@
--   splits @splitClause@ at pattern var @x@ (de Bruijn index).
--
--   Possible results @res@ are:
--
--   1. @Left err@:
--      Splitting failed.
--
--   2. @Right (Left splitClause')@:
--      Absurd clause (type of @x@ has 0 valid constructors).
--
--   3. @Right (Right covering)@:
--      A covering set of split clauses, one for each valid constructor.

split' :: Induction
          -- ^ Coinductive constructors are allowed if this argument is
          -- 'CoInductive'.
       -> AllowPartialCover
          -- ^ Don't fail if computed 'Covering' does not cover all constructors.
       -> FixTarget
          -- ^ If 'YesFixTarget', introduce new trailing variable patterns via
          --   'fixTarget'.
       -> SplitClause
       -> BlockingVar
       -> TCM (Either SplitError (Either SplitClause Covering))
split' ind allowPartialCover fixtarget sc@(SClause tel ps _ cps target) (BlockingVar x pcons' plits overlap) =
 liftTCM $ runExceptT $ do

  debugInit tel x ps cps

  -- Split the telescope at the variable
  -- t = type of the variable,  Δ₁ ⊢ t
  (n, t, delta1, delta2) <- do
    let (tel1, dom : tel2) = splitAt (size tel - x - 1) $ telToList tel
    return (fst $ unDom dom, snd <$> dom, telFromList tel1, telFromList tel2)

  -- Compute the neighbourhoods for the constructors
  let computeNeighborhoods = do
        -- Check that t is a datatype or a record
        -- Andreas, 2010-09-21, isDatatype now directly throws an exception if it fails
        -- cons = constructors of this datatype
        (d, pars, ixs, cons) <- inContextOfT $ isDatatype ind t
        mns <- forM cons $ \ con -> fmap (SplitCon con,) <$>
          computeNeighbourhood delta1 n delta2 d pars ixs x tel ps cps con
        return $ catMaybes mns

      computeLitNeighborhoods = do
        typeOk <- liftTCM $ do
          t' <- litType $ headWithDefault __IMPOSSIBLE__ plits
          liftTCM $ dontAssignMetas $ tryConversion $ equalType (unDom t) t'
        unless typeOk $ throwError . NotADatatype =<< do liftTCM $ buildClosure (unDom t)
        ns <- forM plits $ \lit -> do
          let delta2' = subst 0 (Lit lit) delta2
              delta'  = delta1 `abstract` delta2'
              rho     = liftS x $ consS (LitP lit) idS
              ps'     = applySubst rho ps
              cps'    = applySplitPSubst rho cps
          return (SplitLit lit , SClause delta' ps' rho cps' Nothing)
        ca <- do
          let delta' = tel -- telescope is unchanged for catchall branch
              varp   = VarP PatOSplit $ SplitPatVar
                         { splitPatVarName   = underscore
                         , splitPatVarIndex  = 0
                         , splitExcludedLits = plits
                         }
              rho    = liftS x $ consS varp $ raiseS 1
              ps'    = applySubst rho ps
          return (SplitCatchall , SClause delta' ps' rho cps Nothing)
        return $ ns ++ [ ca ]

  ns <- if null pcons' && not (null plits)
        then computeLitNeighborhoods
        else computeNeighborhoods

  ns <- case fixtarget of
    NoFixTarget  -> return ns
    YesFixTarget -> lift $ forM ns $ \(con,sc) ->
      (con,) . snd <$> fixTarget sc{ scTarget = target }

  case ns of
    []  -> do
      let absurdp = VarP PatOAbsurd $ SplitPatVar underscore 0 []
          rho = liftS x $ consS absurdp $ raiseS 1
          ps' = applySubst rho ps
      return $ Left $ SClause
               { scTel  = tel
               , scPats = ps'
               , scSubst              = __IMPOSSIBLE__ -- not used
               , scCheckpoints        = __IMPOSSIBLE__ -- not used
               , scTarget             = Nothing
               }

    -- Andreas, 2011-10-03
    -- if more than one constructor matches, we cannot be irrelevant
    -- (this piece of code is unreachable if --experimental-irrelevance is off)
    (_ : _ : _) | unusableRelevance (getRelevance t) ->
      throwError . IrrelevantDatatype =<< do liftTCM $ buildClosure (unDom t)

  -- Andreas, 2012-10-10 fail if precomputed constructor set does not cover
  -- all the data type constructors
  -- Andreas, 2017-10-08 ... unless partial covering is explicitly allowed.
    _ | allowPartialCover == NoAllowPartialCover,
        overlap == False,
        let ptags = map (SplitCon . conName) pcons' ++ map SplitLit plits,
        let tags  = map fst ns,
        let diff  = Set.fromList tags Set.\\ Set.fromList ptags,
        not (Set.null diff) -> do
          liftTCM $ reportSDoc "tc.cover.precomputed" 10 $ vcat
            [ hsep $ text "ptags =" : map prettyTCM ptags
            , hsep $ text "tags  =" : map prettyTCM tags
            ]
          throwError (GenericSplitError "precomputed set of constructors does not cover all cases")

    _  -> do
      liftTCM $ checkSortOfSplitVar $ unDom t
      return $ Right $ Covering (lookupPatternVar sc x) ns

  where
    inContextOfT, inContextOfDelta2 :: (MonadTCM tcm, MonadDebug tcm) => tcm a -> tcm a
    inContextOfT      = addContext tel . escapeContext (x + 1)
    inContextOfDelta2 = addContext tel . escapeContext x

    -- Debug printing
    debugInit tel x ps cps = liftTCM $ inTopContext $ do
      reportSDoc "tc.cover.top" 10 $ vcat
        [ text "TypeChecking.Coverage.split': split"
        , nest 2 $ vcat
          [ text "tel     =" <+> prettyTCM tel
          , text "x       =" <+> prettyTCM x
          , text "ps      =" <+> do addContext tel $ prettyTCMPatternList $ fromSplitPatterns ps
          , text "cps     =" <+> prettyTCM cps
          ]
        ]

    debugHoleAndType delta1 delta2 s ps t =
      liftTCM $ reportSDoc "tc.cover.top" 10 $ nest 2 $ vcat $
        [ text "p      =" <+> text (patVarNameToString s)
        , text "ps     =" <+> text (show ps)
        , text "delta1 =" <+> prettyTCM delta1
        , text "delta2 =" <+> inContextOfDelta2 (prettyTCM delta2)
        , text "t      =" <+> inContextOfT (prettyTCM t)
        ]

-- | What could go wrong if we try to split on the result?
data CosplitError
  = CosplitNoTarget
      -- ^ We do not know the target type of the clause.
  | CosplitNoRecordType Telescope Type
      -- ^ Type living in the given telescope is not a record type.
  | CosplitIrrelevantProjections
      -- ^ Record has irrelevant fields, but we do not have irrelevant projections.

instance PrettyTCM CosplitError where
  prettyTCM = \case
    CosplitNoTarget ->
      text "target type is unknown"
    CosplitIrrelevantProjections ->
      text "record has irrelevant fields, but no corresponding projections"
    CosplitNoRecordType tel t -> addContext tel $ do
      text "target type " <+> prettyTCM t <+> text " is not a record type"

-- | @splitResult f sc = return res@
--
--   If the target type of @sc@ is a record type, a covering set of
--   split clauses is returned (@sc@ extended by all valid projection patterns),
--   otherwise @res == Nothing@.
--   Note that the empty set of split clauses is returned if the record has no fields.
splitResult :: QName -> SplitClause -> TCM (Either CosplitError Covering)
splitResult f sc@(SClause tel ps _ _ target) = do
  reportSDoc "tc.cover.split" 10 $ vcat
    [ text "splitting result:"
    , nest 2 $ text "f      =" <+> prettyTCM f
    , nest 2 $ text "target =" <+> (addContext tel $ maybe empty prettyTCM target)
    ]
  -- if we want to split projections, but have no target type, we give up
  let failure = return . Left
  caseMaybe target (failure CosplitNoTarget) $ \ t -> do
    isR <- addContext tel $ isRecordType $ unArg t
    case isR of
      Just (_r, vs, Record{ recFields = fs }) -> do
        reportSDoc "tc.cover" 20 $ sep
          [ text $ "we are of record type _r = " ++ prettyShow _r
          , text   "applied to parameters vs = " <+> (addContext tel $ prettyTCM vs)
          , text $ "and have fields       fs = " ++ prettyShow fs
          ]
        -- Andreas, 2018-03-19, issue #2971, check that we have a "strong" record type,
        -- i.e., with all the projections.  Otherwise, we may not split.
        ifNotM (strongRecord fs) (failure CosplitIrrelevantProjections) $ {-else-} do
        let es = patternsToElims $ fromSplitPatterns ps
        -- Note: module parameters are part of ps
        let self  = defaultArg $ Def f [] `applyE` es
            pargs = vs ++ [self]
        reportSDoc "tc.cover" 20 $ sep
          [ text   "we are              self = " <+> (addContext tel $ prettyTCM $ unArg self)
          ]
        let n = defaultArg $ permRange $ fromMaybe __IMPOSSIBLE__ $ dbPatPerm $ fromSplitPatterns ps
            -- Andreas & James, 2013-11-19 includes the dot patterns!
            -- See test/succeed/CopatternsAndDotPatterns.agda for a case with dot patterns
            -- and copatterns which fails for @n = size tel@ with a broken case tree.

        -- Andreas, 2016-07-22 read the style of projections from the user's lips
        projOrigin <- ifM (optPostfixProjections <$> pragmaOptions) (return ProjPostfix) (return ProjPrefix)
        Right . Covering n <$> do
          forM fs $ \ proj -> do
            -- compute the new target
            dType <- defType <$> do getConstInfo $ unArg proj -- WRONG: typeOfConst $ unArg proj
            let -- type of projection instantiated at self
                target' = Just $ proj $> dType `piApply` pargs      -- Always visible (#2287)
                projArg = fmap (Named Nothing . ProjP projOrigin) $ setHiding NotHidden proj
                sc' = sc { scPats   = scPats sc ++ [projArg]
                         , scSubst  = idS
                         , scTarget = target'
                         }
            return (SplitCon (unArg proj), sc')
      _ -> failure $ CosplitNoRecordType tel $ unArg t
  where
  -- A record type is strong if it has all the projections.
  -- This is the case if --irrelevant-projections or no field is irrelevant.
  -- TODO: what about shape irrelevance?
  strongRecord :: [Arg QName] -> TCM Bool
  strongRecord fs = (optIrrelevantProjections <$> pragmaOptions) `or2M`
    (return $ not $ any isIrrelevant fs)


-- * Boring instances

-- | For debugging only.
instance PrettyTCM SplitClause where
  prettyTCM (SClause tel pats sigma cps target) = sep
    [ text "SplitClause"
    , nest 2 $ vcat
      [ text "tel          =" <+> prettyTCM tel
      , text "pats         =" <+> sep (map (prettyTCM . namedArg) pats)
      , text "subst        =" <+> (text . show) sigma
      , text "checkpoints  =" <+> prettyTCM cps
      , text "target       =" <+> do
          caseMaybe target empty $ \ t -> do
            addContext tel $ prettyTCM t
      -- Triggers crash (see Issue 1374).
      -- , text "subst target = " <+> do
      --     caseMaybe target empty $ \ t -> do
      --       addContext tel $ prettyTCM $ applySubst sigma t
      ]
    ]<|MERGE_RESOLUTION|>--- conflicted
+++ resolved
@@ -37,11 +37,7 @@
 import Agda.Syntax.Internal.Pattern
 
 import Agda.TypeChecking.Monad
-<<<<<<< HEAD
 import Agda.TypeChecking.Monad.Builtin
-=======
-import Agda.TypeChecking.Monad.Builtin (litType)
->>>>>>> 256c223b
 
 import Agda.TypeChecking.Rules.LHS (checkSortOfSplitVar)
 import Agda.TypeChecking.Rules.LHS.Problem (allFlexVars)
@@ -488,11 +484,7 @@
       [ text "target type before substitution (variables may be wrong): " <+> do
           addContext sctel $ prettyTCM a
       ]
-<<<<<<< HEAD
-    TelV tel b <- telViewUpToPath (-1) $ applyPatSubst sigma $ unArg a
-=======
-    TelV tel b <- telView $ applySplitPSubst sigma $ unArg a
->>>>>>> 256c223b
+    TelV tel b <- telViewUpToPath (-1) $ applySplitPSubst sigma $ unArg a
     reportSDoc "tc.cover.target" 15 $ sep
       [ text "target type telescope (after substitution): " <+> do
           addContext sctel $ prettyTCM tel
