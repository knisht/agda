{-# LANGUAGE GeneralizedNewtypeDeriving #-}

{-| EDSL to construct terms without touching De Bruijn indices.

e.g. if given t, u :: Term, Γ ⊢ t, u : A, we can build "λ f. f t u" like this:

runNames [] $ do
  -- @open@ binds @t@ and @u@ to computations that know how to weaken themselves in
  -- an extended context

  [t,u] <- mapM open [t,u]

  -- @lam@ gives the illusion of HOAS by providing f as a computation
  -- It also extends the internal context with the name "f", so that
  -- @t@ and @u@ will get weakened in the body.
  -- Then we finish the job using the (<@>) combinator from Agda.TypeChecking.Primitive

  lam "f" $ \ f -> f <@> t <@> u

-}
module Agda.TypeChecking.Names where

-- Control.Monad.Fail import is redundant since GHC 8.8.1
import Control.Monad.Fail (MonadFail)

import Control.Monad.Except
import Control.Monad.Reader
import Control.Monad.State

import Data.List

import Agda.Syntax.Common hiding (Nat)
import Agda.Syntax.Internal

import Agda.TypeChecking.Monad hiding (getConstInfo, typeOfConst)
import Agda.TypeChecking.Substitute
import Agda.TypeChecking.Telescope
import Agda.TypeChecking.Errors
import Agda.TypeChecking.Level
import Agda.TypeChecking.Pretty ()  -- instances only
import Agda.TypeChecking.Free

import Agda.Utils.Fail (Fail, runFail_)
import Agda.Utils.Impossible

instance HasBuiltins m => HasBuiltins (NamesT m) where
  getBuiltinThing b = lift $ getBuiltinThing b

newtype NamesT m a = NamesT { unName :: ReaderT Names m a }
  deriving ( Functor
           , Applicative
           , Monad
           , MonadFail
           , MonadTrans
           , MonadState s
           , MonadIO
           , HasOptions
           , MonadDebug
           , MonadTCEnv
           , MonadTCState
           , MonadTCM
           , ReadTCState
           , MonadReduce
           , MonadError e
           , MonadAddContext
           )

-- deriving instance MonadState s m => MonadState s (NamesT m)

type Names = [String]

runNamesT :: Names -> NamesT m a -> m a
runNamesT n m = runReaderT (unName m) n

-- We use @Fail@ instead of @Identity@ because the computation can fail.
runNames :: Names -> NamesT Fail a -> a
runNames n m = runFail_ (runNamesT n m)

currentCxt :: Monad m => NamesT m Names
currentCxt = NamesT ask

cxtSubst :: MonadFail m => Names -> NamesT m (Substitution' a)
cxtSubst ctx = do
  ctx' <- currentCxt
  if (ctx `isSuffixOf` ctx')
     then return $ raiseS (genericLength ctx' - genericLength ctx)
     else fail $ "thing out of context (" ++ show ctx ++ " is not a sub context of " ++ show ctx' ++ ")"

inCxt :: (MonadFail m, Subst a) => Names -> a -> NamesT m a
inCxt ctx a = do
  sigma <- cxtSubst ctx
  return $ applySubst sigma a

-- closed terms
cl' :: Applicative m => a -> NamesT m a
cl' = pure

cl :: Monad m => m a -> NamesT m a
cl = lift

open :: (MonadFail m, Subst a) => a -> NamesT m (NamesT m a)
open a = do
  ctx <- NamesT ask
  pure $ inCxt ctx a

<<<<<<< HEAD
bind' :: (MonadFail m) => ArgName -> ((forall t' b. (Subst t' b, DeBruijn b) => NamesT m b) -> NamesT m a) -> NamesT m a
=======
bind' :: (MonadFail m, Subst b, DeBruijn b, Subst a, Free a) => ArgName -> (NamesT m b -> NamesT m a) -> NamesT m a
>>>>>>> 73405f70
bind' n f = do
  cxt <- NamesT ask
  (NamesT . local (n:) . unName $ f (inCxt (n:cxt) (deBruijnVar 0)))

bind :: ( MonadFail m
<<<<<<< HEAD
=======
        , Subst b
        , DeBruijn b
        , Subst a
        , Free a
>>>>>>> 73405f70
        ) =>
        ArgName -> ((forall t' b. (Subst t' b, DeBruijn b) => NamesT m b) -> NamesT m a) -> NamesT m (Abs a)
bind n f = Abs n <$> bind' n f


glam :: MonadFail m
     => ArgInfo -> ArgName -> (NamesT m Term -> NamesT m Term) -> NamesT m Term
glam info n f = Lam info <$> bind n f

glamN :: (Functor m, MonadFail m) =>
         [Arg ArgName] -> (NamesT m Args -> NamesT m Term) -> NamesT m Term
glamN [] f = f $ pure []
glamN (Arg i n:ns) f = glam i n $ \ x -> glamN ns (\ xs -> f ((:) <$> (Arg i <$> x) <*> xs))

lam :: MonadFail m
    => ArgName -> (NamesT m Term -> NamesT m Term) -> NamesT m Term
lam n f = glam defaultArgInfo n f

ilam :: MonadFail m
    => ArgName -> (NamesT m Term -> NamesT m Term) -> NamesT m Term
ilam n f = glam (setRelevance Irrelevant defaultArgInfo) n f



data AbsN a = AbsN { absNName :: [ArgName], unAbsN :: a } deriving (Functor,Foldable,Traversable)

instance Subst t a => Subst t (AbsN a) where
  applySubst rho (AbsN xs a) = AbsN xs (applySubst (liftS (length xs) rho) a)

-- | Will crash on @NoAbs@
toAbsN :: Abs (AbsN a) -> AbsN a
toAbsN (Abs n x') = AbsN (n : absNName x') (unAbsN x')
toAbsN NoAbs{} = __IMPOSSIBLE__

absAppN :: Subst t a => AbsN a -> [t] -> a
absAppN f xs = (parallelS $ reverse xs) `applySubst` unAbsN f

bindN :: ( MonadFail m
        ) =>
        [ArgName] -> ((forall t' b. (Subst t' b, DeBruijn b) => [NamesT m b]) -> NamesT m a) -> NamesT m (AbsN a)
bindN [] f = AbsN [] <$> f []
bindN (x:xs) f = toAbsN <$> bind x (\ x -> bindN xs (\ xs -> f (x:xs)))

bindNArg :: ( MonadFail m
        ) =>
        [Arg ArgName] -> ((forall t' b. (Subst t' b, DeBruijn b) => [NamesT m (Arg b)]) -> NamesT m a) -> NamesT m (AbsN a)
bindNArg [] f = AbsN [] <$> f []
bindNArg (Arg i x:xs) f = toAbsN <$> bind x (\ x -> bindNArg xs (\ xs -> f ((Arg i <$> x):xs)))


applyN :: ( Monad m
        , Subst t a
        ) =>
        NamesT m (AbsN a) -> [NamesT m t] -> NamesT m a
applyN f xs = do
  f <- f
  xs <- sequence xs
  unless (length xs == length (absNName f)) $ __IMPOSSIBLE__
  return $ absAppN f xs

applyN' :: ( Monad m
        , Subst t a
        ) =>
        NamesT m (AbsN a) -> NamesT m [t] -> NamesT m a
applyN' f xs = do
  f <- f
  xs <- xs
  unless (length xs == length (absNName f)) $ __IMPOSSIBLE__
  return $ absAppN f xs

type ArgVars m = (forall t' b. (Subst t' b, DeBruijn b) => [NamesT m (Arg b)])

type Vars m = (forall t' b. (Subst t' b, DeBruijn b) => [NamesT m b])
type Var m = (forall t' b. (Subst t' b, DeBruijn b) => NamesT m b)
abstractN :: ( MonadFail m
             , Abstract a
             ) =>
             NamesT m Telescope -> (Vars m -> NamesT m a) -> NamesT m a
abstractN tel f = do
  tel <- tel
  u <- bindN (teleNames tel) f
  return $ abstract tel $ unAbsN u

abstractT :: ( MonadFail m
             , Abstract a
             ) =>
             String -> NamesT m Type -> (Var m -> NamesT m a) -> NamesT m a
abstractT n ty f = do
  u <- bind n f
  ty <- ty
  let tel = ExtendTel (defaultDom ty) $ Abs n EmptyTel
  return $ abstract tel $ unAbs u


lamTel :: Monad m => NamesT m (Abs [Term]) -> NamesT m ([Term])
lamTel t = map (Lam defaultArgInfo) . sequenceA <$> t

appTel :: Monad m => NamesT m [Term] -> NamesT m Term -> NamesT m [Term]
appTel = liftM2 (\ fs x -> map (`apply` [Arg defaultArgInfo x]) fs)
<|MERGE_RESOLUTION|>--- conflicted
+++ resolved
@@ -1,4 +1,5 @@
 {-# LANGUAGE GeneralizedNewtypeDeriving #-}
+{-# LANGUAGE TypeFamilies #-}
 
 {-| EDSL to construct terms without touching De Bruijn indices.
 
@@ -103,25 +104,14 @@
   ctx <- NamesT ask
   pure $ inCxt ctx a
 
-<<<<<<< HEAD
-bind' :: (MonadFail m) => ArgName -> ((forall t' b. (Subst t' b, DeBruijn b) => NamesT m b) -> NamesT m a) -> NamesT m a
-=======
-bind' :: (MonadFail m, Subst b, DeBruijn b, Subst a, Free a) => ArgName -> (NamesT m b -> NamesT m a) -> NamesT m a
->>>>>>> 73405f70
+bind' :: (MonadFail m) => ArgName -> ((forall b. (Subst b, DeBruijn b) => NamesT m b) -> NamesT m a) -> NamesT m a
 bind' n f = do
   cxt <- NamesT ask
   (NamesT . local (n:) . unName $ f (inCxt (n:cxt) (deBruijnVar 0)))
 
 bind :: ( MonadFail m
-<<<<<<< HEAD
-=======
-        , Subst b
-        , DeBruijn b
-        , Subst a
-        , Free a
->>>>>>> 73405f70
-        ) =>
-        ArgName -> ((forall t' b. (Subst t' b, DeBruijn b) => NamesT m b) -> NamesT m a) -> NamesT m (Abs a)
+        ) =>
+        ArgName -> ((forall b. (Subst b, DeBruijn b) => NamesT m b) -> NamesT m a) -> NamesT m (Abs a)
 bind n f = Abs n <$> bind' n f
 
 
@@ -146,7 +136,8 @@
 
 data AbsN a = AbsN { absNName :: [ArgName], unAbsN :: a } deriving (Functor,Foldable,Traversable)
 
-instance Subst t a => Subst t (AbsN a) where
+instance Subst a => Subst (AbsN a) where
+  type SubstArg (AbsN a) = SubstArg a
   applySubst rho (AbsN xs a) = AbsN xs (applySubst (liftS (length xs) rho) a)
 
 -- | Will crash on @NoAbs@
@@ -154,26 +145,31 @@
 toAbsN (Abs n x') = AbsN (n : absNName x') (unAbsN x')
 toAbsN NoAbs{} = __IMPOSSIBLE__
 
-absAppN :: Subst t a => AbsN a -> [t] -> a
+absAppN :: Subst a => AbsN a -> [SubstArg a] -> a
 absAppN f xs = (parallelS $ reverse xs) `applySubst` unAbsN f
 
+type ArgVars m = (forall b. (Subst b, DeBruijn b) => [NamesT m (Arg b)])
+
+type Vars m = (forall b. (Subst b, DeBruijn b) => [NamesT m b])
+type Var m = (forall b. (Subst b, DeBruijn b) => NamesT m b)
+
 bindN :: ( MonadFail m
         ) =>
-        [ArgName] -> ((forall t' b. (Subst t' b, DeBruijn b) => [NamesT m b]) -> NamesT m a) -> NamesT m (AbsN a)
+        [ArgName] -> (Vars m -> NamesT m a) -> NamesT m (AbsN a)
 bindN [] f = AbsN [] <$> f []
 bindN (x:xs) f = toAbsN <$> bind x (\ x -> bindN xs (\ xs -> f (x:xs)))
 
 bindNArg :: ( MonadFail m
         ) =>
-        [Arg ArgName] -> ((forall t' b. (Subst t' b, DeBruijn b) => [NamesT m (Arg b)]) -> NamesT m a) -> NamesT m (AbsN a)
+        [Arg ArgName] -> (ArgVars m -> NamesT m a) -> NamesT m (AbsN a)
 bindNArg [] f = AbsN [] <$> f []
 bindNArg (Arg i x:xs) f = toAbsN <$> bind x (\ x -> bindNArg xs (\ xs -> f ((Arg i <$> x):xs)))
 
 
 applyN :: ( Monad m
-        , Subst t a
-        ) =>
-        NamesT m (AbsN a) -> [NamesT m t] -> NamesT m a
+        , Subst a
+        ) =>
+        NamesT m (AbsN a) -> [NamesT m (SubstArg a)] -> NamesT m a
 applyN f xs = do
   f <- f
   xs <- sequence xs
@@ -181,19 +177,15 @@
   return $ absAppN f xs
 
 applyN' :: ( Monad m
-        , Subst t a
-        ) =>
-        NamesT m (AbsN a) -> NamesT m [t] -> NamesT m a
+        , Subst a
+        ) =>
+        NamesT m (AbsN a) -> NamesT m [SubstArg a] -> NamesT m a
 applyN' f xs = do
   f <- f
   xs <- xs
   unless (length xs == length (absNName f)) $ __IMPOSSIBLE__
   return $ absAppN f xs
 
-type ArgVars m = (forall t' b. (Subst t' b, DeBruijn b) => [NamesT m (Arg b)])
-
-type Vars m = (forall t' b. (Subst t' b, DeBruijn b) => [NamesT m b])
-type Var m = (forall t' b. (Subst t' b, DeBruijn b) => NamesT m b)
 abstractN :: ( MonadFail m
              , Abstract a
              ) =>
