{-# LANGUAGE CPP                        #-}
{-# LANGUAGE GeneralizedNewtypeDeriving #-}
{-# LANGUAGE ScopedTypeVariables        #-}
{-# LANGUAGE UndecidableInstances       #-}

{-| Primitive functions, such as addition on builtin integers.
-}
module Agda.TypeChecking.Primitive where

import Control.Monad
import Control.Applicative
import Control.Monad.Reader (asks)

import Data.Char
import Data.Either (partitionEithers)
import Data.List (nub)
import Data.Map (Map)
import qualified Data.Map as Map
import Data.Set (Set)
import qualified Data.Set as Set
import Data.Maybe
import Data.Traversable (traverse)
import Data.Monoid (mempty)

import Numeric.IEEE ( IEEE(identicalIEEE) )

import Agda.Interaction.Options

import Agda.Syntax.Position
import Agda.Syntax.Common hiding (Nat)
import Agda.Syntax.Internal
import Agda.Syntax.Internal.Generic (TermLike(..))
import Agda.Syntax.Literal
import Agda.Syntax.Concrete.Pretty ()
import Agda.Syntax.Fixity

import Agda.TypeChecking.Monad hiding (getConstInfo, typeOfConst)
import qualified Agda.TypeChecking.Monad as TCM
import Agda.TypeChecking.Monad.Builtin
import Agda.TypeChecking.Records
import Agda.TypeChecking.Reduce
import Agda.TypeChecking.Reduce.Monad as Reduce
import Agda.TypeChecking.Substitute
import Agda.TypeChecking.Errors
import Agda.TypeChecking.Level
import Agda.TypeChecking.Quote (QuotingKit, quoteTermWithKit, quoteTypeWithKit, quoteClauseWithKit, quotingKit)
import Agda.TypeChecking.Pretty ()  -- instances only
import Agda.TypeChecking.MetaVars (allMetas)
import Agda.TypeChecking.Free
import Agda.TypeChecking.Names

import Agda.Utils.Monad
import Agda.Utils.Pretty (pretty)
import Agda.Utils.String ( Str(Str), unStr )
import Agda.Utils.Maybe
import Agda.Utils.Tuple

#include "undefined.h"
import Agda.Utils.Impossible
import Debug.Trace

---------------------------------------------------------------------------
-- * Primitive functions
---------------------------------------------------------------------------

data PrimitiveImpl = PrimImpl Type PrimFun

-- Haskell type to Agda type

newtype Nat = Nat { unNat :: Integer }
            deriving (Eq, Ord, Num, Enum, Real)

-- In GHC > 7.8 deriving Integral causes an unnecessary toInteger
-- warning.
instance Integral Nat where
  toInteger = unNat
  quotRem (Nat a) (Nat b) = (Nat q, Nat r)
    where (q, r) = quotRem a b

instance TermLike Nat where
  traverseTerm  _ = id
  traverseTermM _ = pure
  foldTerm _      = mempty

instance Show Nat where
  show = show . toInteger

newtype Lvl = Lvl { unLvl :: Integer }
  deriving (Eq, Ord)

instance Show Lvl where
  show = show . unLvl

class PrimType a where
  primType :: a -> TCM Type

instance (PrimType a, PrimType b) => PrimTerm (a -> b) where
  primTerm _ = unEl <$> (primType (undefined :: a) --> primType (undefined :: b))

instance PrimTerm a => PrimType a where
  primType _ = el $ primTerm (undefined :: a)

class    PrimTerm a       where primTerm :: a -> TCM Term
instance PrimTerm Integer where primTerm _ = primInteger
instance PrimTerm Bool    where primTerm _ = primBool
instance PrimTerm Char    where primTerm _ = primChar
instance PrimTerm Double  where primTerm _ = primFloat
instance PrimTerm Str     where primTerm _ = primString
instance PrimTerm Nat     where primTerm _ = primNat
instance PrimTerm Lvl     where primTerm _ = primLevel
instance PrimTerm QName   where primTerm _ = primQName
instance PrimTerm MetaId  where primTerm _ = primAgdaMeta
instance PrimTerm Type    where primTerm _ = primAgdaTerm

instance PrimTerm Fixity' where primTerm _ = primFixity

instance PrimTerm a => PrimTerm [a] where
  primTerm _ = list (primTerm (undefined :: a))

instance PrimTerm a => PrimTerm (IO a) where
  primTerm _ = io (primTerm (undefined :: a))

-- From Agda term to Haskell value

class ToTerm a where
  toTerm  :: TCM (a -> Term)
  toTermR :: TCM (a -> ReduceM Term)

  toTermR = (pure .) <$> toTerm

instance ToTerm Nat     where toTerm = return $ Lit . LitNat noRange . toInteger
instance ToTerm Lvl     where toTerm = return $ Level . Max . (:[]) . ClosedLevel . unLvl
instance ToTerm Double  where toTerm = return $ Lit . LitFloat noRange
instance ToTerm Char    where toTerm = return $ Lit . LitChar noRange
instance ToTerm Str     where toTerm = return $ Lit . LitString noRange . unStr
instance ToTerm QName   where toTerm = return $ Lit . LitQName noRange
instance ToTerm MetaId  where
  toTerm = do
    file <- fromMaybe __IMPOSSIBLE__ <$> asks TCM.envCurrentPath
    return $ Lit . LitMeta noRange file

instance ToTerm Integer where
  toTerm = do
    pos     <- primIntegerPos
    negsuc  <- primIntegerNegSuc
    fromNat <- toTerm :: TCM (Nat -> Term)
    let intToTerm = fromNat . fromIntegral :: Integer -> Term
    let fromInt n | n >= 0    = apply pos    [defaultArg $ intToTerm n]
                  | otherwise = apply negsuc [defaultArg $ intToTerm (-n - 1)]
    return fromInt

instance ToTerm Bool where
  toTerm = do
    true  <- primTrue
    false <- primFalse
    return $ \b -> if b then true else false

instance ToTerm Term where
  toTerm  = do kit <- quotingKit; runReduceF (quoteTermWithKit kit)
  toTermR = do kit <- quotingKit; return (quoteTermWithKit kit)

instance ToTerm Type where
  toTerm  = do kit <- quotingKit; runReduceF (quoteTypeWithKit kit)
  toTermR = do kit <- quotingKit; return (quoteTypeWithKit kit)

instance ToTerm ArgInfo where
  toTerm = do
    info <- primArgArgInfo
    vis  <- primVisible
    hid  <- primHidden
    ins  <- primInstance
    rel  <- primRelevant
    irr  <- primIrrelevant
    return $ \ (ArgInfo h r _) -> info `applys`
      [ case h of
          NotHidden -> vis
          Hidden    -> hid
          Instance  -> ins
      , case r of
          Relevant   -> rel
          Irrelevant -> irr
          NonStrict  -> rel
          Forced{}   -> irr
          UnusedArg  -> irr
      ]

instance ToTerm Fixity' where
  toTerm = (. theFixity) <$> toTerm

instance ToTerm Fixity where
  toTerm = do
    lToTm  <- toTerm
    aToTm  <- toTerm
    fixity <- primFixityFixity
    return $ \ Fixity{fixityAssoc = a, fixityLevel = l} ->
      fixity `apply` [defaultArg (aToTm a), defaultArg (lToTm l)]

instance ToTerm Associativity where
  toTerm = do
    lassoc <- primAssocLeft
    rassoc <- primAssocRight
    nassoc <- primAssocNon
    return $ \ a ->
      case a of
        NonAssoc   -> nassoc
        LeftAssoc  -> lassoc
        RightAssoc -> rassoc

instance ToTerm PrecedenceLevel where
  toTerm = do
    (iToTm :: Integer -> Term) <- toTerm
    related   <- primPrecRelated
    unrelated <- primPrecUnrelated
    return $ \ p ->
      case p of
        Unrelated -> unrelated
        Related n -> related `apply` [defaultArg $ iToTm n]

-- | @buildList A ts@ builds a list of type @List A@. Assumes that the terms
--   @ts@ all have type @A@.
buildList :: TCM ([Term] -> Term)
buildList = do
    nil'  <- primNil
    cons' <- primCons
    let nil       = nil'
        cons x xs = cons' `applys` [x, xs]
    return $ foldr cons nil

instance ToTerm a => ToTerm [a] where
  toTerm = do
    mkList <- buildList
    fromA  <- toTerm
    return $ mkList . map fromA

-- From Haskell value to Agda term

type FromTermFunction a = Arg Term ->
                          ReduceM (Reduced (MaybeReduced (Arg Term)) a)

class FromTerm a where
  fromTerm :: TCM (FromTermFunction a)

instance FromTerm Integer where
  fromTerm = do
    Con pos    [] <- ignoreSharing <$> primIntegerPos
    Con negsuc [] <- ignoreSharing <$> primIntegerNegSuc
    toNat         <- fromTerm :: TCM (FromTermFunction Nat)
    return $ \ v -> do
      b <- reduceB' v
      let v'  = ignoreBlocking b
          arg = (<$ v')
      case ignoreSharing $ unArg (ignoreBlocking b) of
        Con c [u]
          | c == pos    ->
            redBind (toNat u)
              (\ u' -> notReduced $ arg $ Con c [ignoreReduced u']) $ \ n ->
            redReturn $ fromIntegral n
          | c == negsuc ->
            redBind (toNat u)
              (\ u' -> notReduced $ arg $ Con c [ignoreReduced u']) $ \ n ->
            redReturn $ fromIntegral $ -n - 1
        _ -> return $ NoReduction (reduced b)

instance FromTerm Nat where
  fromTerm = fromLiteral $ \l -> case l of
    LitNat _ n -> Just $ fromInteger n
    _          -> Nothing

instance FromTerm Lvl where
  fromTerm = fromReducedTerm $ \l -> case l of
    Level (Max [ClosedLevel n]) -> Just $ Lvl n
    _                           -> Nothing

instance FromTerm Double where
  fromTerm = fromLiteral $ \l -> case l of
    LitFloat _ x -> Just x
    _            -> Nothing

instance FromTerm Char where
  fromTerm = fromLiteral $ \l -> case l of
    LitChar _ c -> Just c
    _           -> Nothing

instance FromTerm Str where
  fromTerm = fromLiteral $ \l -> case l of
    LitString _ s -> Just $ Str s
    _             -> Nothing

instance FromTerm QName where
  fromTerm = fromLiteral $ \l -> case l of
    LitQName _ x -> Just x
    _             -> Nothing

instance FromTerm MetaId where
  fromTerm = fromLiteral $ \l -> case l of
    LitMeta _ _ x -> Just x
    _             -> Nothing

instance FromTerm Bool where
    fromTerm = do
        true  <- primTrue
        false <- primFalse
        fromReducedTerm $ \t -> case t of
            _   | t =?= true  -> Just True
                | t =?= false -> Just False
                | otherwise   -> Nothing
        where
            a =?= b = ignoreSharing a === ignoreSharing b
            Def x [] === Def y []   = x == y
            Con x [] === Con y []   = x == y
            Var n [] === Var m []   = n == m
            _        === _          = False

instance (ToTerm a, FromTerm a) => FromTerm [a] where
  fromTerm = do
    nil'  <- primNil
    cons' <- primCons
    nil   <- isCon nil'
    cons  <- isCon cons'
    toA   <- fromTerm
    fromA <- toTerm
    return $ mkList nil cons toA fromA
    where
      isCon (Lam _ b)  = isCon $ absBody b
      isCon (Con c _)  = return c
      isCon (Shared p) = isCon (derefPtr p)
      isCon v          = __IMPOSSIBLE__

      mkList nil cons toA fromA t = do
        b <- reduceB' t
        let t = ignoreBlocking b
        let arg = (<$ t)
        case ignoreSharing $ unArg t of
          Con c []
            | c == nil  -> return $ YesReduction NoSimplification []
          Con c [x,xs]
            | c == cons ->
              redBind (toA x)
                  (\x' -> notReduced $ arg $ Con c [ignoreReduced x',xs]) $ \y ->
              redBind
                  (mkList nil cons toA fromA xs)
                  (fmap $ \xs' -> arg $ Con c [defaultArg $ fromA y, xs']) $ \ys ->
              redReturn (y : ys)
          _ -> return $ NoReduction (reduced b)

-- | Conceptually: @redBind m f k = either (return . Left . f) k =<< m@
redBind :: ReduceM (Reduced a a') -> (a -> b) ->
           (a' -> ReduceM (Reduced b b')) -> ReduceM (Reduced b b')
redBind ma f k = do
    r <- ma
    case r of
        NoReduction x    -> return $ NoReduction $ f x
        YesReduction _ y -> k y

redReturn :: a -> ReduceM (Reduced a' a)
redReturn = return . YesReduction YesSimplification

fromReducedTerm :: (Term -> Maybe a) -> TCM (FromTermFunction a)
fromReducedTerm f = return $ \t -> do
    b <- reduceB' t
    case f $ ignoreSharing $ unArg (ignoreBlocking b) of
        Just x  -> return $ YesReduction NoSimplification x
        Nothing -> return $ NoReduction (reduced b)

fromLiteral :: (Literal -> Maybe a) -> TCM (FromTermFunction a)
fromLiteral f = fromReducedTerm $ \t -> case t of
    Lit lit -> f lit
    _       -> Nothing


primINeg' :: TCM PrimitiveImpl
primINeg' = do
  t <- elInf primInterval --> elInf primInterval
  return $ PrimImpl t $ PrimFun __IMPOSSIBLE__ 1 $ \ ts -> do
    case ts of
     [x] -> do
       unview <- intervalUnview'
       view <- intervalView'
       sx <- reduceB' x
       ix <- intervalView (unArg $ ignoreBlocking sx)
       let
         ineg :: Arg Term -> Arg Term
         ineg = fmap (unview . f . view)
         f ix = case ix of
           IZero -> IOne
           IOne  -> IZero
           IMin x y -> IMax (ineg x) (ineg y)
           IMax x y -> IMin (ineg x) (ineg y)
           INeg x -> OTerm (unArg x)
           OTerm t -> INeg (Arg defaultArgInfo t)
       case ix of
        OTerm t -> return $ NoReduction [reduced sx]
        _       -> redReturn (unview $ f ix)
     _ -> __IMPOSSIBLE__

primDepIMin' :: TCM PrimitiveImpl
primDepIMin' = do
  t <- runNamesT [] $
       nPi' "φ" (elInf $ cl primInterval) $ \ φ ->
       (pPi' "o" φ $ \ o -> elInf $ cl primInterval) --> elInf (cl primInterval)
  return $ PrimImpl t $ PrimFun __IMPOSSIBLE__ 2 $ \ ts -> do
    case ts of
      [x,y] -> do
        sx <- reduceB' x
        ix <- intervalView (unArg $ ignoreBlocking sx)
        itisone <- fromMaybe __IMPOSSIBLE__ <$> getTerm' builtinItIsOne
        case ix of
          IZero -> redReturn =<< intervalUnview IZero
          IOne  -> redReturn =<< (pure (unArg y) <@> pure itisone)
          _     -> do
            sy <- reduceB' y
            iy <- intervalView =<< reduce' =<< (pure (unArg $ ignoreBlocking sy) <@> pure itisone)
            case iy of
              IZero -> redReturn =<< intervalUnview IZero
              IOne  -> redReturn (unArg $ ignoreBlocking sx)
              _     -> return $ NoReduction [reduced sx, reduced sy]
      _      -> __IMPOSSIBLE__

primIBin :: IntervalView -> IntervalView -> TCM PrimitiveImpl
primIBin unit absorber = do
  t <- elInf primInterval --> elInf primInterval --> elInf primInterval
  return $ PrimImpl t $ PrimFun __IMPOSSIBLE__ 2 $ \ ts -> do
    case ts of
     [x,y] -> do
       sx <- reduceB' x
       ix <- intervalView (unArg $ ignoreBlocking sx)
       case ix of
         ix | ix ==% absorber -> redReturn =<< intervalUnview absorber
         ix | ix ==% unit     -> return $ YesReduction YesSimplification (unArg y)
         _     -> do
           sy <- reduceB' y
           iy <- intervalView (unArg $ ignoreBlocking sy)
           case iy of
            iy | iy ==% absorber -> redReturn =<< intervalUnview absorber
            iy | iy ==% unit     -> return $ YesReduction YesSimplification (unArg x)
            _                   -> return $ NoReduction [reduced sx,reduced sy]
     _ -> __IMPOSSIBLE__
  where
    (==%) IZero IZero = True
    (==%) IOne IOne = True
    (==%) _ _ = False


primIMin' :: TCM PrimitiveImpl
primIMin' = primIBin IOne IZero

primIMax' :: TCM PrimitiveImpl
primIMax' = primIBin IZero IOne

imax :: HasBuiltins m => m Term -> m Term -> m Term
imax x y = do
  x' <- x
  y' <- y
  intervalUnview (IMax (argN x') (argN y'))

primCoe :: TCM PrimitiveImpl
primCoe = do
  t    <- runNamesT [] $
          hPi' "a" (el $ cl primLevel) $ \ a -> let seta = Sort . tmSort <$> a in
          hPi' "A" (sort . tmSort <$> a) $ \ bA ->
          hPi' "B" (sort . tmSort <$> a) $ \ bB ->
          nPi' "Q" (El <$> (sortSuc <$> a) <*> cl primPath <#> (lvlSuc <$> a) <#> seta <@> bA <@> bB) $ \ bQ ->
          nPi' "p" (elInf $ cl primInterval) $ \ p ->
          nPi' "q" (elInf $ cl primInterval) $ \ q ->
          (el' a $ bQ <@@> (bA,bB,p)) -->
          (el' a $ bQ <@@> (bA,bB,q))
  return $ PrimImpl t $ PrimFun __IMPOSSIBLE__ 7 $ \ ts -> do
    app <- getPrimitiveTerm' "primPathApply"
    case (ts,app) of
      ([l,a,b,t,p,q,x],Just app) -> do
        let
          u = apply app $ map (raise 1) [l,l{- Wrong -},setHiding Hidden a,setHiding Hidden b,t] ++ [defaultArg (var 0)]
        (p', q') <- normalise' (p, q)
        if p' == q' then redReturn (unArg x)
          else do
            u' <- normalise' u
            if occurrence 0 u' == NoOccurrence then return $ YesReduction YesSimplification (unArg x)
                                               else return $ NoReduction (map notReduced ts)
      _         -> __IMPOSSIBLE__
 where
   tmLvlSuc t = Max [Plus 1 $ NeutralLevel mempty $ t]
   sortSuc = Type . tmLvlSuc
   lvlSuc = Level . tmLvlSuc

primPathAbs' :: TCM PrimitiveImpl
primPathAbs' = do
  t <- runNamesT [] $
       hPi' "a" (el $ cl primLevel) $ \ a ->
       hPi' "A" (sort . tmSort <$> a) $ \ bA ->
       nPi' "f" (elInf (cl primInterval) --> el' a bA) $ \ f ->
       el' a $ cl primPath <#> a <#> bA <@> (f <@> cl primIZero)
                                        <@> (f <@> cl primIOne)
  return $ PrimImpl t $ PrimFun __IMPOSSIBLE__ 3 $ \ ts -> do
    case ts of
     [a,bA,f] -> redReturn (unArg f)
     _ -> __IMPOSSIBLE__

primPathApply :: TCM PrimitiveImpl
primPathApply = do
  t <- runNamesT [] $
           hPi' "a" (el (cl primLevel)) $ \ a ->
           hPi' "A" (sort . tmSort <$> a) $ \ bA ->
           hPi' "x" (el' a bA) $ \ x ->
           hPi' "y" (el' a bA) $ \ y ->
           (el' a $ cl primPath <#> a <#> bA <@> x <@> y)
            --> elInf (cl primInterval) --> (el' a bA)
  return $ PrimImpl t $ PrimFun __IMPOSSIBLE__ 5 $ \ ts -> do
    case ts of
      [l,a,x,y,p] -> do
        redReturn $ runNames [] $ do
          [p,x,y] <- mapM (open . unArg) [p,x,y]
          lam "i" $ \ i -> do
               [p,x,y,i] <- sequence [p,x,y,i]
               pure $ p `applyE` [IApply x y i]
      _ -> __IMPOSSIBLE__

primPathPApply :: TCM PrimitiveImpl
primPathPApply = do
  t <- runNamesT [] $
           hPi' "a" (el (cl primLevel)) $ \ a ->
           hPi' "A" (elInf (cl primInterval) --> (sort . tmSort <$> a)) $ \ bA ->
           hPi' "x" (el' a (bA <@> cl primIZero)) $ \ x ->
           hPi' "y" (el' a (bA <@> cl primIOne)) $ \ y ->
           (el' a $ cl primPathP <#> a <#> bA <@> x <@> y)
            --> (nPi' "i" (elInf (cl primInterval)) $ \ i -> (el' a (bA <@> i)))
  return $ PrimImpl t $ PrimFun __IMPOSSIBLE__ 5 $ \ ts -> do
    case ts of
      [l,a,x,y,p] -> do
        redReturn $ runNames [] $ do
          [p,x,y] <- mapM (open . unArg) [p,x,y]
          lam "i" $ \ i -> do
               [p,x,y,i] <- sequence [p,x,y,i]
               pure $ p `applyE` [IApply x y i]
      _ -> __IMPOSSIBLE__

-- ∀ {a}{c}{A : Set a}{x : A}(C : ∀ y → Id x y → Set c) → C x (conid i1 (\ i → x)) → ∀ {y} (p : Id x y) → C y p
primIdJ :: TCM PrimitiveImpl
primIdJ = do
  t <- runNamesT [] $
       hPi' "a" (el $ cl primLevel) $ \ a ->
       hPi' "c" (el $ cl primLevel) $ \ c ->
       hPi' "A" (sort . tmSort <$> a) $ \ bA ->
       hPi' "x" (el' a bA) $ \ x ->
       nPi' "C" (nPi' "y" (el' a bA) $ \ y ->
                 (el' a $ cl primId <#> a <#> bA <@> x <@> y) --> (sort . tmSort <$> c)) $ \ bC ->
       (el' c $ bC <@> x <@>
            (cl primConId <#> a <#> bA <#> x <#> x <@> cl primIOne
                       <@> lam "i" (\ _ -> x))) -->
       (hPi' "y" (el' a bA) $ \ y ->
        nPi' "p" (el' a $ cl primId <#> a <#> bA <@> x <@> y) $ \ p ->
        el' c $ bC <@> y <@> p)
  conidn <- getBuiltinName builtinConId
  conid  <- primConId
  -- TODO make a kit
  return $ PrimImpl t $ PrimFun __IMPOSSIBLE__ 8 $ \ ts -> do
    unview <- intervalUnview'
    let imax x y = do x' <- x; y' <- y; pure $ unview (IMax (argN x') (argN y'))
        imin x y = do x' <- x; y' <- y; pure $ unview (IMin (argN x') (argN y'))
        ineg x = unview . INeg . argN <$> x
    comp   <- getPrimitiveTerm' "primComp"
    papply <- getPrimitiveTerm' "primPathApply"
    case (ts,comp,papply) of
     ([la,lc,a,x,c,d,y,eq], Just comp, Just papply) -> do
       seq    <- reduceB' eq
       case unArg $ ignoreBlocking $ seq of
         (Def q [Apply la,Apply a,Apply x,Apply y,Apply phi,Apply p]) | Just q == conidn -> do
          redReturn $ runNames [] $ do
             [lc,c,d,la,a,x,y,phi,p] <- mapM (open . unArg) [lc,c,d,la,a,x,y,phi,p]
             let w = pure papply <#> la <#> a <#> x <#> y <@> p
             pure comp <#> (lam "i" $ \ _ -> lc)
                       <@> (lam "i" $ \ i ->
                              c <@> (w <@> i)
                                <@> (pure conid <#> la <#> a <#> x <#> (w <@> i)
                                                <@> (phi `imax` ineg i)
                                                <@> (lam "j" $ \ j -> w <@> imin i j)))
                       <@> phi
                       <@> (lam "i" $ \ _ -> nolam <$> d) -- TODO block
                       <@> d
         _ -> return $ NoReduction $ map notReduced [la,lc,a,x,c,d,y] ++ [reduced seq]
     _ -> __IMPOSSIBLE__

primPFrom1 :: TCM PrimitiveImpl
primPFrom1 = do
  t    <- runNamesT [] $
          hPi' "a" (el $ cl primLevel) $ \ a ->
          hPi' "A" (elInf (cl primInterval) --> (sort . tmSort <$> a)) $ \ bA ->
          (el' a $ bA <@> cl primIOne) -->
          (nPi' "i" (elInf $ cl primInterval) $ \ i ->
           nPi' "j" (elInf $ cl primInterval) $ \ j ->
          pPi' "o" i (\ _ -> el' a (bA <@> (i `imax` j)))
          )
  return $ PrimImpl t $ PrimFun __IMPOSSIBLE__ 5 $ \ ts -> do
    case ts of
      [l,a,u,i,j] -> do
        si <- reduceB' i
        vi <- intervalView $ unArg $ ignoreBlocking $ si
        let v = nolam $ unArg u
        case vi of
          IOne -> redReturn v
          _    -> do
            sj <- reduceB' j
            vj <- intervalView $ unArg $ ignoreBlocking $ sj
            case vj of
              IOne -> redReturn v
              _    -> return $ NoReduction $ [notReduced l, notReduced a, notReduced u, reduced si, reduced sj]
      _         -> __IMPOSSIBLE__


primPOr :: TCM PrimitiveImpl
primPOr = do
  t    <- runNamesT [] $
          hPi' "a" (el $ cl primLevel)    $ \ a  ->
          nPi' "i" (elInf $ cl primInterval) $ \ i  ->
          nPi' "j" (elInf $ cl primInterval) $ \ j  ->
          hPi' "A" (pPi' "o" (imax i j) $ \o -> el' (cl primLevelSuc <@> a) (Sort . tmSort <$> a)) $ \ bA ->
          ((pPi' "i1" i $ \ i1 -> el' a $ bA <@> (cl primIsOne1 <@> i <@> j <@> i1))) -->
          ((pPi' "j1" j $ \ j1 -> el' a $ bA <@> (cl primIsOne2 <@> i <@> j <@> j1))) -->
          (pPi' "o" (imax i j) $ \ o -> el' a $ bA <@> o)
  return $ PrimImpl t $ PrimFun __IMPOSSIBLE__ 6 $ \ ts -> do
    case ts of
     [l,i,j,a,u,v] -> do
       si <- reduceB' i
       vi <- intervalView $ unArg $ ignoreBlocking si
       case vi of
        IOne -> redReturn (unArg u)
        _ -> do
          sj <- reduceB' j
          vj <- intervalView $ unArg $ ignoreBlocking sj
          case vj of
            IOne -> redReturn (unArg v)
            _ -> return $ NoReduction [notReduced l,reduced si,reduced sj,notReduced a,notReduced u,notReduced v]


     _ -> __IMPOSSIBLE__

primPartial' :: TCM PrimitiveImpl
primPartial' = do
  t <- runNamesT [] $
       (hPi' "a" (el $ cl primLevel) $ \ a ->
        nPi' "A" (sort . tmSort <$> a) $ \ bA ->
        elInf (cl primInterval) --> return (sort $ Inf))
  isOne <- primIsOne
  return $ PrimImpl t $ PrimFun __IMPOSSIBLE__ 3 $ \ ts -> do
    case ts of
      [l,a,phi] -> do
          (El s (Pi d b)) <- runNamesT [] $ do
                             [l,a,phi] <- mapM (open . unArg) [l,a,phi]
                             (elInf $ pure isOne <@> phi) --> el' l a
          redReturn $ Pi (setRelevance Irrelevant $ d { domFinite = True }) b
      _ -> __IMPOSSIBLE__

primPartialP' :: TCM PrimitiveImpl
primPartialP' = do
  t <- runNamesT [] $
       (hPi' "a" (el $ cl primLevel) $ \ a ->
        nPi' "φ" (elInf (cl primInterval)) $ \ phi ->
        nPi' "A" (pPi' "o" phi $ \ _ -> el' (cl primLevelSuc <@> a) (Sort . tmSort <$> a)) $ \ bA ->
        return (sort $ Inf))
  let toFinitePi :: Type -> Term
      toFinitePi (El _ (Pi d b)) = Pi (setRelevance Irrelevant $ d { domFinite = True }) b
      toFinitePi _               = __IMPOSSIBLE__
  v <- runNamesT [] $
        lam "a" $ \ l ->
        lam "φ" $ \ phi ->
        lam "A" $ \ a ->
        toFinitePi <$> nPi' "p" (elInf $ cl primIsOne <@> phi) (\ p -> el' l (a <@> p))
  return $ PrimImpl t $ PrimFun __IMPOSSIBLE__ 0 $ \ _ -> redReturn v

primIdFace' :: TCM PrimitiveImpl
primIdFace' = do
  t <- runNamesT [] $
       hPi' "a" (elInf $ cl primLevel) $ \ a ->
       hPi' "A" (sort . tmSort <$> a) $ \ bA ->
       hPi' "x" (el' a bA) $ \ x ->
       hPi' "y" (el' a bA) $ \ y ->
       (el' a $ cl primId <#> a <#> bA <@> x <@> y)
       --> elInf (cl primInterval)
  return $ PrimImpl t $ PrimFun __IMPOSSIBLE__ 5 $ \ ts -> do
    case ts of
      [l,bA,x,y,t] -> do
        st <- reduceB' t
        mConId <- getName' builtinConId
        case unArg (ignoreBlocking st) of
          Def q [_,_,_,_, Apply phi,_] | Just q == mConId -> redReturn (unArg phi)
          _ -> return $ NoReduction $ map notReduced [l,bA,x,y] ++ [reduced st]
      _ -> __IMPOSSIBLE__

primIdPath' :: TCM PrimitiveImpl
primIdPath' = do
  t <- runNamesT [] $
       hPi' "a" (elInf $ cl primLevel) $ \ a ->
       hPi' "A" (sort . tmSort <$> a) $ \ bA ->
       hPi' "x" (el' a bA) $ \ x ->
       hPi' "y" (el' a bA) $ \ y ->
       (el' a $ cl primId <#> a <#> bA <@> x <@> y)
       --> (el' a $ cl primPath <#> a <#> bA <@> x <@> y)
  return $ PrimImpl t $ PrimFun __IMPOSSIBLE__ 5 $ \ ts -> do
    case ts of
      [l,bA,x,y,t] -> do
        st <- reduceB' t
        mConId <- getName' builtinConId
        case unArg (ignoreBlocking st) of
          Def q [_,_,_,_,_,Apply w] | Just q == mConId -> redReturn (unArg w)
          _ -> return $ NoReduction $ map notReduced [l,bA,x,y] ++ [reduced st]
      _ -> __IMPOSSIBLE__

primComp :: TCM PrimitiveImpl
primComp = do
  t    <- runNamesT [] $
          hPi' "a" (elInf (cl primInterval) --> (el $ cl primLevel)) $ \ a ->
          nPi' "A" (nPi' "i" (elInf (cl primInterval)) $ \ i -> (sort . tmSort <$> (a <@> i))) $ \ bA ->
          nPi' "φ" (elInf $ cl primInterval) $ \ phi ->
          (nPi' "i" (elInf $ cl primInterval) $ \ i -> pPi' "o" phi $ \ _ -> el' (a <@> i) (bA <@> i)) -->
          (el' (a <@> cl primIZero) (bA <@> cl primIZero) --> el' (a <@> cl primIOne) (bA <@> cl primIOne))
  one   <- primItIsOne
  mpath <- primPathName'
  return $ PrimImpl t $ PrimFun __IMPOSSIBLE__ 5 $ \ ts -> do
    unview <- intervalUnview'
    let
        ineg t = (unview . INeg . argN) <$> t
        imax u t = do u <- u; t <- t; return $ unview (IMax (argN u) (argN t))
        iz :: Monad m => m Term
        iz = pure $ unview IZero
    case ts of
      [l,c,phi,u,a0] -> do
        sphi <- reduceB' phi
        vphi <- intervalView $ unArg $ ignoreBlocking sphi
        io   <- intervalUnview IOne
        case vphi of
          IOne -> redReturn (unArg u `apply` [argN io, argN one])
          _    -> do
           sc <- reduceB' c
           let fallback = return $ NoReduction [notReduced l,reduced sc, reduced sphi, u', notReduced a0]
                 where
                   u' = case vphi of
                          IZero -> reduced $ notBlocked $ argN $ runNames [] $
                                      lam "i" $ \ _ -> lam "o" $ \ _ -> pure $ Sort Prop -- TODO: primIsOneEmpty
                          _     -> notReduced u

           case unArg $ ignoreBlocking sc of
             Lam _info t -> do
               t <- reduce' t
               mGlue <- getPrimitiveName' builtinGlue
               mId   <- getBuiltinName' builtinId
               case absBody t of
                 Pi a b   -> redReturn =<< compPi t a b (ignoreBlocking sphi) u a0

                 s@Sort{} -> compSort iz io ineg phi u a0 s

                 Def q [Apply la, Apply lb, Apply bA, Apply phi', Apply bT, Apply f, Apply pf] | Just q == mGlue -> do
                   compGlue phi u a0 la lb bA phi' bT f pf

                 Def q [ Apply _ , Apply bA , Apply x , Apply y ] | Just q == mpath -> do
                   compPath iz ineg imax sphi u a0 l bA x y

                 Def q [Apply _ , Apply bA , Apply x , Apply y] | Just q == mId -> do
                   maybe fallback return =<< compId sphi u a0 l bA x y

                 Def q es -> do
                   info <- getConstInfo q
                   case theDef info of
                     Record{recComp = Just compR} | Just as <- allApplyElims es
                                -> redReturn $ (Def compR []) `apply`
                                               (map (fmap lam_i) as ++ [ignoreBlocking sphi,u,a0])
                     Datatype{} | Just as <- allApplyElims es -> compData l as sc sphi u a0
                     _          -> fallback

                 _ -> fallback

             _ -> fallback

      _ -> __IMPOSSIBLE__

 where
  allComponents unview phi u p = do
          let
            boolToI b = if b then unview IOne else unview IZero
          as <- decomposeInterval phi
          (and <$>) . forM as $ \ (bs,ts) -> do -- OPTIMIZE: stop at the first False
               t <- reduce2Lam $ listS (Map.toList (Map.map boolToI bs)) `applySubst` u
               return $! p t
    where
      reduce2Lam t = do
        t <- reduce' t
        case t of
          Lam _ t -> Reduce.underAbstraction_ t $ \ t -> do
             t <- reduce' t
             case t of
               Lam _ t -> Reduce.underAbstraction_ t reduce'
               _       -> return t
          _ -> return t
  compData l ps sc sphi u a0 = do
    su  <- reduceB' u
    sa0 <- reduceB' a0
    view   <- intervalView'
    unview <- intervalUnview'
    let f = unArg . ignoreBlocking
        phi = f sphi
        u = f su
        a0 = f sa0
        noRed = return $ NoReduction [notReduced l,reduced sc, reduced sphi, reduced su', reduced sa0]
          where
            su' = case view phi of
                   IZero -> notBlocked $ argN $ runNames [] $
                               lam "i" $ \ _ -> lam "o" $ \ _ -> pure $ Sort Prop -- TODO: primIsOneEmpty
                   _     -> su
        sameConHead h u = allComponents unview phi u $ \ t ->
          case t of
            Con h' _ -> h == h'
            _        -> False

    case a0 of
      Con h args -> do
        ifM (not <$> sameConHead h u) noRed $ do
          Constructor{ conComp = cm } <- theDef <$> getConstInfo (conName h)
          case cm of
            Just (compD,_) -> redReturn $ Def compD [] `apply`
                                        (map (fmap lam_i) ps ++ map argN [phi,u,a0])
            Nothing        -> noRed
      _ -> noRed

  compGlue phi u a0 la lb bA phi' bT f pf = do
    let xs = map (\ x -> runNames [] $ lam "i" (\ _ -> pure (unArg x))) [la,lb,bA,phi',bT,f,pf]
    (redReturn =<<) . runNamesT [] $ do
      tCGlue <- fromMaybe __IMPOSSIBLE__ <$> getBuiltin' builtinCompGlue
      [phi,u,a0] <- mapM (open . unArg) [phi,u,a0]
      [la,lb,bA,phi',bT,f,pf] <- mapM open xs
      pure tCGlue <#> la <#> lb <@> bA <@> phi' <@> bT <@> f <@> pf <@> phi <@> u <@> a0

  compSort iz io ineg phi u a0 s = (redReturn =<<) . runNamesT [] $ do
    p2equiv <- fromMaybe __IMPOSSIBLE__ <$> getBuiltin' builtinPathToEquiv
    tGlue <- fromMaybe __IMPOSSIBLE__ <$> getPrimitiveTerm' builtinGlue
    tComp <- fromMaybe __IMPOSSIBLE__ <$> getPrimitiveTerm' "primComp"
    l <- open $ runNames [] (lam "i" (\ _ -> pure $ Level $ lvlView s))
    [phi,e,a0] <- mapM (open . unArg) [phi,u,a0]
    let transp p = pure tComp <#> l <@> p <@> iz
                              <@> lam "i" (\ _ -> lam "o'" (\ _ ->
                                                    pure (Sort Prop))) -- TODO: primIsOneEmpty
    pure tGlue <#> (l <@> iz) <#> (l <@> pure io)
               <@> a0 <@> phi <@> (e <@> pure io)
               <@> lam "o" (\ o -> transp (lam "i" $ \ i -> e <@> ineg i <@> o))
               <@> lam "o" (\ o -> pure p2equiv <#> l <@> (lam "i" $ \ i -> e <@> ineg i <@> o))

  compId sphi u a0 l bA x y = do
    unview <- intervalUnview'
    mConId <- getBuiltinName' builtinConId
    let isConId (Def q _) = Just q == mConId
        isConId _         = False
    sa0 <- reduceB' a0
    -- wasteful to compute b even when cheaper checks might fail
    b <- allComponents unview (unArg . ignoreBlocking $ sphi) (unArg u) isConId
    case mConId of
      Just conid | isConId (unArg . ignoreBlocking $ sa0) , b -> (Just <$>) . (redReturn =<<) $ do
        tComp <- fromMaybe __IMPOSSIBLE__ <$> getPrimitiveTerm' "primComp"
        tIMin <- fromMaybe __IMPOSSIBLE__ <$> getPrimitiveTerm' "primDepIMin"
        tFace <- fromMaybe __IMPOSSIBLE__ <$> getPrimitiveTerm' "primIdFace"
        tPath <- fromMaybe __IMPOSSIBLE__ <$> getPrimitiveTerm' "primIdPath"
        tPathType <- fromMaybe __IMPOSSIBLE__ <$> getBuiltin' builtinPath
        runNamesT [] $ do
          let irrInfo = setRelevance Irrelevant defaultArgInfo
          let io = pure $ unview IOne
              iz = pure $ unview IZero
              conId = pure $ Def conid []
          [l,p,p0] <- mapM (open . unArg) [l,u,a0]
          phi      <- open . unArg . ignoreBlocking $ sphi
          [bA, x, y] <- mapM (\ a -> open . runNames [] $ (lam "i" $ const (pure $ unArg a))) [bA, x, y]
          conId <#> (l <@> io) <#> (bA <@> io) <#> (x <@> io) <#> (y <@> io)
                <@> (pure tIMin <@> phi
                                <@> (lam "o" $ \ o -> pure tFace <#> (l <@> io) <#> (bA <@> io) <#> (x <@> io) <#> (y <@> io)
                                                                 <@> (gApply' irrInfo (p <@> io) o)))
                <@> (pure tComp <#> l
                                <@> (lam "i" $ \ i -> pure tPathType <#> (l <@> i) <#> (bA <@> i) <@> (x <@> i) <@> (y <@> i))
                                <@> phi
                                <@> (lam "i" $ \ i -> lam "o" $ \ o -> pure tPath <#> (l <@> i) <#> (bA <@> i)
                                                                                  <#> (x <@> i) <#> (y <@> i)
                                                                                  <@> (gApply' irrInfo (p <@> i) o)
                                    )
                                <@> (pure tPath <#> (l <@> iz) <#> (bA <@> iz) <#> (x <@> iz) <#> (y <@> iz)
                                                <@> p0)
                    )
      _ -> return $ Nothing


  compPath iz ineg imax sphi u a0 l bA x y = do
    tComp <- fromMaybe __IMPOSSIBLE__ <$> getPrimitiveTerm' "primComp"
    tOr   <- fromMaybe __IMPOSSIBLE__ <$> getPrimitiveTerm' "primPOr"
    redReturn . runNames [] $ do
       [l,p,p0] <- mapM (open . unArg) [l,u,a0]
       phi      <- open . unArg . ignoreBlocking $ sphi
       [bA, x, y] <- mapM (\ a -> open . runNames [] $ (lam "i" $ const (pure $ unArg a))) [bA, x, y]
       lam "j" $ \ j ->
         pure tComp <#> l <@> bA <@> (phi `imax` (ineg j `imax` j))
                    <@> (lam "i'" $ \ i ->
                          let or f1 f2 = pure tOr <#> l <@> f1 <@> f2 <#> (lam "_" $ \ _ -> bA <@> i) in
                                     or phi (ineg j `imax` j)
                                        <@> (lam "o" $ \ o -> p <@> i <@> o <@@> (x <@> i, y <@> i, j))
                                        <@> (or (ineg j) j <@> (lam "_" $ const (x <@> i))
                                                                <@> (lam "_" $ const (y <@> i))))
                    <@> (p0 <@@> (x <@> iz, y <@> iz, j))

  lam_i = Lam defaultArgInfo . Abs "i"


  compPi :: Abs Term -> Dom Type -> Abs Type -> -- Γ , i : I
               Arg Term -- phi -- Γ
            -> Arg Term -- u -- function -- Γ
            -> Arg Term -- λ0 -- fine -- Γ
            -> ReduceM Term
  compPi t a b phi u a0 = do
   unview <- intervalUnview'
   tComp <- fromMaybe __IMPOSSIBLE__ <$> getPrimitiveTerm' "primComp"
   tFrom1 <- fromMaybe __IMPOSSIBLE__ <$> getPrimitiveTerm' "primPFrom1"
   let
    ineg t = (unview . INeg . argN) t
    imax u t = unview (IMax (argN u) (argN t))
    toLevel (Type l) = l
    toLevel _        = __IMPOSSIBLE__
    termComp = pure tComp
    v' = termComp         <#> pure (lam_j sa)
                          <@> (pure $ lam_j  -- Γ , u1 : A[i1] , i : I , j : I
                                            at)
                          <@> varM 0 -- Γ , u1 : A[i1] , i : I
                          <@> (lam_j <$> (pure tFrom1 <#> (pure $ lam_i sa') <#> (pure $ lam_i $ unEl $ unDom a')
                                                     <@> pure (raise 2 u1) <@> varM 1 <@> (ineg <$> varM 0)))
                          <@> (pure $ raise 1 u1)
    u1 = var 0  -- Γ , u1 : A[i1]
    a' = applySubst (liftS 1 $ raiseS 3) a -- Γ , u1 : A[i1] , i : I , j : I , i' : I
    sa' = Level . toLevel $ getSort a'
    a'' = (applySubst (singletonS 0 iOrNj) a')
    sa = Level . toLevel $ getSort a''

    at = unEl . unDom $ a''

    iOrNj = var 1 `imax` (ineg $ var 0)  -- Γ , u1 : A[i1] , i : I , j : I
               -- Γ , u1 : A[i1] , i : I
    i0 = unview IZero
    lam = Lam defaultArgInfo
    lam_i m = lam (mkAbs (absName t) m)
    lam_j m = lam (mkAbs "j" m)
    lam_o m = lam (mkAbs "o" m)
   v <- v'
   let
    b'  = absBody $ b -- Γ , i : I , x : A[i]
    b''' = applySubst (consS v $ liftS 1 $ raiseS 1) b' -- Γ , u1 : A[i1] , i : I
    b'' = unEl b'''
    sb = Level . toLevel $ getSort b'''
   (Lam (getArgInfo a) . mkAbs (absName b)) <$>

     -- Γ , u1 : A[i1]
      (termComp <#> pure (lam_i sb) <@> pure (lam_i -- Γ , u1 : A[i1] , i : I
                                      b'')
                      <@> pure (raise 1 (unArg phi))
                      <@> (lam_i . lam_o <$> -- Γ , u1 : A[i1] , i : I, o : IsOne φ
                                  (gApply (getHiding a) (pure (raise 3 (unArg u)) <@> varM 1 <@> varM 0) (pure (raise 1 v)))) -- block until φ = 1?
                      <@> (gApply (getHiding a) (pure $ raise 1 (unArg a0)) (subst 0 i0 <$> pure v))) -- Γ , u1 : A[i1]


listS :: [(Int,Term)] -> Substitution
listS ((i,t):ts) = singletonS i t `composeS` listS ts
listS []         = IdS


primGlue' :: TCM PrimitiveImpl
primGlue' = do
  -- Glue' : ∀ {l} (A : Set l) → ∀ φ → (T : Partial (Set a) φ) (f : (PartialP φ \ o → (T o) -> A))
  --            ([f] : PartialP φ \ o → isEquiv (T o) A (f o)) → Set l
  t <- runNamesT [] $
       (hPi' "la" (el $ cl primLevel) $ \ la ->
       hPi' "lb" (el $ cl primLevel) $ \ lb ->
       nPi' "A" (sort . tmSort <$> la) $ \ a ->
       nPi' "φ" (elInf $ cl primInterval) $ \ φ ->
       nPi' "T" (pPi' "o" φ $ \ o -> el' (cl primLevelSuc <@> lb) (Sort . tmSort <$> lb)) $ \ t ->
       nPi' "f" (pPi' "o" φ $ \ o -> el' lb (t <@> o) --> el' la a) $ \ f ->
       (pPi' "o" φ $ \ o -> el' (cl primLevelMax <@> la <@> lb) $ cl primIsEquiv <#> lb <#> la <@> (t <@> o) <@> a <@> (f <@> o))
       --> (sort . tmSort <$> lb))
  view <- intervalView'
  one <- primItIsOne
  return $ PrimImpl t $ PrimFun __IMPOSSIBLE__ 7 $ \ts ->
    case ts of
     [la,lb,a,phi,t,f,pf] -> do
       sphi <- reduceB' phi
       case view $ unArg $ ignoreBlocking $ sphi of
         IOne -> redReturn $ unArg t `apply` [argN one]
         _    -> return (NoReduction $ map notReduced [la,lb,a] ++ [reduced sphi] ++ map notReduced [t,f,pf])
     _ -> __IMPOSSIBLE__

prim_glue' :: TCM PrimitiveImpl
prim_glue' = do
  t <- runNamesT [] $
       (hPi' "la" (el $ cl primLevel) $ \ la ->
       hPi' "lb" (el $ cl primLevel) $ \ lb ->
       hPi' "A" (sort . tmSort <$> la) $ \ a ->
       hPi' "φ" (elInf $ cl primInterval) $ \ φ ->
       hPi' "T" (pPi' "o" φ $ \ o ->  el' (cl primLevelSuc <@> lb) (Sort . tmSort <$> lb)) $ \ t ->
       hPi' "f" (pPi' "o" φ $ \ o -> el' lb (t <@> o) --> el' la a) $ \ f ->
       hPi' "pf" (pPi' "o" φ $ \ o -> el' (cl primLevelMax <@> la <@> lb) $ cl primIsEquiv <#> lb <#> la <@> (t <@> o) <@> a <@> (f <@> o)) $ \ pf ->
       (pPi' "o" φ $ \ o -> el' lb (t <@> o)) --> (el' la a --> el' lb (cl primGlue <#> la <#> lb <@> a <@> φ <@> t <@> f <@> pf)))
  view <- intervalView'
  one <- primItIsOne
  return $ PrimImpl t $ PrimFun __IMPOSSIBLE__ 9 $ \ts ->
    case ts of
      [la,lb,bA,phi,bT,f,pf,t,a] -> do
       sphi <- reduceB' phi
       case view $ unArg $ ignoreBlocking $ sphi of
         IOne -> redReturn $ unArg t `apply` [argN one]
         _    -> return (NoReduction $ map notReduced [la,lb,bA] ++ [reduced sphi] ++ map notReduced [bT,f,pf,t,a])
      _ -> __IMPOSSIBLE__

prim_unglue' :: TCM PrimitiveImpl
prim_unglue' = do
  t <- runNamesT [] $
       (hPi' "la" (el $ cl primLevel) $ \ la ->
       hPi' "lb" (el $ cl primLevel) $ \ lb ->
       hPi' "A" (sort . tmSort <$> la) $ \ a ->
       hPi' "φ" (elInf $ cl primInterval) $ \ φ ->
       hPi' "T" (pPi' "o" φ $ \ o ->  el' (cl primLevelSuc <@> lb) (Sort . tmSort <$> lb)) $ \ t ->
       hPi' "f" (pPi' "o" φ $ \ o -> el' lb (t <@> o) --> el' la a) $ \ f ->
       hPi' "pf" (pPi' "o" φ $ \ o -> el' (cl primLevelMax <@> la <@> lb) $ cl primIsEquiv <#> lb <#> la <@> (t <@> o) <@> a <@> (f <@> o)) $ \ pf ->
       (el' lb (cl primGlue <#> la <#> lb <@> a <@> φ <@> t <@> f <@> pf)) --> el' la a)
  view <- intervalView'
  one <- primItIsOne
  mglue <- getPrimitiveName' builtin_glue
  return $ PrimImpl t $ PrimFun __IMPOSSIBLE__ 8 $ \ts ->
    case ts of
      [la,lb,bA,phi,bT,f,pf,b] -> do
       sphi <- reduceB' phi
       case view $ unArg $ ignoreBlocking $ sphi of
         IOne -> redReturn $ unArg f `apply` [argN one,b]
         _    -> do
            sb <- reduceB' b
            case unArg $ ignoreBlocking $ sb of
               Def q [Apply _,Apply _,Apply _,Apply _,Apply _,Apply _,Apply _,Apply _,Apply a]
                     | Just q == mglue -> redReturn $ unArg a
               _ -> return (NoReduction $ map notReduced [la,lb,bA] ++ [reduced sphi] ++ map notReduced [bT,f,pf] ++ [reduced sb])
      _ -> __IMPOSSIBLE__



-- TODO Andrea: keep reductions that happen under foralls?
primFaceForall' :: TCM PrimitiveImpl
primFaceForall' = do
  t <- (elInf primInterval --> elInf primInterval) --> elInf primInterval
  return $ PrimImpl t $ PrimFun __IMPOSSIBLE__ 1 $ \ts ->
    case ts of
      [phi] -> do
        sphi <- reduceB' phi
        case unArg $ ignoreBlocking $ sphi of
          Lam _ t -> do
            t <- reduce' t
            case t of
              NoAbs _ t -> redReturn t
              Abs   _ t -> maybe (return $ NoReduction [reduced sphi]) redReturn =<< toFaceMapsPrim t
          _ -> return (NoReduction [reduced sphi])
      _     -> __IMPOSSIBLE__
 where
  toFaceMapsPrim t = do
     view   <- intervalView'
     unview <- intervalUnview'
     us'    <- decomposeInterval t
     fr     <- fromMaybe __IMPOSSIBLE__ <$> getPrimitiveTerm' builtinFaceForall
     let
         v = view t
         us = [ map Left (Map.toList bsm) ++ map Right ts
              | (bsm,ts) <- us'
              , 0 `Map.notMember` bsm
              ]
         fm (i,b) = if b then var (i-1) else unview (INeg (argN (var $ i-1)))
         ffr t = fr `apply` [argN $ Lam defaultArgInfo $ Abs "i" t]
         r = Just $ foldr (\ x r -> unview (IMax (argN x) (argN r))) (unview IZero)
                                 (map (foldr (\ x r -> unview (IMin (argN (either fm ffr x)) (argN r))) (unview IOne)) us)
  --   traceSLn "cube.forall" 20 (unlines [show v, show us', show us, show r]) $
     return $
       case us' of
         [(m,[_])] | Map.null m -> Nothing
         v                      -> r

decomposeInterval :: HasBuiltins m => Term -> m [(Map Int Bool,[Term])]
decomposeInterval t = do
  xs <- decomposeInterval' t
  let isConsistent xs = all (\ xs -> Set.size xs == 1) . Map.elems $ xs  -- optimize by not doing generate + filter
  return [ (Map.map (head . Set.toList) bsm,ts)
            | (bsm,ts) <- xs
            , isConsistent bsm
            ]

decomposeInterval' :: HasBuiltins m => Term -> m [(Map Int (Set Bool),[Term])]
decomposeInterval' t = do
     view   <- intervalView'
     unview <- intervalUnview'
     let f :: IntervalView -> [[Either (Int,Bool) Term]]
         f IZero = mzero
         f IOne  = return []
         f (IMin x y) = do xs <- (f . view . unArg) x; ys <- (f . view . unArg) y; return (xs ++ ys)
         f (IMax x y) = msum $ map (f . view . unArg) [x,y]
         f (INeg x)   = map (either (\ (x,y) -> Left (x,not y)) (Right . unview . INeg . argN)) <$> (f . view . unArg) x
         f (OTerm (Var i [])) = return [Left (i,True)]
         f (OTerm t)          = return [Right t]
         v = view t
     return [ (bsm,ts)
            | xs <- f v
            , let (bs,ts) = partitionEithers xs
            , let bsm     = (Map.fromListWith Set.union . map (id -*- Set.singleton)) bs
            ]


-- trustMe : {a : Level} {A : Set a} {x y : A} -> x ≡ y
primTrustMe :: TCM PrimitiveImpl
primTrustMe = do
  clo <- commandLineOptions
  when (optSafe clo) (typeError SafeFlagPrimTrustMe)
  t    <- hPi "a" (el primLevel) $
          hPi "A" (return $ sort $ varSort 0) $
          hPi "x" (El (varSort 1) <$> varM 0) $
          hPi "y" (El (varSort 2) <$> varM 1) $
          El (varSort 3) <$>
            primEquality <#> varM 3 <#> varM 2 <@> varM 1 <@> varM 0
  Con rf [] <- ignoreSharing <$> primRefl
  n         <- conPars . theDef <$> getConInfo rf
  -- Andreas, 2015-02-27  Forced Big vs. Forced Small should not matter here
  let refl x | n == 2    = Con rf [setRelevance (Forced Small) $ hide $ defaultArg x]
             | n == 3    = Con rf []
             | otherwise = __IMPOSSIBLE__
  return $ PrimImpl t $ PrimFun __IMPOSSIBLE__ 4 $ \ts ->
      case ts of
        [a, t, u, v] -> do
            -- Andreas, 2013-07-22.
            -- Note that we cannot call the conversion checker here,
            -- because 'reduce' might be called in a context where
            -- some bound variables do not have a type (just 'Prop),
            -- and the conversion checker for eliminations does not
            -- like this.
            -- We can only do untyped equality, e.g., by normalisation.
            (u', v') <- normalise' (u, v)
            if u' == v' then redReturn (refl $ unArg u) else
              return (NoReduction $ map notReduced [a, t, u, v])
{- OLD:

              -- BAD:
              noConstraints $
                equalTerm (El (Type $ lvlView $ unArg a) (unArg t)) (unArg u) (unArg v)
              redReturn (refl $ unArg u)
            `catchError` \_ -> return (NoReduction $ map notReduced [a, t, u, v])
-}
        _ -> __IMPOSSIBLE__

-- Used for both primForce and primForceLemma.
genPrimForce :: TCM Type -> (Term -> Arg Term -> Term) -> TCM PrimitiveImpl
genPrimForce b ret = do
  let varEl s a = El (varSort s) <$> a
      varT s a  = varEl s (varM a)
      varS s    = pure $ sort $ varSort s
  t <- hPi "a" (el primLevel) $
       hPi "b" (el primLevel) $
       hPi "A" (varS 1) $
       hPi "B" (varT 2 0 --> varS 1) b
  return $ PrimImpl t $ PrimFun __IMPOSSIBLE__ 6 $ \ ts ->
    case ts of
      [a, b, s, t, u, f] -> do
        u <- reduceB' u
        let isWHNF Blocked{} = return False
            isWHNF (NotBlocked _ u) =
              case ignoreSharing $ unArg u of
                Lit{}      -> return True
                Con{}      -> return True
                Lam{}      -> return True
                Pi{}       -> return True
                Sort{}     -> return True  -- sorts and levels are considered whnf
                Level{}    -> return True
                DontCare{} -> return True
                Def q _    -> do
                  def <- theDef <$> getConstInfo q
                  return $ case def of
                    Datatype{} -> True
                    Record{}   -> True
                    _          -> False
                MetaV{}    -> return False
                Var{}      -> return False
                Shared{}   -> __IMPOSSIBLE__

        ifM (isWHNF u)
            (redReturn $ ret (unArg f) (ignoreBlocking u))
            (return $ NoReduction $ map notReduced [a, b, s, t] ++ [reduced u, notReduced f])
      _ -> __IMPOSSIBLE__

primForce :: TCM PrimitiveImpl
primForce = do
  let varEl s a = El (varSort s) <$> a
      varT s a  = varEl s (varM a)
      varS s    = pure $ sort $ varSort s
  genPrimForce (nPi "x" (varT 3 1) $
                (nPi "y" (varT 4 2) $ varEl 4 $ varM 2 <@> varM 0) -->
                varEl 3 (varM 1 <@> varM 0)) $
    \ f u -> apply f [u]

primForceLemma :: TCM PrimitiveImpl
primForceLemma = do
  let varEl s a = El (varSort s) <$> a
      varT s a  = varEl s (varM a)
      varS s    = pure $ sort $ varSort s
  refl  <- primRefl
  force <- primFunName <$> getPrimitive "primForce"
  genPrimForce (nPi "x" (varT 3 1) $
                nPi "f" (nPi "y" (varT 4 2) $ varEl 4 $ varM 2 <@> varM 0) $
                varEl 4 $ primEquality <#> varM 4 <#> (varM 2 <@> varM 1)
                                       <@> (pure (Def force []) <#> varM 5 <#> varM 4 <#> varM 3 <#> varM 2 <@> varM 1 <@> varM 0)
                                       <@> (varM 0 <@> varM 1)
               ) $ \ _ _ -> refl

mkPrimLevelZero :: TCM PrimitiveImpl
mkPrimLevelZero = do
  t <- primType (undefined :: Lvl)
  return $ PrimImpl t $ PrimFun __IMPOSSIBLE__ 0 $ \_ -> redReturn $ Level $ Max []

mkPrimLevelSuc :: TCM PrimitiveImpl
mkPrimLevelSuc = do
  t <- primType (id :: Lvl -> Lvl)
  return $ PrimImpl t $ PrimFun __IMPOSSIBLE__ 1 $ \ ~[a] -> do
    l <- levelView' $ unArg a
    redReturn $ Level $ levelSuc l

mkPrimLevelMax :: TCM PrimitiveImpl
mkPrimLevelMax = do
  t <- primType (max :: Op Lvl)
  return $ PrimImpl t $ PrimFun __IMPOSSIBLE__ 2 $ \ ~[a, b] -> do
    Max as <- levelView' $ unArg a
    Max bs <- levelView' $ unArg b
    redReturn $ Level $ levelMax $ as ++ bs

mkPrimFun1TCM :: (FromTerm a, ToTerm b, TermLike b) =>
                 TCM Type -> (a -> ReduceM b) -> TCM PrimitiveImpl
mkPrimFun1TCM mt f = do
    toA   <- fromTerm
    fromB <- toTermR
    t     <- mt
    return $ PrimImpl t $ PrimFun __IMPOSSIBLE__ 1 $ \ts ->
      case ts of
        [v] ->
          redBind (toA v) (\v' -> [v']) $ \x -> do
            b <- f x
            case allMetas b of
              (m:_) -> return $ NoReduction [reduced (Blocked m v)]
              []       -> redReturn =<< fromB b
        _ -> __IMPOSSIBLE__

-- Tying the knot
mkPrimFun1 :: (PrimType a, FromTerm a, PrimType b, ToTerm b) =>
              (a -> b) -> TCM PrimitiveImpl
mkPrimFun1 f = do
    toA   <- fromTerm
    fromB <- toTerm
    t     <- primType f
    return $ PrimImpl t $ PrimFun __IMPOSSIBLE__ 1 $ \ts ->
      case ts of
        [v] ->
          redBind (toA v)
              (\v' -> [v']) $ \x ->
          redReturn $ fromB $ f x
        _ -> __IMPOSSIBLE__

mkPrimFun2 :: ( PrimType a, FromTerm a, ToTerm a
              , PrimType b, FromTerm b
              , PrimType c, ToTerm c ) =>
              (a -> b -> c) -> TCM PrimitiveImpl
mkPrimFun2 f = do
    toA   <- fromTerm
    fromA <- toTerm
    toB   <- fromTerm
    fromC <- toTerm
    t     <- primType f
    return $ PrimImpl t $ PrimFun __IMPOSSIBLE__ 2 $ \ts ->
      case ts of
        [v,w] ->
          redBind (toA v)
              (\v' -> [v', notReduced w]) $ \x ->
          redBind (toB w)
              (\w' -> [ reduced $ notBlocked $ Arg (argInfo v) (fromA x)
                      , w']) $ \y ->
          redReturn $ fromC $ f x y
        _ -> __IMPOSSIBLE__

mkPrimFun4 :: ( PrimType a, FromTerm a, ToTerm a
              , PrimType b, FromTerm b, ToTerm b
              , PrimType c, FromTerm c, ToTerm c
              , PrimType d, FromTerm d
              , PrimType e, ToTerm e ) =>
              (a -> b -> c -> d -> e) -> TCM PrimitiveImpl
mkPrimFun4 f = do
    (toA, fromA) <- (,) <$> fromTerm <*> toTerm
    (toB, fromB) <- (,) <$> fromTerm <*> toTerm
    (toC, fromC) <- (,) <$> fromTerm <*> toTerm
    toD          <- fromTerm
    fromE        <- toTerm
    t <- primType f
    return $ PrimImpl t $ PrimFun __IMPOSSIBLE__ 4 $ \ts ->
      let argFrom fromX a x =
            reduced $ notBlocked $ Arg (argInfo a) (fromX x)
      in case ts of
        [a,b,c,d] ->
          redBind (toA a)
              (\a' -> a' : map notReduced [b,c,d]) $ \x ->
          redBind (toB b)
              (\b' -> [argFrom fromA a x, b', notReduced c, notReduced d]) $ \y ->
          redBind (toC c)
              (\c' -> [ argFrom fromA a x
                      , argFrom fromB b y
                      , c', notReduced d]) $ \z ->
          redBind (toD d)
              (\d' -> [ argFrom fromA a x
                      , argFrom fromB b y
                      , argFrom fromC c z
                      , d']) $ \w ->

          redReturn $ fromE $ f x y z w
        _ -> __IMPOSSIBLE__

-- Type combinators

infixr 4 -->
infixr 4 .-->
infixr 4 ..-->

(-->), (.-->), (..-->) :: Monad tcm => tcm Type -> tcm Type -> tcm Type
a --> b = garr id a b
a .--> b = garr (const $ Irrelevant) a b
a ..--> b = garr (const $ NonStrict) a b

garr :: Monad tcm => (Relevance -> Relevance) -> tcm Type -> tcm Type -> tcm Type
garr f a b = do
  a' <- a
  b' <- b
  return $ El (getSort a' `sLub` getSort b') $
    Pi (mapRelevance f $ defaultDom a') (NoAbs "_" b')

gpi :: MonadTCM tcm => ArgInfo -> String -> tcm Type -> tcm Type -> tcm Type
gpi info name a b = do
  a <- a
  b <- addContext (name, defaultArgDom info a) b
  let y = stringToArgName name
  return $ El (getSort a `dLub` Abs y (getSort b))
              (Pi (defaultArgDom info a) (Abs y b))

hPi, nPi :: MonadTCM tcm => String -> tcm Type -> tcm Type -> tcm Type
hPi = gpi $ setHiding Hidden defaultArgInfo
nPi = gpi defaultArgInfo

hPi', nPi' :: MonadTCM tcm => String -> NamesT tcm Type -> (NamesT tcm Term -> NamesT tcm Type) -> NamesT tcm Type
hPi' s a b = hPi s a (bind' s b)
nPi' s a b = nPi s a (bind' s b)

pPi' :: MonadTCM tcm => String -> NamesT tcm Term -> (NamesT tcm Term -> NamesT tcm Type) -> NamesT tcm Type
pPi' n phi b = toFinitePi <$> nPi' n (elInf $ cl (liftTCM primIsOne) <@> phi) b
 where
   toFinitePi :: Type -> Type
   toFinitePi (El s (Pi d b)) = El s $ Pi (setRelevance Irrelevant $ d { domFinite = True }) b
   toFinitePi _               = __IMPOSSIBLE__


el' :: Monad m => m Term -> m Term -> m Type
el' l a = El <$> (tmSort <$> l) <*> a

elInf :: Functor m => m Term -> m Type
elInf t = (El Inf <$> t)

nolam :: Term -> Term
nolam = Lam defaultArgInfo . NoAbs "_"

varM :: Monad tcm => Int -> tcm Term
varM = return . var

infixl 9 <@>, <#>

gApply :: Monad tcm => Hiding -> tcm Term -> tcm Term -> tcm Term
gApply h a b = gApply' (setHiding h defaultArgInfo) a b

gApply' :: Monad tcm => ArgInfo -> tcm Term -> tcm Term -> tcm Term
gApply' info a b = do
    x <- a
    y <- b
    return $ x `apply` [Arg info y]

(<@>),(<#>) :: Monad tcm => tcm Term -> tcm Term -> tcm Term
(<@>) = gApply NotHidden
(<#>) = gApply Hidden

(<@@>) :: Monad tcm => tcm Term -> (tcm Term,tcm Term,tcm Term) -> tcm Term
t <@@> (x,y,r) = do
  t <- t
  x <- x
  y <- y
  r <- r
  return $ t `applyE` [IApply x y r]

list :: TCM Term -> TCM Term
list t = primList <@> t

io :: TCM Term -> TCM Term
io t = primIO <@> t

path :: TCM Term -> TCM Term
path t = primPath <@> t

el :: Monad tcm => tcm Term -> tcm Type
el t = El (mkType 0) <$> t

tset :: Monad tcm => tcm Type
tset = return $ sort (mkType 0)

tSetOmega :: Monad tcm => tcm Type
tSetOmega = return $ sort Inf

sSizeUniv :: Sort
sSizeUniv = mkType 0
-- Andreas, 2016-04-14 switching off SizeUniv, unfixing issue #1428
-- sSizeUniv = SizeUniv

tSizeUniv :: Monad tcm => tcm Type
tSizeUniv = tset
-- Andreas, 2016-04-14 switching off SizeUniv, unfixing issue #1428
-- tSizeUniv = return $ El sSizeUniv $ Sort sSizeUniv
-- Andreas, 2015-03-16 Since equality checking for types
-- includes equality checking for sorts, we cannot put
-- SizeUniv in Setω.  (SizeUniv : Setω) == (_0 : suc _0)
-- will first instantiate _0 := Setω, which is wrong.
-- tSizeUniv = return $ El Inf $ Sort SizeUniv

-- | Abbreviation: @argN = 'Arg' 'defaultArgInfo'@.
argN :: e -> Arg e
argN = Arg defaultArgInfo

domN :: e -> Dom e
domN = defaultDom

-- | Abbreviation: @argH = 'hide' 'Arg' 'defaultArgInfo'@.
argH :: e -> Arg e
argH = Arg $ setHiding Hidden defaultArgInfo

domH :: e -> Dom e
domH = setHiding Hidden . defaultDom

---------------------------------------------------------------------------
-- * The actual primitive functions
---------------------------------------------------------------------------

type Op   a = a -> a -> a
type Fun  a = a -> a
type Rel  a = a -> a -> Bool
type Pred a = a -> Bool

primitiveFunctions :: Map String (TCM PrimitiveImpl)
primitiveFunctions = Map.fromList

  -- Ulf, 2015-10-28: Builtin integers now map to a datatype, and since you
  -- can define these functions (reasonably) efficiently using the primitive
  -- functions on natural numbers there's no need for them anymore. Keeping the
  -- show function around for convenience, and as a test case for a primitive
  -- function taking an integer.
  -- -- Integer functions
  -- [ "primIntegerPlus"     |-> mkPrimFun2 ((+)        :: Op Integer)
  -- , "primIntegerMinus"    |-> mkPrimFun2 ((-)        :: Op Integer)
  -- , "primIntegerTimes"    |-> mkPrimFun2 ((*)        :: Op Integer)
  -- , "primIntegerDiv"      |-> mkPrimFun2 (div        :: Op Integer)    -- partial
  -- , "primIntegerMod"      |-> mkPrimFun2 (mod        :: Op Integer)    -- partial
  -- , "primIntegerEquality" |-> mkPrimFun2 ((==)       :: Rel Integer)
  -- , "primIntegerLess"     |-> mkPrimFun2 ((<)        :: Rel Integer)
  -- , "primIntegerAbs"      |-> mkPrimFun1 (Nat . abs  :: Integer -> Nat)
  -- , "primNatToInteger"    |-> mkPrimFun1 (toInteger  :: Nat -> Integer)
  [ "primShowInteger"     |-> mkPrimFun1 (Str . show :: Integer -> Str)

  -- Natural number functions
  , "primNatPlus"         |-> mkPrimFun2 ((+)                     :: Op Nat)
  , "primNatMinus"        |-> mkPrimFun2 ((\x y -> max 0 (x - y)) :: Op Nat)
  , "primNatTimes"        |-> mkPrimFun2 ((*)                     :: Op Nat)
  , "primNatDivSucAux"    |-> mkPrimFun4 ((\k m n j -> k + div (max 0 $ n + m - j) (m + 1)) :: Nat -> Nat -> Nat -> Nat -> Nat)
  , "primNatModSucAux"    |->
      let aux :: Nat -> Nat -> Nat -> Nat -> Nat
          aux k m n j | n > j     = mod (n - j - 1) (m + 1)
                      | otherwise = k + n
      in mkPrimFun4 aux
  , "primNatEquality"     |-> mkPrimFun2 ((==) :: Rel Nat)
  , "primNatLess"         |-> mkPrimFun2 ((<)  :: Rel Nat)

  -- Level functions
  , "primLevelZero"       |-> mkPrimLevelZero
  , "primLevelSuc"        |-> mkPrimLevelSuc
  , "primLevelMax"        |-> mkPrimLevelMax

  -- Floating point functions
  , "primNatToFloat"      |-> mkPrimFun1 (fromIntegral    :: Nat -> Double)
  , "primFloatPlus"       |-> mkPrimFun2 ((+)             :: Op Double)
  , "primFloatMinus"      |-> mkPrimFun2 ((-)             :: Op Double)
  , "primFloatTimes"      |-> mkPrimFun2 ((*)             :: Op Double)
  , "primFloatNegate"     |-> mkPrimFun1 (negate          :: Fun Double)
  , "primFloatDiv"        |-> mkPrimFun2 ((/)             :: Op Double)
  -- We use bitwise equality for comparing Double because
  -- Haskell's Eq, which equates 0.0 and -0.0, allows to prove a
  -- contradiction (see Issue #2169).
  , "primFloatEquality"   |-> mkPrimFun2 (identicalIEEE   :: Rel Double)
  , "primFloatLess"       |-> mkPrimFun2 (floatLt         :: Rel Double)
  , "primFloatSqrt"       |-> mkPrimFun1 (sqrt            :: Double -> Double)
  , "primRound"           |-> mkPrimFun1 (round           :: Double -> Integer)
  , "primFloor"           |-> mkPrimFun1 (floor           :: Double -> Integer)
  , "primCeiling"         |-> mkPrimFun1 (ceiling         :: Double -> Integer)
  , "primExp"             |-> mkPrimFun1 (exp             :: Fun Double)
  , "primLog"             |-> mkPrimFun1 (log             :: Fun Double)
  , "primSin"             |-> mkPrimFun1 (sin             :: Fun Double)
  , "primCos"             |-> mkPrimFun1 (cos             :: Fun Double)
  , "primTan"             |-> mkPrimFun1 (tan             :: Fun Double)
  , "primASin"            |-> mkPrimFun1 (asin            :: Fun Double)
  , "primACos"            |-> mkPrimFun1 (acos            :: Fun Double)
  , "primATan"            |-> mkPrimFun1 (atan            :: Fun Double)
  , "primATan2"           |-> mkPrimFun2 (atan2           :: Double -> Double -> Double)
  , "primShowFloat"       |-> mkPrimFun1 (Str . show      :: Double -> Str)

  -- Character functions
  , "primCharEquality"    |-> mkPrimFun2 ((==) :: Rel Char)
  , "primIsLower"         |-> mkPrimFun1 isLower
  , "primIsDigit"         |-> mkPrimFun1 isDigit
  , "primIsAlpha"         |-> mkPrimFun1 isAlpha
  , "primIsSpace"         |-> mkPrimFun1 isSpace
  , "primIsAscii"         |-> mkPrimFun1 isAscii
  , "primIsLatin1"        |-> mkPrimFun1 isLatin1
  , "primIsPrint"         |-> mkPrimFun1 isPrint
  , "primIsHexDigit"      |-> mkPrimFun1 isHexDigit
  , "primToUpper"         |-> mkPrimFun1 toUpper
  , "primToLower"         |-> mkPrimFun1 toLower
  , "primCharToNat"       |-> mkPrimFun1 (fromIntegral . fromEnum :: Char -> Nat)
  , "primNatToChar"       |-> mkPrimFun1 (toEnum . fromIntegral . (`mod` 0x110000)  :: Nat -> Char)
  , "primShowChar"        |-> mkPrimFun1 (Str . show . pretty . LitChar noRange)

  -- String functions
  , "primStringToList"    |-> mkPrimFun1 unStr
  , "primStringFromList"  |-> mkPrimFun1 Str
  , "primStringAppend"    |-> mkPrimFun2 (\s1 s2 -> Str $ unStr s1 ++ unStr s2)
  , "primStringEquality"  |-> mkPrimFun2 ((==) :: Rel Str)
  , "primShowString"      |-> mkPrimFun1 (Str . show . pretty . LitString noRange . unStr)

  -- Other stuff
  , "primTrustMe"         |-> primTrustMe
    -- This needs to be force : A → ((x : A) → B x) → B x rather than seq because of call-by-name.
  , "primForce"           |-> primForce
  , "primForceLemma"      |-> primForceLemma
  , "primQNameEquality"   |-> mkPrimFun2 ((==) :: Rel QName)
  , "primQNameLess"       |-> mkPrimFun2 ((<) :: Rel QName)
  , "primShowQName"       |-> mkPrimFun1 (Str . show :: QName -> Str)
  , "primQNameFixity"     |-> mkPrimFun1 (nameFixity . qnameName)
  , "primMetaEquality"    |-> mkPrimFun2 ((==) :: Rel MetaId)
  , "primMetaLess"        |-> mkPrimFun2 ((<) :: Rel MetaId)
  , "primShowMeta"        |-> mkPrimFun1 (Str . show . pretty :: MetaId -> Str)
  , "primPathApply"       |-> primPathApply
  , "primPathPApply"      |-> primPathPApply
  , "primIMin"            |-> primIMin'
  , "primIMax"            |-> primIMax'
  , "primINeg"            |-> primINeg'
  , "primCoe"             |-> primCoe
  , "primPOr"             |-> primPOr
  , "primComp"            |-> primComp
  , "primPFrom1"          |-> primPFrom1
  , "primIdJ"             |-> primIdJ
  , "primPartial"         |-> primPartial'
  , "primPartialP"        |-> primPartialP'
  , "primPathAbs"         |-> primPathAbs'
  , builtinGlue           |-> primGlue'
  , builtin_glue          |-> prim_glue'
  , builtin_unglue        |-> prim_unglue'
  , builtinFaceForall     |-> primFaceForall'
  , "primDepIMin"         |-> primDepIMin'
  , "primIdFace"          |-> primIdFace'
  , "primIdPath"          |-> primIdPath'
  ]
  where
    (|->) = (,)

<<<<<<< HEAD

floatEq :: Double -> Double -> Bool
floatEq x y | isNaN x && isNaN y = True
            | otherwise          = x == y

=======
-- The Ord instance for Literals does the right thing comparing floats.
>>>>>>> a0cf9974
floatLt :: Double -> Double -> Bool
floatLt x y = LitFloat noRange x < LitFloat noRange y

lookupPrimitiveFunction :: String -> TCM PrimitiveImpl
lookupPrimitiveFunction x =
  fromMaybe (typeError $ NoSuchPrimitiveFunction x)
            (Map.lookup x primitiveFunctions)

lookupPrimitiveFunctionQ :: QName -> TCM (String, PrimitiveImpl)
lookupPrimitiveFunctionQ q = do
  let s = case qnameName q of
            Name _ x _ _ -> show x
  PrimImpl t pf <- lookupPrimitiveFunction s
  return (s, PrimImpl t $ pf { primFunName = q })

getBuiltinName :: String -> TCM (Maybe QName)
getBuiltinName b = do
  caseMaybeM (getBuiltin' b) (return Nothing) $ \v -> do
    v <- normalise v
    let getName (Def x _) = x
        getName (Con x _) = conName x
        getName (Lam _ b) = getName $ ignoreSharing $ unAbs b
        getName _         = __IMPOSSIBLE__
    return $ Just $ getName (ignoreSharing v)

isBuiltin :: QName -> String -> TCM Bool
isBuiltin q b = (Just q ==) <$> getBuiltinName b<|MERGE_RESOLUTION|>--- conflicted
+++ resolved
@@ -1570,15 +1570,7 @@
   where
     (|->) = (,)
 
-<<<<<<< HEAD
-
-floatEq :: Double -> Double -> Bool
-floatEq x y | isNaN x && isNaN y = True
-            | otherwise          = x == y
-
-=======
 -- The Ord instance for Literals does the right thing comparing floats.
->>>>>>> a0cf9974
 floatLt :: Double -> Double -> Bool
 floatLt x y = LitFloat noRange x < LitFloat noRange y
 
