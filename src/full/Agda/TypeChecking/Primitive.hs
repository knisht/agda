{-# LANGUAGE CPP                        #-}
{-# LANGUAGE FlexibleInstances          #-}
{-# LANGUAGE GeneralizedNewtypeDeriving #-}
{-# LANGUAGE ScopedTypeVariables        #-}
{-# LANGUAGE UndecidableInstances       #-}

#if __GLASGOW_HASKELL__ >= 800
{-# OPTIONS_GHC -Wno-monomorphism-restriction #-}
#endif

{-| Primitive functions, such as addition on builtin integers.
-}
module Agda.TypeChecking.Primitive where

import Control.Monad
import Control.Applicative

import Data.Char
import Data.Map (Map)
import qualified Data.Map as Map
import Data.Maybe
import Data.Traversable (traverse)
import Data.Monoid (mempty)

import Agda.Interaction.Options

import Agda.Syntax.Position
import Agda.Syntax.Common hiding (Nat)
import Agda.Syntax.Internal
import Agda.Syntax.Internal.Generic (TermLike(..))
import Agda.Syntax.Literal
import Agda.Syntax.Concrete.Pretty ()

import Agda.TypeChecking.Monad hiding (getConstInfo, typeOfConst)
import qualified Agda.TypeChecking.Monad as TCM
import Agda.TypeChecking.Monad.Builtin
import Agda.TypeChecking.Reduce
import Agda.TypeChecking.Reduce.Monad
import Agda.TypeChecking.Substitute
import Agda.TypeChecking.Errors
import Agda.TypeChecking.Level
import Agda.TypeChecking.Quote (QuotingKit, quoteTermWithKit, quoteTypeWithKit, quoteClauseWithKit, quotingKit)
import Agda.TypeChecking.Pretty ()  -- instances only
import Agda.TypeChecking.MetaVars (allMetas)

import Agda.Utils.Monad
import Agda.Utils.Pretty (pretty)
import Agda.Utils.String ( Str(Str), unStr )
import Agda.Utils.Maybe

#include "undefined.h"
import Agda.Utils.Impossible
import Debug.Trace

---------------------------------------------------------------------------
-- * Primitive functions
---------------------------------------------------------------------------

data PrimitiveImpl = PrimImpl Type PrimFun

-- Haskell type to Agda type

newtype Nat = Nat { unNat :: Integer }
            deriving (Eq, Ord, Num, Enum, Real)

-- In GHC > 7.8 deriving Integral causes an unnecessary toInteger
-- warning.
instance Integral Nat where
  toInteger = unNat
  quotRem (Nat a) (Nat b) = (Nat q, Nat r)
    where (q, r) = quotRem a b

instance TermLike Nat where
  traverseTerm  _ = id
  traverseTermM _ = pure
  foldTerm _      = mempty

instance Show Nat where
  show = show . toInteger

newtype Lvl = Lvl { unLvl :: Integer }
  deriving (Eq, Ord)

instance Show Lvl where
  show = show . unLvl

class PrimType a where
  primType :: a -> TCM Type

instance (PrimType a, PrimType b) => PrimTerm (a -> b) where
  primTerm _ = unEl <$> (primType (undefined :: a) --> primType (undefined :: b))

instance PrimTerm a => PrimType a where
  primType _ = el $ primTerm (undefined :: a)

class    PrimTerm a       where primTerm :: a -> TCM Term
instance PrimTerm Integer where primTerm _ = primInteger
instance PrimTerm Bool    where primTerm _ = primBool
instance PrimTerm Char    where primTerm _ = primChar
instance PrimTerm Double  where primTerm _ = primFloat
instance PrimTerm Str     where primTerm _ = primString
instance PrimTerm Nat     where primTerm _ = primNat
instance PrimTerm Lvl     where primTerm _ = primLevel
instance PrimTerm QName   where primTerm _ = primQName
instance PrimTerm Type    where primTerm _ = primAgdaType

instance PrimTerm a => PrimTerm [a] where
  primTerm _ = list (primTerm (undefined :: a))

instance PrimTerm a => PrimTerm (IO a) where
  primTerm _ = io (primTerm (undefined :: a))

-- From Agda term to Haskell value

class ToTerm a where
  toTerm  :: TCM (a -> Term)
  toTermR :: TCM (a -> ReduceM Term)

  toTermR = (pure .) <$> toTerm

instance ToTerm Nat     where toTerm = return $ Lit . LitNat noRange . toInteger
instance ToTerm Lvl     where toTerm = return $ Level . Max . (:[]) . ClosedLevel . unLvl
instance ToTerm Double  where toTerm = return $ Lit . LitFloat noRange
instance ToTerm Char    where toTerm = return $ Lit . LitChar noRange
instance ToTerm Str     where toTerm = return $ Lit . LitString noRange . unStr
instance ToTerm QName   where toTerm = return $ Lit . LitQName noRange

instance ToTerm Integer where
  toTerm = do
    pos     <- primIntegerPos
    negsuc  <- primIntegerNegSuc
    fromNat <- toTerm :: TCM (Nat -> Term)
    let intToTerm = fromNat . fromIntegral :: Integer -> Term
    let fromInt n | n >= 0    = apply pos    [defaultArg $ intToTerm n]
                  | otherwise = apply negsuc [defaultArg $ intToTerm (-n - 1)]
    return fromInt

instance ToTerm Bool where
  toTerm = do
    true  <- primTrue
    false <- primFalse
    return $ \b -> if b then true else false

instance ToTerm Term where
  toTerm  = do kit <- quotingKit; runReduceF (quoteTermWithKit kit)
  toTermR = do kit <- quotingKit; return (quoteTermWithKit kit)

instance ToTerm Type where
  toTerm  = do kit <- quotingKit; runReduceF (quoteTypeWithKit kit)
  toTermR = do kit <- quotingKit; return (quoteTypeWithKit kit)

instance ToTerm ArgInfo where
  toTerm = do
    info <- primArgArgInfo
    vis  <- primVisible
    hid  <- primHidden
    ins  <- primInstance
    rel  <- primRelevant
    irr  <- primIrrelevant
<<<<<<< HEAD
    return $ \(ArgInfo h r) ->
      apply info $ map defaultArg
=======
    return $ \ (ArgInfo h r _) -> info `applys`
>>>>>>> 9526da90
      [ case h of
          NotHidden -> vis
          Hidden    -> hid
          Instance  -> ins
      , case r of
          Relevant   -> rel
          Irrelevant -> irr
          NonStrict  -> rel
          Forced{}   -> irr
          UnusedArg  -> irr
      ]

-- | @buildList A ts@ builds a list of type @List A@. Assumes that the terms
--   @ts@ all have type @A@.
buildList :: TCM ([Term] -> Term)
buildList = do
    nil'  <- primNil
    cons' <- primCons
    let nil       = nil'
        cons x xs = cons' `applys` [x, xs]
    return $ foldr cons nil

instance ToTerm a => ToTerm [a] where
  toTerm = do
    mkList <- buildList
    fromA  <- toTerm
    return $ mkList . map fromA

-- From Haskell value to Agda term

type FromTermFunction a = Arg Term ->
                          ReduceM (Reduced (MaybeReduced (Arg Term)) a)

class FromTerm a where
  fromTerm :: TCM (FromTermFunction a)

instance FromTerm Integer where
  fromTerm = do
    Con pos    [] <- ignoreSharing <$> primIntegerPos
    Con negsuc [] <- ignoreSharing <$> primIntegerNegSuc
    toNat         <- fromTerm :: TCM (FromTermFunction Nat)
    return $ \ v -> do
      b <- reduceB' v
      let v'  = ignoreBlocking b
          arg = (<$ v')
      case ignoreSharing $ unArg (ignoreBlocking b) of
        Con c [u]
          | c == pos    ->
            redBind (toNat u)
              (\ u' -> notReduced $ arg $ Con c [ignoreReduced u']) $ \ n ->
            redReturn $ fromIntegral n
          | c == negsuc ->
            redBind (toNat u)
              (\ u' -> notReduced $ arg $ Con c [ignoreReduced u']) $ \ n ->
            redReturn $ fromIntegral $ -n - 1
        _ -> return $ NoReduction (reduced b)

instance FromTerm Nat where
  fromTerm = fromLiteral $ \l -> case l of
    LitNat _ n -> Just $ fromInteger n
    _          -> Nothing

instance FromTerm Lvl where
  fromTerm = fromReducedTerm $ \l -> case l of
    Level (Max [ClosedLevel n]) -> Just $ Lvl n
    _                           -> Nothing

instance FromTerm Double where
  fromTerm = fromLiteral $ \l -> case l of
    LitFloat _ x -> Just x
    _            -> Nothing

instance FromTerm Char where
  fromTerm = fromLiteral $ \l -> case l of
    LitChar _ c -> Just c
    _           -> Nothing

instance FromTerm Str where
  fromTerm = fromLiteral $ \l -> case l of
    LitString _ s -> Just $ Str s
    _             -> Nothing

instance FromTerm QName where
  fromTerm = fromLiteral $ \l -> case l of
    LitQName _ x -> Just x
    _             -> Nothing

instance FromTerm Bool where
    fromTerm = do
        true  <- primTrue
        false <- primFalse
        fromReducedTerm $ \t -> case t of
            _   | t =?= true  -> Just True
                | t =?= false -> Just False
                | otherwise   -> Nothing
        where
            a =?= b = ignoreSharing a === ignoreSharing b
            Def x [] === Def y []   = x == y
            Con x [] === Con y []   = x == y
            Var n [] === Var m []   = n == m
            _        === _          = False

instance (ToTerm a, FromTerm a) => FromTerm [a] where
  fromTerm = do
    nil'  <- primNil
    cons' <- primCons
    nil   <- isCon nil'
    cons  <- isCon cons'
    toA   <- fromTerm
    fromA <- toTerm
    return $ mkList nil cons toA fromA
    where
      isCon (Lam _ b)  = isCon $ absBody b
      isCon (Con c _)  = return c
      isCon (Shared p) = isCon (derefPtr p)
      isCon v          = __IMPOSSIBLE__

      mkList nil cons toA fromA t = do
        b <- reduceB' t
        let t = ignoreBlocking b
        let arg = (<$ t)
        case ignoreSharing $ unArg t of
          Con c []
            | c == nil  -> return $ YesReduction NoSimplification []
          Con c [x,xs]
            | c == cons ->
              redBind (toA x)
                  (\x' -> notReduced $ arg $ Con c [ignoreReduced x',xs]) $ \y ->
              redBind
                  (mkList nil cons toA fromA xs)
                  (fmap $ \xs' -> arg $ Con c [defaultArg $ fromA y, xs']) $ \ys ->
              redReturn (y : ys)
          _ -> return $ NoReduction (reduced b)

-- | Conceptually: @redBind m f k = either (return . Left . f) k =<< m@
redBind :: ReduceM (Reduced a a') -> (a -> b) ->
           (a' -> ReduceM (Reduced b b')) -> ReduceM (Reduced b b')
redBind ma f k = do
    r <- ma
    case r of
        NoReduction x    -> return $ NoReduction $ f x
        YesReduction _ y -> k y

redReturn :: a -> ReduceM (Reduced a' a)
redReturn = return . YesReduction YesSimplification

fromReducedTerm :: (Term -> Maybe a) -> TCM (FromTermFunction a)
fromReducedTerm f = return $ \t -> do
    b <- reduceB' t
    case f $ ignoreSharing $ unArg (ignoreBlocking b) of
        Just x  -> return $ YesReduction NoSimplification x
        Nothing -> return $ NoReduction (reduced b)

fromLiteral :: (Literal -> Maybe a) -> TCM (FromTermFunction a)
fromLiteral f = fromReducedTerm $ \t -> case t of
    Lit lit -> f lit
    _       -> Nothing

-- trustMe : {a : Level} {A : Set a} {x y : A} -> x ≡ y
primTrustMe :: TCM PrimitiveImpl
primTrustMe = do
  clo <- commandLineOptions
  when (optSafe clo) (typeError SafeFlagPrimTrustMe)
  t    <- hPi "a" (el primLevel) $
          hPi "A" (return $ sort $ varSort 0) $
          hPi "x" (El (varSort 1) <$> varM 0) $
          hPi "y" (El (varSort 2) <$> varM 1) $
          El (varSort 3) <$>
            primEquality <#> varM 3 <#> varM 2 <@> varM 1 <@> varM 0
  Con rf [] <- ignoreSharing <$> primRefl
  n         <- conPars . theDef <$> getConInfo rf
  -- Andreas, 2015-02-27  Forced Big vs. Forced Small should not matter here
  let refl x | n == 2    = Con rf [setRelevance (Forced Small) $ hide $ defaultArg x]
             | n == 3    = Con rf []
             | otherwise = __IMPOSSIBLE__
  return $ PrimImpl t $ PrimFun __IMPOSSIBLE__ 4 $ \ts ->
      case ts of
        [a, t, u, v] -> do
            -- Andreas, 2013-07-22.
            -- Note that we cannot call the conversion checker here,
            -- because 'reduce' might be called in a context where
            -- some bound variables do not have a type (just 'Prop),
            -- and the conversion checker for eliminations does not
            -- like this.
            -- We can only do untyped equality, e.g., by normalisation.
            (u', v') <- normalise' (u, v)
            if u' == v' then redReturn (refl $ unArg u) else
              return (NoReduction $ map notReduced [a, t, u, v])
{- OLD:

              -- BAD:
              noConstraints $
                equalTerm (El (Type $ lvlView $ unArg a) (unArg t)) (unArg u) (unArg v)
              redReturn (refl $ unArg u)
            `catchError` \_ -> return (NoReduction $ map notReduced [a, t, u, v])
-}
        _ -> __IMPOSSIBLE__

-- Used for both primForce and primForceLemma.
genPrimForce :: TCM Type -> (Term -> Arg Term -> Term) -> TCM PrimitiveImpl
genPrimForce b ret = do
  let varEl s a = El (varSort s) <$> a
      varT s a  = varEl s (varM a)
      varS s    = pure $ sort $ varSort s
  t <- hPi "a" (el primLevel) $
       hPi "b" (el primLevel) $
       hPi "A" (varS 1) $
       hPi "B" (varT 2 0 --> varS 1) b
  return $ PrimImpl t $ PrimFun __IMPOSSIBLE__ 6 $ \ ts ->
    case ts of
      [a, b, s, t, u, f] -> do
        u <- reduceB' u
        let isWHNF Blocked{} = return False
            isWHNF (NotBlocked _ u) =
              case ignoreSharing $ unArg u of
                Lit{}      -> return True
                Con{}      -> return True
                Lam{}      -> return True
                Pi{}       -> return True
                Sort{}     -> return True  -- sorts and levels are considered whnf
                Level{}    -> return True
                DontCare{} -> return True
                Def q _    -> do
                  def <- theDef <$> getConstInfo q
                  return $ case def of
                    Datatype{} -> True
                    Record{}   -> True
                    _          -> False
                MetaV{}    -> return False
                Var{}      -> return False
                Shared{}   -> __IMPOSSIBLE__

        ifM (isWHNF u)
            (redReturn $ ret (unArg f) (ignoreBlocking u))
            (return $ NoReduction $ map notReduced [a, b, s, t] ++ [reduced u, notReduced f])
      _ -> __IMPOSSIBLE__

primForce :: TCM PrimitiveImpl
primForce = do
  let varEl s a = El (varSort s) <$> a
      varT s a  = varEl s (varM a)
      varS s    = pure $ sort $ varSort s
  genPrimForce (nPi "x" (varT 3 1) $
                (nPi "y" (varT 4 2) $ varEl 4 $ varM 2 <@> varM 0) -->
                varEl 3 (varM 1 <@> varM 0)) $
    \ f u -> apply f [u]

primForceLemma :: TCM PrimitiveImpl
primForceLemma = do
  let varEl s a = El (varSort s) <$> a
      varT s a  = varEl s (varM a)
      varS s    = pure $ sort $ varSort s
  refl  <- primRefl
  force <- primFunName <$> getPrimitive "primForce"
  genPrimForce (nPi "x" (varT 3 1) $
                nPi "f" (nPi "y" (varT 4 2) $ varEl 4 $ varM 2 <@> varM 0) $
                varEl 4 $ primEquality <#> varM 4 <#> (varM 2 <@> varM 1)
                                       <@> (pure (Def force []) <#> varM 5 <#> varM 4 <#> varM 3 <#> varM 2 <@> varM 1 <@> varM 0)
                                       <@> (varM 0 <@> varM 1)
               ) $ \ _ _ -> refl

primQNameType :: TCM PrimitiveImpl
primQNameType = mkPrimFun1TCM (el primQName --> el primAgdaType)
                              (\q -> normalise' . defType =<< getConstInfo q)
  -- Note: gets the top-level type! All bounds variables have been lifted.

primQNameDefinition :: TCM PrimitiveImpl
primQNameDefinition = do
  kit                           <- quotingKit
  agdaFunDef                    <- primAgdaFunDef
  agdaFunDefCon                 <- primAgdaFunDefCon
  agdaDefinitionFunDef          <- primAgdaDefinitionFunDef
  agdaDefinitionDataDef         <- primAgdaDefinitionDataDef
  agdaDefinitionRecordDef       <- primAgdaDefinitionRecordDef
  agdaDefinitionPostulate       <- primAgdaDefinitionPostulate
  agdaDefinitionPrimitive       <- primAgdaDefinitionPrimitive
  agdaDefinitionDataConstructor <- primAgdaDefinitionDataConstructor
  list        <- buildList

  let qType        = quoteTypeWithKit kit
      qClause      = quoteClauseWithKit kit
      defapp f xs  = applys f <$> sequence xs
      qFunDef t cs = defapp agdaFunDefCon [qType t, list <$> mapM qClause cs]
      qQName       = Lit . LitQName noRange
      con qn = do
        def <- getConstInfo qn
        case theDef def of
          Function{funClauses = cs}
                        -> defapp agdaDefinitionFunDef    [qFunDef (defType def) cs]
          Datatype{}    -> defapp agdaDefinitionDataDef   [pure $ qQName qn]
          Record{}      -> defapp agdaDefinitionRecordDef [pure $ qQName qn]
          Axiom{}       -> defapp agdaDefinitionPostulate []
          Primitive{primClauses = cs} | not $ null cs
                        -> defapp agdaDefinitionFunDef    [qFunDef (defType def) cs]
          Primitive{}   -> defapp agdaDefinitionPrimitive []
          Constructor{} -> defapp agdaDefinitionDataConstructor []

  unquoteQName <- fromTerm
  t <- el primQName --> el primAgdaDefinition
  return $ PrimImpl t $ PrimFun __IMPOSSIBLE__ 1 $ \ts ->
    case ts of
      [v] ->
        redBind (unquoteQName v)
            (\v' -> [v']) $ \x ->
        redReturn =<< con x
      _ -> __IMPOSSIBLE__

primDataNumberOfParameters :: TCM PrimitiveImpl
primDataNumberOfParameters =
  mkPrimFun1TCM (el primAgdaDataDef --> el primNat)
                (fmap (toNat . dataPars . theDef) . getConstInfo)
  where toNat = fromIntegral :: Int -> Nat

primDataConstructors :: TCM PrimitiveImpl
primDataConstructors =
  mkPrimFun1TCM (el primAgdaDataDef --> el (list primQName))
                (fmap (dataCons . theDef) . getConstInfo)

mkPrimLevelZero :: TCM PrimitiveImpl
mkPrimLevelZero = do
  t <- primType (undefined :: Lvl)
  return $ PrimImpl t $ PrimFun __IMPOSSIBLE__ 0 $ \_ -> redReturn $ Level $ Max []

mkPrimLevelSuc :: TCM PrimitiveImpl
mkPrimLevelSuc = do
  t <- primType (id :: Lvl -> Lvl)
  return $ PrimImpl t $ PrimFun __IMPOSSIBLE__ 1 $ \ ~[a] -> do
    l <- levelView' $ unArg a
    redReturn $ Level $ levelSuc l

mkPrimLevelMax :: TCM PrimitiveImpl
mkPrimLevelMax = do
  t <- primType (max :: Op Lvl)
  return $ PrimImpl t $ PrimFun __IMPOSSIBLE__ 2 $ \ ~[a, b] -> do
    Max as <- levelView' $ unArg a
    Max bs <- levelView' $ unArg b
    redReturn $ Level $ levelMax $ as ++ bs

mkPrimFun1TCM :: (FromTerm a, ToTerm b, TermLike b) =>
                 TCM Type -> (a -> ReduceM b) -> TCM PrimitiveImpl
mkPrimFun1TCM mt f = do
    toA   <- fromTerm
    fromB <- toTermR
    t     <- mt
    return $ PrimImpl t $ PrimFun __IMPOSSIBLE__ 1 $ \ts ->
      case ts of
        [v] ->
          redBind (toA v) (\v' -> [v']) $ \x -> do
            b <- f x
            case allMetas b of
              (m:_) -> return $ NoReduction [reduced (Blocked m v)]
              []       -> redReturn =<< fromB b
        _ -> __IMPOSSIBLE__

-- Tying the knot
mkPrimFun1 :: (PrimType a, FromTerm a, PrimType b, ToTerm b) =>
              (a -> b) -> TCM PrimitiveImpl
mkPrimFun1 f = do
    toA   <- fromTerm
    fromB <- toTerm
    t     <- primType f
    return $ PrimImpl t $ PrimFun __IMPOSSIBLE__ 1 $ \ts ->
      case ts of
        [v] ->
          redBind (toA v)
              (\v' -> [v']) $ \x ->
          redReturn $ fromB $ f x
        _ -> __IMPOSSIBLE__

mkPrimFun2 :: ( PrimType a, FromTerm a, ToTerm a
              , PrimType b, FromTerm b
              , PrimType c, ToTerm c ) =>
              (a -> b -> c) -> TCM PrimitiveImpl
mkPrimFun2 f = do
    toA   <- fromTerm
    fromA <- toTerm
    toB   <- fromTerm
    fromC <- toTerm
    t     <- primType f
    return $ PrimImpl t $ PrimFun __IMPOSSIBLE__ 2 $ \ts ->
      case ts of
        [v,w] ->
          redBind (toA v)
              (\v' -> [v', notReduced w]) $ \x ->
          redBind (toB w)
              (\w' -> [ reduced $ notBlocked $ Arg (argInfo v) (fromA x)
                      , w']) $ \y ->
          redReturn $ fromC $ f x y
        _ -> __IMPOSSIBLE__

mkPrimFun4 :: ( PrimType a, FromTerm a, ToTerm a
              , PrimType b, FromTerm b, ToTerm b
              , PrimType c, FromTerm c, ToTerm c
              , PrimType d, FromTerm d
              , PrimType e, ToTerm e ) =>
              (a -> b -> c -> d -> e) -> TCM PrimitiveImpl
mkPrimFun4 f = do
    (toA, fromA) <- (,) <$> fromTerm <*> toTerm
    (toB, fromB) <- (,) <$> fromTerm <*> toTerm
    (toC, fromC) <- (,) <$> fromTerm <*> toTerm
    toD          <- fromTerm
    fromE        <- toTerm
    t <- primType f
    return $ PrimImpl t $ PrimFun __IMPOSSIBLE__ 4 $ \ts ->
      let argFrom fromX a x =
            reduced $ notBlocked $ Arg (argInfo a) (fromX x)
      in case ts of
        [a,b,c,d] ->
          redBind (toA a)
              (\a' -> a' : map notReduced [b,c,d]) $ \x ->
          redBind (toB b)
              (\b' -> [argFrom fromA a x, b', notReduced c, notReduced d]) $ \y ->
          redBind (toC c)
              (\c' -> [ argFrom fromA a x
                      , argFrom fromB b y
                      , c', notReduced d]) $ \z ->
          redBind (toD d)
              (\d' -> [ argFrom fromA a x
                      , argFrom fromB b y
                      , argFrom fromC c z
                      , d']) $ \w ->

          redReturn $ fromE $ f x y z w
        _ -> __IMPOSSIBLE__

-- Type combinators

infixr 4 -->
infixr 4 .-->
infixr 4 ..-->

(-->), (.-->), (..-->) :: TCM Type -> TCM Type -> TCM Type
a --> b = garr id a b
a .--> b = garr (const $ Irrelevant) a b
a ..--> b = garr (const $ NonStrict) a b

garr :: (Relevance -> Relevance) -> TCM Type -> TCM Type -> TCM Type
garr f a b = do
  a' <- a
  b' <- b
  return $ El (getSort a' `sLub` getSort b') $
           Pi (Dom (mapRelevance f defaultArgInfo) a') (NoAbs "_" b')

gpi :: ArgInfo -> String -> TCM Type -> TCM Type -> TCM Type
gpi info name a b = do
  a <- a
  b <- addContext (name, Dom info a) b
  let y = stringToArgName name
  return $ El (getSort a `dLub` Abs y (getSort b))
              (Pi (Dom info a) (Abs y b))

hPi, nPi :: String -> TCM Type -> TCM Type -> TCM Type
hPi = gpi $ setHiding Hidden defaultArgInfo
nPi = gpi defaultArgInfo

varM :: Int -> TCM Term
varM = return . var

infixl 9 <@>, <#>

gApply :: Hiding -> TCM Term -> TCM Term -> TCM Term
gApply h a b = do
    x <- a
    y <- b
    return $ x `apply` [Arg (setHiding h defaultArgInfo) y]

(<@>),(<#>) :: TCM Term -> TCM Term -> TCM Term
(<@>) = gApply NotHidden
(<#>) = gApply Hidden

list :: TCM Term -> TCM Term
list t = primList <@> t

io :: TCM Term -> TCM Term
io t = primIO <@> t

el :: TCM Term -> TCM Type
el t = El (mkType 0) <$> t

tset :: TCM Type
tset = return $ sort (mkType 0)

tSetOmega :: TCM Type
tSetOmega = return $ sort Inf

tSizeUniv :: TCM Type
tSizeUniv = return $ El SizeUniv $ Sort SizeUniv
-- Andreas, 2015-03-16 Since equality checking for types
-- includes equality checking for sorts, we cannot put
-- SizeUniv in Setω.  (SizeUniv : Setω) == (_0 : suc _0)
-- will first instantiate _0 := Setω, which is wrong.
-- tSizeUniv = return $ El Inf $ Sort SizeUniv

-- | Abbreviation: @argN = 'Arg' 'defaultArgInfo'@.
argN :: e -> Arg e
argN = Arg defaultArgInfo

domN :: e -> Dom e
domN = Dom defaultArgInfo

-- | Abbreviation: @argH = 'hide' 'Arg' 'defaultArgInfo'@.
argH :: e -> Arg e
argH = Arg $ setHiding Hidden defaultArgInfo

domH :: e -> Dom e
domH = Dom $ setHiding Hidden defaultArgInfo

---------------------------------------------------------------------------
-- * The actual primitive functions
---------------------------------------------------------------------------

type Op   a = a -> a -> a
type Fun  a = a -> a
type Rel  a = a -> a -> Bool
type Pred a = a -> Bool

primitiveFunctions :: Map String (TCM PrimitiveImpl)
primitiveFunctions = Map.fromList

  -- Ulf, 2015-10-28: Builtin integers now map to a datatype, and since you
  -- can define these functions (reasonably) efficiently using the primitive
  -- functions on natural numbers there's no need for them anymore. Keeping the
  -- show function around for convenience, and as a test case for a primitive
  -- function taking an integer.
  -- -- Integer functions
  -- [ "primIntegerPlus"     |-> mkPrimFun2 ((+)        :: Op Integer)
  -- , "primIntegerMinus"    |-> mkPrimFun2 ((-)        :: Op Integer)
  -- , "primIntegerTimes"    |-> mkPrimFun2 ((*)        :: Op Integer)
  -- , "primIntegerDiv"      |-> mkPrimFun2 (div        :: Op Integer)    -- partial
  -- , "primIntegerMod"      |-> mkPrimFun2 (mod        :: Op Integer)    -- partial
  -- , "primIntegerEquality" |-> mkPrimFun2 ((==)       :: Rel Integer)
  -- , "primIntegerLess"     |-> mkPrimFun2 ((<)        :: Rel Integer)
  -- , "primIntegerAbs"      |-> mkPrimFun1 (Nat . abs  :: Integer -> Nat)
  -- , "primNatToInteger"    |-> mkPrimFun1 (toInteger  :: Nat -> Integer)
  [ "primShowInteger"     |-> mkPrimFun1 (Str . show :: Integer -> Str)

  -- Natural number functions
  , "primNatPlus"         |-> mkPrimFun2 ((+)                     :: Op Nat)
  , "primNatMinus"        |-> mkPrimFun2 ((\x y -> max 0 (x - y)) :: Op Nat)
  , "primNatTimes"        |-> mkPrimFun2 ((*)                     :: Op Nat)
  , "primNatDivSucAux"    |-> mkPrimFun4 ((\k m n j -> k + div (max 0 $ n + m - j) (m + 1)) :: Nat -> Nat -> Nat -> Nat -> Nat)
  , "primNatModSucAux"    |->
      let aux :: Nat -> Nat -> Nat -> Nat -> Nat
          aux k m n j | n > j     = mod (n - j - 1) (m + 1)
                      | otherwise = k + n
      in mkPrimFun4 aux
  , "primNatEquality"     |-> mkPrimFun2 ((==) :: Rel Nat)
  , "primNatLess"         |-> mkPrimFun2 ((<)  :: Rel Nat)

  -- Level functions
  , "primLevelZero"       |-> mkPrimLevelZero
  , "primLevelSuc"        |-> mkPrimLevelSuc
  , "primLevelMax"        |-> mkPrimLevelMax

  -- Floating point functions
  , "primNatToFloat"      |-> mkPrimFun1 (fromIntegral :: Nat -> Double)
  , "primFloatPlus"       |-> mkPrimFun2 ((+)          :: Op Double)
  , "primFloatMinus"      |-> mkPrimFun2 ((-)          :: Op Double)
  , "primFloatTimes"      |-> mkPrimFun2 ((*)          :: Op Double)
  , "primFloatDiv"        |-> mkPrimFun2 ((/)          :: Op Double)
  , "primFloatEquality"   |-> mkPrimFun2 (floatEq      :: Rel Double)
  , "primFloatLess"       |-> mkPrimFun2 (floatLt      :: Rel Double)
  , "primFloatSqrt"       |-> mkPrimFun1 (sqrt         :: Double -> Double)
  , "primRound"           |-> mkPrimFun1 (round        :: Double -> Integer)
  , "primFloor"           |-> mkPrimFun1 (floor        :: Double -> Integer)
  , "primCeiling"         |-> mkPrimFun1 (ceiling      :: Double -> Integer)
  , "primExp"             |-> mkPrimFun1 (exp          :: Fun Double)
  , "primLog"             |-> mkPrimFun1 (log          :: Fun Double)
  , "primSin"             |-> mkPrimFun1 (sin          :: Fun Double)
  , "primShowFloat"       |-> mkPrimFun1 (Str . floatShow :: Double -> Str)

  -- Character functions
  , "primCharEquality"    |-> mkPrimFun2 ((==) :: Rel Char)
  , "primIsLower"         |-> mkPrimFun1 isLower
  , "primIsDigit"         |-> mkPrimFun1 isDigit
  , "primIsAlpha"         |-> mkPrimFun1 isAlpha
  , "primIsSpace"         |-> mkPrimFun1 isSpace
  , "primIsAscii"         |-> mkPrimFun1 isAscii
  , "primIsLatin1"        |-> mkPrimFun1 isLatin1
  , "primIsPrint"         |-> mkPrimFun1 isPrint
  , "primIsHexDigit"      |-> mkPrimFun1 isHexDigit
  , "primToUpper"         |-> mkPrimFun1 toUpper
  , "primToLower"         |-> mkPrimFun1 toLower
  , "primCharToNat"       |-> mkPrimFun1 (fromIntegral . fromEnum :: Char -> Nat)
  , "primNatToChar"       |-> mkPrimFun1 (toEnum . fromIntegral . (`mod` 0x110000)  :: Nat -> Char)
  , "primShowChar"        |-> mkPrimFun1 (Str . show . pretty . LitChar noRange)

  -- String functions
  , "primStringToList"    |-> mkPrimFun1 unStr
  , "primStringFromList"  |-> mkPrimFun1 Str
  , "primStringAppend"    |-> mkPrimFun2 (\s1 s2 -> Str $ unStr s1 ++ unStr s2)
  , "primStringEquality"  |-> mkPrimFun2 ((==) :: Rel Str)
  , "primShowString"      |-> mkPrimFun1 (Str . show . pretty . LitString noRange . unStr)

  -- Reflection
  , "primQNameType"              |-> primQNameType
  , "primQNameDefinition"        |-> primQNameDefinition
  , "primDataNumberOfParameters" |-> primDataNumberOfParameters
  , "primDataConstructors"       |-> primDataConstructors

  -- Other stuff
  , "primTrustMe"         |-> primTrustMe
    -- This needs to be force : A → ((x : A) → B x) → B x rather than seq because of call-by-name.
  , "primForce"           |-> primForce
  , "primForceLemma"      |-> primForceLemma
  , "primQNameEquality"   |-> mkPrimFun2 ((==) :: Rel QName)
  , "primQNameLess"       |-> mkPrimFun2 ((<) :: Rel QName)
  , "primShowQName"       |-> mkPrimFun1 (Str . show :: QName -> Str)
  ]
  where
    (|->) = (,)

floatEq :: Double -> Double -> Bool
floatEq x y | isNaN x && isNaN y = True
            | otherwise          = x == y

floatLt :: Double -> Double -> Bool
floatLt x y
  | isNegInf y = False
  | isNegInf x = True
  | isNaN x    = True
  | otherwise  = x < y
  where
    isNegInf z = z < 0 && isInfinite z

floatShow :: Double -> String
floatShow x | isNegativeZero x = "0.0"
            | otherwise        = show x

lookupPrimitiveFunction :: String -> TCM PrimitiveImpl
lookupPrimitiveFunction x =
  fromMaybe (typeError $ NoSuchPrimitiveFunction x)
            (Map.lookup x primitiveFunctions)

lookupPrimitiveFunctionQ :: QName -> TCM (String, PrimitiveImpl)
lookupPrimitiveFunctionQ q = do
  let s = case qnameName q of
            Name _ x _ _ -> show x
  PrimImpl t pf <- lookupPrimitiveFunction s
  return (s, PrimImpl t $ pf { primFunName = q })

getBuiltinName :: String -> TCM (Maybe QName)
getBuiltinName b = do
  caseMaybeM (getBuiltin' b) (return Nothing) $ \v -> do
    v <- normalise v
    let getName (Def x _) = x
        getName (Con x _) = conName x
        getName (Lam _ b) = getName $ ignoreSharing $ unAbs b
        getName _         = __IMPOSSIBLE__
    return $ Just $ getName (ignoreSharing v)

isBuiltin :: QName -> String -> TCM Bool
isBuiltin q b = (Just q ==) <$> getBuiltinName b
<|MERGE_RESOLUTION|>--- conflicted
+++ resolved
@@ -157,12 +157,7 @@
     ins  <- primInstance
     rel  <- primRelevant
     irr  <- primIrrelevant
-<<<<<<< HEAD
-    return $ \(ArgInfo h r) ->
-      apply info $ map defaultArg
-=======
-    return $ \ (ArgInfo h r _) -> info `applys`
->>>>>>> 9526da90
+    return $ \ (ArgInfo h r) -> info `applys`
       [ case h of
           NotHidden -> vis
           Hidden    -> hid
@@ -815,4 +810,4 @@
     return $ Just $ getName (ignoreSharing v)
 
 isBuiltin :: QName -> String -> TCM Bool
-isBuiltin q b = (Just q ==) <$> getBuiltinName b
+isBuiltin q b = (Just q ==) <$> getBuiltinName b