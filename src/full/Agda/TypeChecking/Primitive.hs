{-# LANGUAGE CPP                        #-}
{-# LANGUAGE GeneralizedNewtypeDeriving #-}
{-# LANGUAGE UndecidableInstances       #-}

{-| Primitive functions, such as addition on builtin integers.
-}
module Agda.TypeChecking.Primitive where

import Control.Monad
import Control.Applicative
import Control.Monad.Reader (asks)

import Data.Char
import Data.Either (partitionEithers)
import Data.List (nub)
import Data.Map (Map)
import qualified Data.Map as Map
import Data.Set (Set)
import qualified Data.Set as Set
import Data.Maybe
import Data.Traversable (traverse)
import Data.Monoid (mempty)

import Numeric.IEEE ( IEEE(identicalIEEE) )

import Agda.Interaction.Options

import Agda.Syntax.Position
import Agda.Syntax.Common hiding (Nat)
import Agda.Syntax.Internal
import Agda.Syntax.Internal.Generic (TermLike(..))
import Agda.Syntax.Literal
import Agda.Syntax.Concrete.Pretty ()
import Agda.Syntax.Fixity

import Agda.TypeChecking.Monad hiding (getConstInfo, typeOfConst)
import qualified Agda.TypeChecking.Monad as TCM
import Agda.TypeChecking.Monad.Builtin
import Agda.TypeChecking.Records
import Agda.TypeChecking.Reduce
import Agda.TypeChecking.Reduce.Monad as Reduce
import Agda.TypeChecking.Substitute
import Agda.TypeChecking.Telescope
import Agda.TypeChecking.Errors
import Agda.TypeChecking.Functions
import Agda.TypeChecking.Level
import Agda.TypeChecking.Quote (QuotingKit, quoteTermWithKit, quoteTypeWithKit, quoteClauseWithKit, quotingKit)
import Agda.TypeChecking.Pretty ()  -- instances only
import Agda.TypeChecking.Names

import Agda.Utils.List
import Agda.Utils.Maybe
import Agda.Utils.Monad
import Agda.Utils.Pretty (pretty)
import Agda.Utils.Size
import Agda.Utils.String ( Str(Str), unStr )
import Agda.Utils.Tuple

#include "undefined.h"
import Agda.Utils.Impossible
import Debug.Trace

---------------------------------------------------------------------------
-- * Primitive functions
---------------------------------------------------------------------------

data PrimitiveImpl = PrimImpl Type PrimFun

-- Haskell type to Agda type

newtype Nat = Nat { unNat :: Integer }
            deriving (Eq, Ord, Num, Enum, Real)

-- In GHC > 7.8 deriving Integral causes an unnecessary toInteger
-- warning.
instance Integral Nat where
  toInteger = unNat
  quotRem (Nat a) (Nat b) = (Nat q, Nat r)
    where (q, r) = quotRem a b

instance TermLike Nat where
  traverseTerm  _ = id
  traverseTermM _ = pure
  foldTerm _      = mempty

instance Show Nat where
  show = show . toInteger

newtype Lvl = Lvl { unLvl :: Integer }
  deriving (Eq, Ord)

instance Show Lvl where
  show = show . unLvl

class PrimType a where
  primType :: a -> TCM Type

instance (PrimType a, PrimType b) => PrimTerm (a -> b) where
  primTerm _ = unEl <$> (primType (undefined :: a) --> primType (undefined :: b))

instance PrimTerm a => PrimType a where
  primType _ = el $ primTerm (undefined :: a)

class    PrimTerm a       where primTerm :: a -> TCM Term
instance PrimTerm Integer where primTerm _ = primInteger
instance PrimTerm Bool    where primTerm _ = primBool
instance PrimTerm Char    where primTerm _ = primChar
instance PrimTerm Double  where primTerm _ = primFloat
instance PrimTerm Str     where primTerm _ = primString
instance PrimTerm Nat     where primTerm _ = primNat
instance PrimTerm Lvl     where primTerm _ = primLevel
instance PrimTerm QName   where primTerm _ = primQName
instance PrimTerm MetaId  where primTerm _ = primAgdaMeta
instance PrimTerm Type    where primTerm _ = primAgdaTerm

instance PrimTerm Fixity' where primTerm _ = primFixity

instance PrimTerm a => PrimTerm [a] where
  primTerm _ = list (primTerm (undefined :: a))

instance PrimTerm a => PrimTerm (IO a) where
  primTerm _ = io (primTerm (undefined :: a))

-- From Agda term to Haskell value

class ToTerm a where
  toTerm  :: TCM (a -> Term)
  toTermR :: TCM (a -> ReduceM Term)

  toTermR = (pure .) <$> toTerm

instance ToTerm Nat     where toTerm = return $ Lit . LitNat noRange . toInteger
instance ToTerm Lvl     where toTerm = return $ Level . Max . (:[]) . ClosedLevel . unLvl
instance ToTerm Double  where toTerm = return $ Lit . LitFloat noRange
instance ToTerm Char    where toTerm = return $ Lit . LitChar noRange
instance ToTerm Str     where toTerm = return $ Lit . LitString noRange . unStr
instance ToTerm QName   where toTerm = return $ Lit . LitQName noRange
instance ToTerm MetaId  where
  toTerm = do
    file <- fromMaybe __IMPOSSIBLE__ <$> asks TCM.envCurrentPath
    return $ Lit . LitMeta noRange file

instance ToTerm Integer where
  toTerm = do
    pos     <- primIntegerPos
    negsuc  <- primIntegerNegSuc
    fromNat <- toTerm :: TCM (Nat -> Term)
    let intToTerm = fromNat . fromIntegral :: Integer -> Term
    let fromInt n | n >= 0    = apply pos    [defaultArg $ intToTerm n]
                  | otherwise = apply negsuc [defaultArg $ intToTerm (-n - 1)]
    return fromInt

instance ToTerm Bool where
  toTerm = do
    true  <- primTrue
    false <- primFalse
    return $ \b -> if b then true else false

instance ToTerm Term where
  toTerm  = do kit <- quotingKit; runReduceF (quoteTermWithKit kit)
  toTermR = do kit <- quotingKit; return (quoteTermWithKit kit)

instance ToTerm Type where
  toTerm  = do kit <- quotingKit; runReduceF (quoteTypeWithKit kit)
  toTermR = do kit <- quotingKit; return (quoteTypeWithKit kit)

instance ToTerm ArgInfo where
  toTerm = do
    info <- primArgArgInfo
    vis  <- primVisible
    hid  <- primHidden
    ins  <- primInstance
    rel  <- primRelevant
    irr  <- primIrrelevant
    return $ \ i -> info `applys`
      [ case getHiding i of
          NotHidden -> vis
          Hidden    -> hid
          Instance  -> ins
      , case getRelevance i of
          Relevant   -> rel
          Irrelevant -> irr
          NonStrict  -> rel
          Forced{}   -> irr
          UnusedArg  -> irr
      ]

instance ToTerm Fixity' where
  toTerm = (. theFixity) <$> toTerm

instance ToTerm Fixity where
  toTerm = do
    lToTm  <- toTerm
    aToTm  <- toTerm
    fixity <- primFixityFixity
    return $ \ Fixity{fixityAssoc = a, fixityLevel = l} ->
      fixity `apply` [defaultArg (aToTm a), defaultArg (lToTm l)]

instance ToTerm Associativity where
  toTerm = do
    lassoc <- primAssocLeft
    rassoc <- primAssocRight
    nassoc <- primAssocNon
    return $ \ a ->
      case a of
        NonAssoc   -> nassoc
        LeftAssoc  -> lassoc
        RightAssoc -> rassoc

instance ToTerm PrecedenceLevel where
  toTerm = do
    (iToTm :: Integer -> Term) <- toTerm
    related   <- primPrecRelated
    unrelated <- primPrecUnrelated
    return $ \ p ->
      case p of
        Unrelated -> unrelated
        Related n -> related `apply` [defaultArg $ iToTm n]

-- | @buildList A ts@ builds a list of type @List A@. Assumes that the terms
--   @ts@ all have type @A@.
buildList :: TCM ([Term] -> Term)
buildList = do
    nil'  <- primNil
    cons' <- primCons
    let nil       = nil'
        cons x xs = cons' `applys` [x, xs]
    return $ foldr cons nil

instance ToTerm a => ToTerm [a] where
  toTerm = do
    mkList <- buildList
    fromA  <- toTerm
    return $ mkList . map fromA

-- From Haskell value to Agda term

type FromTermFunction a = Arg Term ->
                          ReduceM (Reduced (MaybeReduced (Arg Term)) a)

class FromTerm a where
  fromTerm :: TCM (FromTermFunction a)

instance FromTerm Integer where
  fromTerm = do
    Con pos _    [] <- ignoreSharing <$> primIntegerPos
    Con negsuc _ [] <- ignoreSharing <$> primIntegerNegSuc
    toNat         <- fromTerm :: TCM (FromTermFunction Nat)
    return $ \ v -> do
      b <- reduceB' v
      let v'  = ignoreBlocking b
          arg = (<$ v')
      case ignoreSharing $ unArg (ignoreBlocking b) of
        Con c ci [u]
          | c == pos    ->
            redBind (toNat u)
              (\ u' -> notReduced $ arg $ Con c ci [ignoreReduced u']) $ \ n ->
            redReturn $ fromIntegral n
          | c == negsuc ->
            redBind (toNat u)
              (\ u' -> notReduced $ arg $ Con c ci [ignoreReduced u']) $ \ n ->
            redReturn $ fromIntegral $ -n - 1
        _ -> return $ NoReduction (reduced b)

instance FromTerm Nat where
  fromTerm = fromLiteral $ \l -> case l of
    LitNat _ n -> Just $ fromInteger n
    _          -> Nothing

instance FromTerm Lvl where
  fromTerm = fromReducedTerm $ \l -> case l of
    Level (Max [ClosedLevel n]) -> Just $ Lvl n
    _                           -> Nothing

instance FromTerm Double where
  fromTerm = fromLiteral $ \l -> case l of
    LitFloat _ x -> Just x
    _            -> Nothing

instance FromTerm Char where
  fromTerm = fromLiteral $ \l -> case l of
    LitChar _ c -> Just c
    _           -> Nothing

instance FromTerm Str where
  fromTerm = fromLiteral $ \l -> case l of
    LitString _ s -> Just $ Str s
    _             -> Nothing

instance FromTerm QName where
  fromTerm = fromLiteral $ \l -> case l of
    LitQName _ x -> Just x
    _             -> Nothing

instance FromTerm MetaId where
  fromTerm = fromLiteral $ \l -> case l of
    LitMeta _ _ x -> Just x
    _             -> Nothing

instance FromTerm Bool where
    fromTerm = do
        true  <- primTrue
        false <- primFalse
        fromReducedTerm $ \t -> case t of
            _   | t =?= true  -> Just True
                | t =?= false -> Just False
                | otherwise   -> Nothing
        where
            a =?= b = ignoreSharing a === ignoreSharing b
            Def x [] === Def y []   = x == y
            Con x _ [] === Con y _ [] = x == y
            Var n [] === Var m []   = n == m
            _        === _          = False

instance (ToTerm a, FromTerm a) => FromTerm [a] where
  fromTerm = do
    nil'  <- primNil
    cons' <- primCons
    nil   <- isCon nil'
    cons  <- isCon cons'
    toA   <- fromTerm
    fromA <- toTerm
    return $ mkList nil cons toA fromA
    where
      isCon (Lam _ b)  = isCon $ absBody b
      isCon (Con c _ _)= return c
      isCon (Shared p) = isCon (derefPtr p)
      isCon v          = __IMPOSSIBLE__

      mkList nil cons toA fromA t = do
        b <- reduceB' t
        let t = ignoreBlocking b
        let arg = (<$ t)
        case ignoreSharing $ unArg t of
          Con c ci []
            | c == nil  -> return $ YesReduction NoSimplification []
          Con c ci [x,xs]
            | c == cons ->
              redBind (toA x)
                  (\x' -> notReduced $ arg $ Con c ci [ignoreReduced x',xs]) $ \y ->
              redBind
                  (mkList nil cons toA fromA xs)
                  (fmap $ \xs' -> arg $ Con c ci [defaultArg $ fromA y, xs']) $ \ys ->
              redReturn (y : ys)
          _ -> return $ NoReduction (reduced b)

-- | Conceptually: @redBind m f k = either (return . Left . f) k =<< m@
redBind :: ReduceM (Reduced a a') -> (a -> b) ->
           (a' -> ReduceM (Reduced b b')) -> ReduceM (Reduced b b')
redBind ma f k = do
    r <- ma
    case r of
        NoReduction x    -> return $ NoReduction $ f x
        YesReduction _ y -> k y

redReturn :: a -> ReduceM (Reduced a' a)
redReturn = return . YesReduction YesSimplification

fromReducedTerm :: (Term -> Maybe a) -> TCM (FromTermFunction a)
fromReducedTerm f = return $ \t -> do
    b <- reduceB' t
    case f $ ignoreSharing $ unArg (ignoreBlocking b) of
        Just x  -> return $ YesReduction NoSimplification x
        Nothing -> return $ NoReduction (reduced b)

fromLiteral :: (Literal -> Maybe a) -> TCM (FromTermFunction a)
fromLiteral f = fromReducedTerm $ \t -> case t of
    Lit lit -> f lit
    _       -> Nothing


primINeg' :: TCM PrimitiveImpl
primINeg' = do
  t <- elInf primInterval --> elInf primInterval
  return $ PrimImpl t $ PrimFun __IMPOSSIBLE__ 1 $ \ ts -> do
    case ts of
     [x] -> do
       unview <- intervalUnview'
       view <- intervalView'
       sx <- reduceB' x
       ix <- intervalView (unArg $ ignoreBlocking sx)
       let
         ineg :: Arg Term -> Arg Term
         ineg = fmap (unview . f . view)
         f ix = case ix of
           IZero -> IOne
           IOne  -> IZero
           IMin x y -> IMax (ineg x) (ineg y)
           IMax x y -> IMin (ineg x) (ineg y)
           INeg x -> OTerm (unArg x)
           OTerm t -> INeg (Arg defaultArgInfo t)
       case ix of
        OTerm t -> return $ NoReduction [reduced sx]
        _       -> redReturn (unview $ f ix)
     _ -> __IMPOSSIBLE__

primDepIMin' :: TCM PrimitiveImpl
primDepIMin' = do
  t <- runNamesT [] $
       nPi' "φ" (elInf $ cl primInterval) $ \ φ ->
       (pPi' "o" φ $ \ o -> elInf $ cl primInterval) --> elInf (cl primInterval)
  return $ PrimImpl t $ PrimFun __IMPOSSIBLE__ 2 $ \ ts -> do
    case ts of
      [x,y] -> do
        sx <- reduceB' x
        ix <- intervalView (unArg $ ignoreBlocking sx)
        itisone <- fromMaybe __IMPOSSIBLE__ <$> getTerm' builtinItIsOne
        case ix of
          IZero -> redReturn =<< intervalUnview IZero
          IOne  -> redReturn =<< (pure (unArg y) <@> pure itisone)
          _     -> do
            sy <- reduceB' y
            iy <- intervalView =<< reduce' =<< (pure (unArg $ ignoreBlocking sy) <@> pure itisone)
            case iy of
              IZero -> redReturn =<< intervalUnview IZero
              IOne  -> redReturn (unArg $ ignoreBlocking sx)
              _     -> return $ NoReduction [reduced sx, reduced sy]
      _      -> __IMPOSSIBLE__

primIBin :: IntervalView -> IntervalView -> TCM PrimitiveImpl
primIBin unit absorber = do
  t <- elInf primInterval --> elInf primInterval --> elInf primInterval
  return $ PrimImpl t $ PrimFun __IMPOSSIBLE__ 2 $ \ ts -> do
    case ts of
     [x,y] -> do
       sx <- reduceB' x
       ix <- intervalView (unArg $ ignoreBlocking sx)
       case ix of
         ix | ix ==% absorber -> redReturn =<< intervalUnview absorber
         ix | ix ==% unit     -> return $ YesReduction YesSimplification (unArg y)
         _     -> do
           sy <- reduceB' y
           iy <- intervalView (unArg $ ignoreBlocking sy)
           case iy of
            iy | iy ==% absorber -> redReturn =<< intervalUnview absorber
            iy | iy ==% unit     -> return $ YesReduction YesSimplification (unArg x)
            _                   -> return $ NoReduction [reduced sx,reduced sy]
     _ -> __IMPOSSIBLE__
  where
    (==%) IZero IZero = True
    (==%) IOne IOne = True
    (==%) _ _ = False


primIMin' :: TCM PrimitiveImpl
primIMin' = primIBin IOne IZero

primIMax' :: TCM PrimitiveImpl
primIMax' = primIBin IZero IOne

imax :: HasBuiltins m => m Term -> m Term -> m Term
imax x y = do
  x' <- x
  y' <- y
  intervalUnview (IMax (argN x') (argN y'))

-- primCoe :: TCM PrimitiveImpl
-- primCoe = do
--   t    <- runNamesT [] $
--           hPi' "a" (el $ cl primLevel) $ \ a -> let seta = Sort . tmSort <$> a in
--           hPi' "A" (sort . tmSort <$> a) $ \ bA ->
--           hPi' "B" (sort . tmSort <$> a) $ \ bB ->
--           nPi' "Q" (El <$> (sortSuc <$> a) <*> cl primPath <#> (lvlSuc <$> a) <#> seta <@> bA <@> bB) $ \ bQ ->
--           nPi' "p" (elInf $ cl primInterval) $ \ p ->
--           nPi' "q" (elInf $ cl primInterval) $ \ q ->
--           (el' a $ bQ <@@> (bA,bB,p)) -->
--           (el' a $ bQ <@@> (bA,bB,q))
--   return $ PrimImpl t $ PrimFun __IMPOSSIBLE__ 7 $ \ ts -> do
 --    app <- getPrimitiveTerm' "primPathApply"
 --    case (ts,app) of
 --      ([l,a,b,t,p,q,x],Just app) -> do
 --        let
 --          u = apply app $ map (raise 1) [l,l{- Wrong -},setHiding Hidden a,setHiding Hidden b,t] ++ [defaultArg (var 0)]
 --        (p', q') <- normalise' (p, q)
 --        if p' == q' then redReturn (unArg x)
 --          else do
 --            u' <- normalise' u
 --            if occurrence 0 u' == NoOccurrence then return $ YesReduction YesSimplification (unArg x)
 --                                               else return $ NoReduction (map notReduced ts)
 --      _         -> __IMPOSSIBLE__
 -- where
 --   tmLvlSuc t = Max [Plus 1 $ NeutralLevel mempty $ t]
 --   sortSuc = Type . tmLvlSuc
 --   lvlSuc = Level . tmLvlSuc

primPathAbs' :: TCM PrimitiveImpl
primPathAbs' = do
  t <- runNamesT [] $
       hPi' "a" (el $ cl primLevel) $ \ a ->
       hPi' "A" (sort . tmSort <$> a) $ \ bA ->
       nPi' "f" (elInf (cl primInterval) --> el' a bA) $ \ f ->
       el' a $ cl primPath <#> a <#> bA <@> (f <@> cl primIZero)
                                        <@> (f <@> cl primIOne)
  return $ PrimImpl t $ PrimFun __IMPOSSIBLE__ 3 $ \ ts -> do
    case ts of
     [a,bA,f] -> redReturn (unArg f)
     _ -> __IMPOSSIBLE__

primPathApply :: TCM PrimitiveImpl
primPathApply = do
  t <- runNamesT [] $
           hPi' "a" (el (cl primLevel)) $ \ a ->
           hPi' "A" (sort . tmSort <$> a) $ \ bA ->
           hPi' "x" (el' a bA) $ \ x ->
           hPi' "y" (el' a bA) $ \ y ->
           (el' a $ cl primPath <#> a <#> bA <@> x <@> y)
            --> elInf (cl primInterval) --> (el' a bA)
  return $ PrimImpl t $ PrimFun __IMPOSSIBLE__ 5 $ \ ts -> do
    case ts of
      [l,a,x,y,p] -> do
        redReturn $ runNames [] $ do
          [p,x,y] <- mapM (open . unArg) [p,x,y]
          lam "i" $ \ i -> do
               [p,x,y,i] <- sequence [p,x,y,i]
               pure $ p `applyE` [IApply x y i]
      _ -> __IMPOSSIBLE__

primPathPApply :: TCM PrimitiveImpl
primPathPApply = do
  t <- runNamesT [] $
           hPi' "a" (el (cl primLevel)) $ \ a ->
           hPi' "A" (elInf (cl primInterval) --> (sort . tmSort <$> a)) $ \ bA ->
           hPi' "x" (el' a (bA <@> cl primIZero)) $ \ x ->
           hPi' "y" (el' a (bA <@> cl primIOne)) $ \ y ->
           (el' a $ cl primPathP <#> a <#> bA <@> x <@> y)
            --> (nPi' "i" (elInf (cl primInterval)) $ \ i -> (el' a (bA <@> i)))
  return $ PrimImpl t $ PrimFun __IMPOSSIBLE__ 5 $ \ ts -> do
    case ts of
      [l,a,x,y,p] -> do
        redReturn $ runNames [] $ do
          [p,x,y] <- mapM (open . unArg) [p,x,y]
          lam "i" $ \ i -> do
               [p,x,y,i] <- sequence [p,x,y,i]
               pure $ p `applyE` [IApply x y i]
      _ -> __IMPOSSIBLE__

-- ∀ {a}{c}{A : Set a}{x : A}(C : ∀ y → Id x y → Set c) → C x (conid i1 (\ i → x)) → ∀ {y} (p : Id x y) → C y p
primIdJ :: TCM PrimitiveImpl
primIdJ = do
  t <- runNamesT [] $
       hPi' "a" (el $ cl primLevel) $ \ a ->
       hPi' "c" (el $ cl primLevel) $ \ c ->
       hPi' "A" (sort . tmSort <$> a) $ \ bA ->
       hPi' "x" (el' a bA) $ \ x ->
       nPi' "C" (nPi' "y" (el' a bA) $ \ y ->
                 (el' a $ cl primId <#> a <#> bA <@> x <@> y) --> (sort . tmSort <$> c)) $ \ bC ->
       (el' c $ bC <@> x <@>
            (cl primConId <#> a <#> bA <#> x <#> x <@> cl primIOne
                       <@> lam "i" (\ _ -> x))) -->
       (hPi' "y" (el' a bA) $ \ y ->
        nPi' "p" (el' a $ cl primId <#> a <#> bA <@> x <@> y) $ \ p ->
        el' c $ bC <@> y <@> p)
  conidn <- getBuiltinName builtinConId
  conid  <- primConId
  -- TODO make a kit
  return $ PrimImpl t $ PrimFun __IMPOSSIBLE__ 8 $ \ ts -> do
    unview <- intervalUnview'
    let imax x y = do x' <- x; y' <- y; pure $ unview (IMax (argN x') (argN y'))
        imin x y = do x' <- x; y' <- y; pure $ unview (IMin (argN x') (argN y'))
        ineg x = unview . INeg . argN <$> x
    comp   <- getPrimitiveTerm' "primComp"
    papply <- getPrimitiveTerm' "primPathApply"
    case (ts,comp,papply) of
     ([la,lc,a,x,c,d,y,eq], Just comp, Just papply) -> do
       seq    <- reduceB' eq
       case ignoreSharing $ unArg $ ignoreBlocking $ seq of
         (Def q [Apply la,Apply a,Apply x,Apply y,Apply phi,Apply p]) | Just q == conidn -> do
          redReturn $ runNames [] $ do
             [lc,c,d,la,a,x,y,phi,p] <- mapM (open . unArg) [lc,c,d,la,a,x,y,phi,p]
             let w = pure papply <#> la <#> a <#> x <#> y <@> p
             pure comp <#> (lam "i" $ \ _ -> lc)
                       <@> (lam "i" $ \ i ->
                              c <@> (w <@> i)
                                <@> (pure conid <#> la <#> a <#> x <#> (w <@> i)
                                                <@> (phi `imax` ineg i)
                                                <@> (lam "j" $ \ j -> w <@> imin i j)))
                       <@> phi
                       <@> (lam "i" $ \ _ -> nolam <$> d) -- TODO block
                       <@> d
         _ -> return $ NoReduction $ map notReduced [la,lc,a,x,c,d,y] ++ [reduced seq]
     _ -> __IMPOSSIBLE__

primIdElim' :: TCM PrimitiveImpl
primIdElim' = do
  t <- runNamesT [] $
       hPi' "a" (el $ cl primLevel) $ \ a ->
       hPi' "c" (el $ cl primLevel) $ \ c ->
       hPi' "A" (sort . tmSort <$> a) $ \ bA ->
       hPi' "x" (el' a bA) $ \ x ->
       nPi' "C" (nPi' "y" (el' a bA) $ \ y ->
                 (el' a $ cl primId <#> a <#> bA <@> x <@> y) --> (sort . tmSort <$> c)) $ \ bC ->
       (nPi' "φ" (elInf $ cl primInterval) $ \ phi ->
        nPi' "y" (elInf $ cl primSub <#> a <#> bA <@> phi <@> (lam "o" $ const x)) $ \ y ->
        let pathxy = (cl primPath <#> a <@> bA <@> x <@> oucy)
            oucy = (cl primSubOut <#> a <#> bA <#> phi <#> (lam "o" $ const x) <@> y)
            reflx = (lam "o" $ \ _ -> lam "i" $ \ _ -> x) -- TODO Andrea, should block on o
        in
        nPi' "w" (elInf $ cl primSub <#> a <#> pathxy <@> phi <@> reflx) $ \ w ->
        let oucw = (cl primSubOut <#> a <#> pathxy <#> phi <#> reflx <@> w) in
        el' c $ bC <@> oucy <@> (cl primConId <#> a <#> bA <#> x <#> oucy <@> phi <@> oucw))
       -->
       (nPi' "y" (el' a bA) $ \ y ->
        nPi' "p" (el' a $ cl primId <#> a <#> bA <@> x <@> y) $ \ p ->
        el' c $ bC <@> y <@> p)
  conid <- primConId
  sin <- primSubIn
  path <- primPath
  return $ PrimImpl t $ PrimFun __IMPOSSIBLE__ 8 $ \ ts -> do
    case ts of
      [a,c,bA,x,bC,f,y,p] -> do
        sp <- reduceB' p
        case ignoreSharing $ unArg $ ignoreBlocking sp of
          Def q [Apply _a, Apply _bA, Apply _x, Apply _y, Apply phi , Apply w] -> do
            y' <- return $ sin `apply` [a,bA                            ,phi,argN $ unArg y]
            w' <- return $ sin `apply` [a,argN $ path `apply` [a,bA,x,y],phi,argN $ unArg w]
            redReturn $ unArg f `apply` [phi, defaultArg y', defaultArg w']
          _ -> return $ NoReduction $ map notReduced [a,c,bA,x,bC,f,y] ++ [reduced sp]
      _ -> __IMPOSSIBLE__

primPFrom1 :: TCM PrimitiveImpl
primPFrom1 = do
  t    <- runNamesT [] $
          hPi' "a" (el $ cl primLevel) $ \ a ->
          hPi' "A" (elInf (cl primInterval) --> (sort . tmSort <$> a)) $ \ bA ->
          (el' a $ bA <@> cl primIOne) -->
          (nPi' "i" (elInf $ cl primInterval) $ \ i ->
           nPi' "j" (elInf $ cl primInterval) $ \ j ->
          pPi' "o" i (\ _ -> el' a (bA <@> (i `imax` j)))
          )
  return $ PrimImpl t $ PrimFun __IMPOSSIBLE__ 5 $ \ ts -> do
    case ts of
      [l,a,u,i,j] -> do
        si <- reduceB' i
        vi <- intervalView $ unArg $ ignoreBlocking $ si
        let v = nolam $ unArg u
        case vi of
          IOne -> redReturn v
          _    -> do
            sj <- reduceB' j
            vj <- intervalView $ unArg $ ignoreBlocking $ sj
            case vj of
              IOne -> redReturn v
              _    -> return $ NoReduction $ [notReduced l, notReduced a, notReduced u, reduced si, reduced sj]
      _         -> __IMPOSSIBLE__


primPOr :: TCM PrimitiveImpl
primPOr = do
  t    <- runNamesT [] $
          hPi' "a" (el $ cl primLevel)    $ \ a  ->
          nPi' "i" (elInf $ cl primInterval) $ \ i  ->
          nPi' "j" (elInf $ cl primInterval) $ \ j  ->
          hPi' "A" (pPi' "o" (imax i j) $ \o -> el' (cl primLevelSuc <@> a) (Sort . tmSort <$> a)) $ \ bA ->
          ((pPi' "i1" i $ \ i1 -> el' a $ bA <..> (cl primIsOne1 <@> i <@> j <@> i1))) -->
          ((pPi' "j1" j $ \ j1 -> el' a $ bA <..> (cl primIsOne2 <@> i <@> j <@> j1))) -->
          (pPi' "o" (imax i j) $ \ o -> el' a $ bA <..> o)
  return $ PrimImpl t $ PrimFun __IMPOSSIBLE__ 6 $ \ ts -> do
    case ts of
     [l,i,j,a,u,v] -> do
       si <- reduceB' i
       vi <- intervalView $ unArg $ ignoreBlocking si
       case vi of
        IOne -> redReturn (unArg u)
        IZero -> redReturn (unArg v)
        _ -> do
          sj <- reduceB' j
          vj <- intervalView $ unArg $ ignoreBlocking sj
          case vj of
            IOne -> redReturn (unArg v)
            IZero -> redReturn (unArg u)
            _ -> return $ NoReduction [notReduced l,reduced si,reduced sj,notReduced a,notReduced u,notReduced v]


     _ -> __IMPOSSIBLE__

primPartial' :: TCM PrimitiveImpl
primPartial' = do
  t <- runNamesT [] $
       (hPi' "a" (el $ cl primLevel) $ \ a ->
        nPi' "A" (sort . tmSort <$> a) $ \ bA ->
        elInf (cl primInterval) --> return (sort $ Inf))
  isOne <- primIsOne
  return $ PrimImpl t $ PrimFun __IMPOSSIBLE__ 3 $ \ ts -> do
    case ts of
      [l,a,phi] -> do
          (El s (Pi d b)) <- runNamesT [] $ do
                             [l,a,phi] <- mapM (open . unArg) [l,a,phi]
                             (elInf $ pure isOne <@> phi) --> el' l a
          redReturn $ Pi (setRelevance Irrelevant $ d { domFinite = True }) b
      _ -> __IMPOSSIBLE__

primPartialP' :: TCM PrimitiveImpl
primPartialP' = do
  t <- runNamesT [] $
       (hPi' "a" (el $ cl primLevel) $ \ a ->
        nPi' "φ" (elInf (cl primInterval)) $ \ phi ->
        nPi' "A" (pPi' "o" phi $ \ _ -> el' (cl primLevelSuc <@> a) (Sort . tmSort <$> a)) $ \ bA ->
        return (sort $ Inf))
  let toFinitePi :: Type -> Term
      toFinitePi (El _ (Pi d b)) = Pi (setRelevance Irrelevant $ d { domFinite = True }) b
      toFinitePi _               = __IMPOSSIBLE__
  v <- runNamesT [] $
        lam "a" $ \ l ->
        lam "φ" $ \ phi ->
        lam "A" $ \ a ->
        toFinitePi <$> nPi' "p" (elInf $ cl primIsOne <@> phi) (\ p -> el' l (a <@> p))
  return $ PrimImpl t $ PrimFun __IMPOSSIBLE__ 0 $ \ _ -> redReturn v

primSubOut' :: TCM PrimitiveImpl
primSubOut' = do
  t    <- runNamesT [] $
          hPi' "a" (el $ cl primLevel) $ \ a ->
          hPi' "A" (el' (cl primLevelSuc <@> a) (Sort . tmSort <$> a)) $ \ bA ->
          hPi' "φ" (elInf $ cl primInterval) $ \ phi ->
          hPi' "u" (elInf $ cl primPartial <#> a <@> bA <@> phi) $ \ u ->
          elInf (cl primSub <#> a <#> bA <@> phi <@> u) --> el' (Sort . tmSort <$> a) bA
  return $ PrimImpl t $ PrimFun __IMPOSSIBLE__ 5 $ \ ts -> do
    case ts of
      [a,bA,phi,u,x] -> do
        view <- intervalView'
        sphi <- reduceB' phi
        case view $ unArg $ ignoreBlocking sphi of
          IOne -> redReturn =<< (return (unArg u) <..> (fromMaybe __IMPOSSIBLE__ <$> getBuiltin' builtinItIsOne))
          _ -> do
            sx <- reduceB' x
            mSubIn <- getBuiltinName' builtinSubIn
            case ignoreSharing $ unArg $ ignoreBlocking $ sx of
              Def q [_,_,_, Apply t] | Just q == mSubIn -> redReturn (unArg t)
              _ -> return $ NoReduction $ map notReduced [a,bA] ++ [reduced sphi, notReduced u, reduced sx]
      _ -> __IMPOSSIBLE__

primIdFace' :: TCM PrimitiveImpl
primIdFace' = do
  t <- runNamesT [] $
       hPi' "a" (elInf $ cl primLevel) $ \ a ->
       hPi' "A" (sort . tmSort <$> a) $ \ bA ->
       hPi' "x" (el' a bA) $ \ x ->
       hPi' "y" (el' a bA) $ \ y ->
       (el' a $ cl primId <#> a <#> bA <@> x <@> y)
       --> elInf (cl primInterval)
  return $ PrimImpl t $ PrimFun __IMPOSSIBLE__ 5 $ \ ts -> do
    case ts of
      [l,bA,x,y,t] -> do
        st <- reduceB' t
        mConId <- getName' builtinConId
        case ignoreSharing $ unArg (ignoreBlocking st) of
          Def q [_,_,_,_, Apply phi,_] | Just q == mConId -> redReturn (unArg phi)
          _ -> return $ NoReduction $ map notReduced [l,bA,x,y] ++ [reduced st]
      _ -> __IMPOSSIBLE__

primIdPath' :: TCM PrimitiveImpl
primIdPath' = do
  t <- runNamesT [] $
       hPi' "a" (elInf $ cl primLevel) $ \ a ->
       hPi' "A" (sort . tmSort <$> a) $ \ bA ->
       hPi' "x" (el' a bA) $ \ x ->
       hPi' "y" (el' a bA) $ \ y ->
       (el' a $ cl primId <#> a <#> bA <@> x <@> y)
       --> (el' a $ cl primPath <#> a <#> bA <@> x <@> y)
  return $ PrimImpl t $ PrimFun __IMPOSSIBLE__ 5 $ \ ts -> do
    case ts of
      [l,bA,x,y,t] -> do
        st <- reduceB' t
        mConId <- getName' builtinConId
        case ignoreSharing $ unArg (ignoreBlocking st) of
          Def q [_,_,_,_,_,Apply w] | Just q == mConId -> redReturn (unArg w)
          _ -> return $ NoReduction $ map notReduced [l,bA,x,y] ++ [reduced st]
      _ -> __IMPOSSIBLE__

primComp :: TCM PrimitiveImpl
primComp = do
  t    <- runNamesT [] $
          hPi' "a" (elInf (cl primInterval) --> (el $ cl primLevel)) $ \ a ->
          nPi' "A" (nPi' "i" (elInf (cl primInterval)) $ \ i -> (sort . tmSort <$> (a <@> i))) $ \ bA ->
          nPi' "φ" (elInf $ cl primInterval) $ \ phi ->
          (nPi' "i" (elInf $ cl primInterval) $ \ i -> pPi' "o" phi $ \ _ -> el' (a <@> i) (bA <@> i)) -->
          (el' (a <@> cl primIZero) (bA <@> cl primIZero) --> el' (a <@> cl primIOne) (bA <@> cl primIOne))
  one <- primItIsOne
  tempty <- primIsOneEmpty
  return $ PrimImpl t $ PrimFun __IMPOSSIBLE__ 5 $ \ ts -> do
    unview <- intervalUnview'
    let
        ineg t = (unview . INeg . argN) <$> t
        imax u t = do u <- u; t <- t; return $ unview (IMax (argN u) (argN t))
        iz :: Monad m => m Term
        iz = pure $ unview IZero
    case ts of
      [l,c,phi,u,a0] -> do
        sphi <- reduceB' phi
        vphi <- intervalView $ unArg $ ignoreBlocking sphi
        io   <- intervalUnview IOne
        tEmpty <- fromMaybe __IMPOSSIBLE__ <$> getBuiltin' builtinIsOneEmpty
        case vphi of
          IOne -> redReturn (unArg u `apply` [argN io, argN one])
          _    -> do
           sc <- reduceB' c
           let fallback = return $ NoReduction [notReduced l,reduced sc, reduced sphi, u', notReduced a0]
                 where
                   u' = case vphi of
                          IZero -> reduced $ notBlocked $ argN $ runNames [] $ do
                                      [l,c] <- mapM (open . unArg) [l, ignoreBlocking sc]
                                      lam "i" $ \ i -> pure tEmpty <#> (l <@> i)
                                                                   <#> (lam "o" $ \ _ -> c <@> i)
                          _     -> notReduced u

           case ignoreSharing $ unArg $ ignoreBlocking sc of
             Lam _info t -> do
               t <- reduce' t
               mGlue <- getPrimitiveName' builtinGlue
               mId   <- getBuiltinName' builtinId
               mPath <- getBuiltinName' builtinPath
               case ignoreSharing $ absBody t of
                 Pi a b   -> redReturn =<< compPi t a b (ignoreBlocking sphi) u a0

                 s@Sort{} -> compSort fallback iz io ineg phi u a0 s

                 Def q [Apply la, Apply lb, Apply bA, Apply phi', Apply bT, Apply f, Apply pf] | Just q == mGlue -> do
                   compGlue phi u a0 la lb bA phi' bT f pf

                 Def q [ Apply _ , Apply bA , Apply x , Apply y ] | Just q == mPath -> do
                   compPath iz ineg imax sphi u a0 l bA x y

                 Def q [Apply _ , Apply bA , Apply x , Apply y] | Just q == mId -> do
                   maybe fallback return =<< compId sphi u a0 l bA x y

                 Def q es -> do
                   info <- getConstInfo q
                   case theDef info of
                     Record{recComp = Just compR} | Just as <- allApplyElims es
                                -> redReturn $ (Def compR []) `apply`
                                               (map (fmap lam_i) as ++ [ignoreBlocking sphi,u,a0])
                     Record{recComp = Nothing, recFields = []}
                                | Just as <- allApplyElims es -> compData l as sc sphi u a0
                     Datatype{} | Just as <- allApplyElims es -> compData l as sc sphi u a0
                     _          -> fallback

                 _ -> fallback

             _ -> fallback

      _ -> __IMPOSSIBLE__

 where
  allComponents unview phi u p = do
          let
            boolToI b = if b then unview IOne else unview IZero
          as <- decomposeInterval phi
          (and <$>) . forM as $ \ (bs,ts) -> do -- OPTIMIZE: stop at the first False
               let u' = listS (Map.toAscList $ Map.map boolToI bs) `applySubst` u
               t <- reduce2Lam u'
               return $! p t
    where
      reduce2Lam t = do
        t <- reduce' t
        case lam2Abs $ ignoreSharing t of
          t -> Reduce.underAbstraction_ t $ \ t -> do
             t <- reduce' t
             case lam2Abs $ ignoreSharing t of
               t -> Reduce.underAbstraction_ t reduce'
       where
         lam2Abs (Lam _ t) = t
         lam2Abs t         = Abs "y" (raise 1 t `apply` [argN $ var 0])

  compData l ps sc sphi u a0 = do
    tEmpty <- fromMaybe __IMPOSSIBLE__ <$> getBuiltin' builtinIsOneEmpty
    su  <- reduceB' u
    sa0 <- reduceB' a0
    view   <- intervalView'
    unview <- intervalUnview'
    let f = unArg . ignoreBlocking
        phi = f sphi
        u = f su
        a0 = f sa0
        noRed = return $ NoReduction [notReduced l,reduced sc, reduced sphi, reduced su', reduced sa0]
          where
            su' = case view phi of
                   IZero -> notBlocked $ argN $ runNames [] $ do
                               [l,c] <- mapM (open . unArg) [l,ignoreBlocking sc]
                               lam "i" $ \ i -> pure tEmpty <#> (l <@> i)
                                                            <#> (lam "o" $ \ _ -> c <@> i)
                   _     -> su
        sameConHead h u = allComponents unview phi u $ \ t ->
          case ignoreSharing t of
            Con h' _ _ -> h == h'
            _        -> False

    case ignoreSharing a0 of
      Con h _ args -> do
        ifM (not <$> sameConHead h u) noRed $ do
          Constructor{ conComp = cm } <- theDef <$> getConstInfo (conName h)
          case cm of
            Just (compD,_) -> redReturn $ Def compD [] `apply`
                                        (map (fmap lam_i) ps ++ map argN [phi,u,a0])
            Nothing        -> noRed
      _ -> noRed

  compGlue phi u a0 la lb bA phi' bT f pf = do
    let xs = map (\ x -> runNames [] $ lam "i" (\ _ -> pure (unArg x))) [la,lb,bA,phi',bT,f,pf]
    (redReturn =<<) . runNamesT [] $ do
      tCGlue <- fromMaybe __IMPOSSIBLE__ <$> getBuiltin' builtinCompGlue
      [phi,u,a0] <- mapM (open . unArg) [phi,u,a0]
      [la,lb,bA,phi',bT,f,pf] <- mapM open xs
      pure tCGlue <#> la <#> lb <@> bA <@> phi' <@> bT <@> f <@> pf <@> phi <@> u <@> a0

  compSort fallback iz io ineg phi u a0 s = do
   checkPrims <- all isJust <$> sequence [getBuiltin' builtinPathToEquiv, getPrimitiveTerm' builtinGlue]
   if not checkPrims then fallback else (redReturn =<<) . runNamesT [] $ do
    p2equiv <- fromMaybe __IMPOSSIBLE__ <$> getBuiltin' builtinPathToEquiv
    tGlue <- fromMaybe __IMPOSSIBLE__ <$> getPrimitiveTerm' builtinGlue
    tComp <- fromMaybe __IMPOSSIBLE__ <$> getPrimitiveTerm' "primComp"
    tEmpty <- fromMaybe __IMPOSSIBLE__ <$> getBuiltin' builtinIsOneEmpty
    l <- open $ runNames [] (lam "i" (\ _ -> pure $ Level $ lvlView s))
    [phi,e,a0] <- mapM (open . unArg) [phi,u,a0]
    let transp p = pure tComp <#> l <@> p <@> iz
                              <@> lam "i" (\ i -> pure tEmpty <#> (l <@> i)
                                                              <#> (lam "o" $ \ _ -> p <@> i))
    pure tGlue <#> (l <@> iz) <#> (l <@> pure io)
               <@> a0 <@> phi <@> (e <@> pure io)
               <@> lam "o" (\ o -> transp (lam "i" $ \ i -> e <@> ineg i <@> o))
               <@> lam "o" (\ o -> pure p2equiv <#> l <@> (lam "i" $ \ i -> e <@> ineg i <@> o))

  compId sphi u a0 l bA x y = do
    unview <- intervalUnview'
    mConId <- getBuiltinName' builtinConId
    let isConId (Def q _) = Just q == mConId
        isConId _         = False
    sa0 <- reduceB' a0
    -- wasteful to compute b even when cheaper checks might fail
    b <- allComponents unview (unArg . ignoreBlocking $ sphi) (unArg u) isConId
    case mConId of
      Just conid | isConId (unArg . ignoreBlocking $ sa0) , b -> (Just <$>) . (redReturn =<<) $ do
        tComp <- fromMaybe __IMPOSSIBLE__ <$> getPrimitiveTerm' "primComp"
        tIMin <- fromMaybe __IMPOSSIBLE__ <$> getPrimitiveTerm' "primDepIMin"
        tFace <- fromMaybe __IMPOSSIBLE__ <$> getPrimitiveTerm' "primIdFace"
        tPath <- fromMaybe __IMPOSSIBLE__ <$> getPrimitiveTerm' "primIdPath"
        tPathType <- fromMaybe __IMPOSSIBLE__ <$> getBuiltin' builtinPath
        runNamesT [] $ do
          let irrInfo = setRelevance Irrelevant defaultArgInfo
          let io = pure $ unview IOne
              iz = pure $ unview IZero
              conId = pure $ Def conid []
          [l,p,p0] <- mapM (open . unArg) [l,u,a0]
          phi      <- open . unArg . ignoreBlocking $ sphi
          [bA, x, y] <- mapM (\ a -> open . runNames [] $ (lam "i" $ const (pure $ unArg a))) [bA, x, y]
          conId <#> (l <@> io) <#> (bA <@> io) <#> (x <@> io) <#> (y <@> io)
                <@> (pure tIMin <@> phi
                                <@> (lam "o" $ \ o -> pure tFace <#> (l <@> io) <#> (bA <@> io) <#> (x <@> io) <#> (y <@> io)
                                                                 <@> (gApply' irrInfo (p <@> io) o)))
                <@> (pure tComp <#> l
                                <@> (lam "i" $ \ i -> pure tPathType <#> (l <@> i) <#> (bA <@> i) <@> (x <@> i) <@> (y <@> i))
                                <@> phi
                                <@> (lam "i" $ \ i -> lam "o" $ \ o -> pure tPath <#> (l <@> i) <#> (bA <@> i)
                                                                                  <#> (x <@> i) <#> (y <@> i)
                                                                                  <@> (gApply' irrInfo (p <@> i) o)
                                    )
                                <@> (pure tPath <#> (l <@> iz) <#> (bA <@> iz) <#> (x <@> iz) <#> (y <@> iz)
                                                <@> p0)
                    )
      _ -> return $ Nothing


  compPath iz ineg imax sphi u a0 l bA x y = do
    tComp <- fromMaybe __IMPOSSIBLE__ <$> getPrimitiveTerm' "primComp"
    tOr   <- fromMaybe __IMPOSSIBLE__ <$> getPrimitiveTerm' "primPOr"
    redReturn . runNames [] $ do
       [l,p,p0] <- mapM (open . unArg) [l,u,a0]
       phi      <- open . unArg . ignoreBlocking $ sphi
       [bA, x, y] <- mapM (\ a -> open . runNames [] $ (lam "i" $ const (pure $ unArg a))) [bA, x, y]
       lam "j" $ \ j ->
         pure tComp <#> l <@> bA <@> (phi `imax` (ineg j `imax` j))
                    <@> (lam "i'" $ \ i ->
                          let or f1 f2 = pure tOr <#> l <@> f1 <@> f2 <#> (lam "_" $ \ _ -> bA <@> i) in
                                     or phi (ineg j `imax` j)
                                        <@> (lam "o" $ \ o -> p <@> i <@> o <@@> (x <@> i, y <@> i, j))
                                        <@> (or (ineg j) j <@> (lam "_" $ const (x <@> i))
                                                                <@> (lam "_" $ const (y <@> i))))
                    <@> (p0 <@@> (x <@> iz, y <@> iz, j))

  lam_i = Lam defaultArgInfo . Abs "i"


  compPi :: Abs Term -> Dom Type -> Abs Type -> -- Γ , i : I
               Arg Term -- phi -- Γ
            -> Arg Term -- u -- function -- Γ
            -> Arg Term -- λ0 -- fine -- Γ
            -> ReduceM Term
  compPi t a b phi u a0 = do
   unview <- intervalUnview'
   tComp <- fromMaybe __IMPOSSIBLE__ <$> getPrimitiveTerm' "primComp"
   tFrom1 <- fromMaybe __IMPOSSIBLE__ <$> getPrimitiveTerm' "primPFrom1"
   let
    ineg t = (unview . INeg . argN) t
    imax u t = unview (IMax (argN u) (argN t))
    toLevel (Type l) = l
    toLevel _        = __IMPOSSIBLE__
    termComp = pure tComp
    v' = termComp         <#> pure (lam_j sa)
                          <@> (pure $ lam_j  -- Γ , u1 : A[i1] , i : I , j : I
                                            at)
                          <@> varM 0 -- Γ , u1 : A[i1] , i : I
                          <@> (lam_j <$> (pure tFrom1 <#> (pure $ lam_i sa') <#> (pure $ lam_i $ unEl $ unDom a')
                                                     <@> pure (raise 2 u1) <@> varM 1 <@> (ineg <$> varM 0)))
                          <@> (pure $ raise 1 u1)
    u1 = var 0  -- Γ , u1 : A[i1]
    a' = applySubst (liftS 1 $ raiseS 3) a -- Γ , u1 : A[i1] , i : I , j : I , i' : I
    sa' = Level . toLevel $ getSort a'
    a'' = (applySubst (singletonS 0 iOrNj) a')
    sa = Level . toLevel $ getSort a''

    at = unEl . unDom $ a''

    iOrNj = var 1 `imax` (ineg $ var 0)  -- Γ , u1 : A[i1] , i : I , j : I
               -- Γ , u1 : A[i1] , i : I
    i0 = unview IZero
    lam = Lam defaultArgInfo
    lam_i m = lam (mkAbs (absName t) m)
    lam_j m = lam (mkAbs "j" m)
    lam_o m = lam (mkAbs "o" m)
   v <- v'
   let
    b'  = absBody $ b -- Γ , i : I , x : A[i]
    b''' = applySubst (consS v $ liftS 1 $ raiseS 1) b' -- Γ , u1 : A[i1] , i : I
    b'' = unEl b'''
    sb = Level . toLevel $ getSort b'''
   (Lam (getArgInfo a) . mkAbs (absName b)) <$>

     -- Γ , u1 : A[i1]
      (termComp <#> pure (lam_i sb) <@> pure (lam_i -- Γ , u1 : A[i1] , i : I
                                      b'')
                      <@> pure (raise 1 (unArg phi))
                      <@> (lam_i . lam_o <$> -- Γ , u1 : A[i1] , i : I, o : IsOne φ
                                  (gApply (getHiding a) (pure (raise 3 (unArg u)) <@> varM 1 <@> varM 0) (pure (raise 1 v)))) -- block until φ = 1?
                      <@> (gApply (getHiding a) (pure $ raise 1 (unArg a0)) (subst 0 i0 <$> pure v))) -- Γ , u1 : A[i1]


-- lookupS (listS [(x0,t0)..(xn,tn)]) xi = ti, assuming x0 < .. < xn.
listS :: [(Int,Term)] -> Substitution
listS ((i,t):ts) = singletonS i t `composeS` listS ts
listS []         = IdS


primGlue' :: TCM PrimitiveImpl
primGlue' = do
  -- Glue' : ∀ {l} (A : Set l) → ∀ φ → (T : Partial (Set a) φ) (f : (PartialP φ \ o → (T o) -> A))
  --            ([f] : PartialP φ \ o → isEquiv (T o) A (f o)) → Set l
  t <- runNamesT [] $
       (hPi' "la" (el $ cl primLevel) $ \ la ->
       hPi' "lb" (el $ cl primLevel) $ \ lb ->
       nPi' "A" (sort . tmSort <$> la) $ \ a ->
       nPi' "φ" (elInf $ cl primInterval) $ \ φ ->
       nPi' "T" (pPi' "o" φ $ \ o -> el' (cl primLevelSuc <@> lb) (Sort . tmSort <$> lb)) $ \ t ->
       nPi' "f" (pPi' "o" φ $ \ o -> el' lb (t <@> o) --> el' la a) $ \ f ->
       (pPi' "o" φ $ \ o -> el' (cl primLevelMax <@> la <@> lb) $ cl primIsEquiv <#> lb <#> la <@> (t <@> o) <@> a <@> (f <@> o))
       --> (sort . tmSort <$> lb))
  view <- intervalView'
  one <- primItIsOne
  return $ PrimImpl t $ PrimFun __IMPOSSIBLE__ 7 $ \ts ->
    case ts of
     [la,lb,a,phi,t,f,pf] -> do
       sphi <- reduceB' phi
       case view $ unArg $ ignoreBlocking $ sphi of
         IOne -> redReturn $ unArg t `apply` [argN one]
         _    -> return (NoReduction $ map notReduced [la,lb,a] ++ [reduced sphi] ++ map notReduced [t,f,pf])
     _ -> __IMPOSSIBLE__

prim_glue' :: TCM PrimitiveImpl
prim_glue' = do
  t <- runNamesT [] $
       (hPi' "la" (el $ cl primLevel) $ \ la ->
       hPi' "lb" (el $ cl primLevel) $ \ lb ->
       hPi' "A" (sort . tmSort <$> la) $ \ a ->
       hPi' "φ" (elInf $ cl primInterval) $ \ φ ->
       hPi' "T" (pPi' "o" φ $ \ o ->  el' (cl primLevelSuc <@> lb) (Sort . tmSort <$> lb)) $ \ t ->
       hPi' "f" (pPi' "o" φ $ \ o -> el' lb (t <@> o) --> el' la a) $ \ f ->
       hPi' "pf" (pPi' "o" φ $ \ o -> el' (cl primLevelMax <@> la <@> lb) $ cl primIsEquiv <#> lb <#> la <@> (t <@> o) <@> a <@> (f <@> o)) $ \ pf ->
       (pPi' "o" φ $ \ o -> el' lb (t <@> o)) --> (el' la a --> el' lb (cl primGlue <#> la <#> lb <@> a <@> φ <@> t <@> f <@> pf)))
  view <- intervalView'
  one <- primItIsOne
  return $ PrimImpl t $ PrimFun __IMPOSSIBLE__ 9 $ \ts ->
    case ts of
      [la,lb,bA,phi,bT,f,pf,t,a] -> do
       sphi <- reduceB' phi
       case view $ unArg $ ignoreBlocking $ sphi of
         IOne -> redReturn $ unArg t `apply` [argN one]
         _    -> return (NoReduction $ map notReduced [la,lb,bA] ++ [reduced sphi] ++ map notReduced [bT,f,pf,t,a])
      _ -> __IMPOSSIBLE__

prim_unglue' :: TCM PrimitiveImpl
prim_unglue' = do
  t <- runNamesT [] $
       (hPi' "la" (el $ cl primLevel) $ \ la ->
       hPi' "lb" (el $ cl primLevel) $ \ lb ->
       hPi' "A" (sort . tmSort <$> la) $ \ a ->
       hPi' "φ" (elInf $ cl primInterval) $ \ φ ->
       hPi' "T" (pPi' "o" φ $ \ o ->  el' (cl primLevelSuc <@> lb) (Sort . tmSort <$> lb)) $ \ t ->
       hPi' "f" (pPi' "o" φ $ \ o -> el' lb (t <@> o) --> el' la a) $ \ f ->
       hPi' "pf" (pPi' "o" φ $ \ o -> el' (cl primLevelMax <@> la <@> lb) $ cl primIsEquiv <#> lb <#> la <@> (t <@> o) <@> a <@> (f <@> o)) $ \ pf ->
       (el' lb (cl primGlue <#> la <#> lb <@> a <@> φ <@> t <@> f <@> pf)) --> el' la a)
  view <- intervalView'
  one <- primItIsOne
  mglue <- getPrimitiveName' builtin_glue
  return $ PrimImpl t $ PrimFun __IMPOSSIBLE__ 8 $ \ts ->
    case ts of
      [la,lb,bA,phi,bT,f,pf,b] -> do
       sphi <- reduceB' phi
       case view $ unArg $ ignoreBlocking $ sphi of
         IOne -> redReturn $ unArg f `apply` [argN one,b]
         _    -> do
            sb <- reduceB' b
            case ignoreSharing $ unArg $ ignoreBlocking $ sb of
               Def q [Apply _,Apply _,Apply _,Apply _,Apply _,Apply _,Apply _,Apply _,Apply a]
                     | Just q == mglue -> redReturn $ unArg a
               _ -> return (NoReduction $ map notReduced [la,lb,bA] ++ [reduced sphi] ++ map notReduced [bT,f,pf] ++ [reduced sb])
      _ -> __IMPOSSIBLE__



-- TODO Andrea: keep reductions that happen under foralls?
primFaceForall' :: TCM PrimitiveImpl
primFaceForall' = do
  t <- (elInf primInterval --> elInf primInterval) --> elInf primInterval
  return $ PrimImpl t $ PrimFun __IMPOSSIBLE__ 1 $ \ts ->
    case ts of
      [phi] -> do
        sphi <- reduceB' phi
        case ignoreSharing $ unArg $ ignoreBlocking $ sphi of
          Lam _ t -> do
            t <- reduce' t
            case t of
              NoAbs _ t -> redReturn t
              Abs   _ t -> maybe (return $ NoReduction [reduced sphi]) redReturn =<< toFaceMapsPrim t
          _ -> return (NoReduction [reduced sphi])
      _     -> __IMPOSSIBLE__
 where
  toFaceMapsPrim t = do
     view   <- intervalView'
     unview <- intervalUnview'
     us'    <- decomposeInterval t
     fr     <- fromMaybe __IMPOSSIBLE__ <$> getPrimitiveTerm' builtinFaceForall
     let
         v = view t
         us = [ map Left (Map.toList bsm) ++ map Right ts
              | (bsm,ts) <- us'
              , 0 `Map.notMember` bsm
              ]
         fm (i,b) = if b then var (i-1) else unview (INeg (argN (var $ i-1)))
         ffr t = fr `apply` [argN $ Lam defaultArgInfo $ Abs "i" t]
         r = Just $ foldr (\ x r -> unview (IMax (argN x) (argN r))) (unview IZero)
                                 (map (foldr (\ x r -> unview (IMin (argN (either fm ffr x)) (argN r))) (unview IOne)) us)
  --   traceSLn "cube.forall" 20 (unlines [show v, show us', show us, show r]) $
     return $
       case us' of
         [(m,[_])] | Map.null m -> Nothing
         v                      -> r

decomposeInterval :: HasBuiltins m => Term -> m [(Map Int Bool,[Term])]
decomposeInterval t = do
  xs <- decomposeInterval' t
  let isConsistent xs = all (\ xs -> Set.size xs == 1) . Map.elems $ xs  -- optimize by not doing generate + filter
  return [ (Map.map (head . Set.toList) bsm,ts)
            | (bsm,ts) <- xs
            , isConsistent bsm
            ]

decomposeInterval' :: HasBuiltins m => Term -> m [(Map Int (Set Bool),[Term])]
decomposeInterval' t = do
     view   <- intervalView'
     unview <- intervalUnview'
     let f :: IntervalView -> [[Either (Int,Bool) Term]]
         f IZero = mzero
         f IOne  = return []
         f (IMin x y) = do xs <- (f . view . unArg) x; ys <- (f . view . unArg) y; return (xs ++ ys)
         f (IMax x y) = msum $ map (f . view . unArg) [x,y]
         f (INeg x)   = map (either (\ (x,y) -> Left (x,not y)) (Right . unview . INeg . argN)) <$> (f . view . unArg) x
         f (OTerm (Var i [])) = return [Left (i,True)]
         f (OTerm t)          = return [Right t]
         v = view t
     return [ (bsm,ts)
            | xs <- f v
            , let (bs,ts) = partitionEithers xs
            , let bsm     = (Map.fromListWith Set.union . map (id -*- Set.singleton)) bs
            ]


-- | @trustMe : {a : Level} {A : Set a} {x y : A} -> x ≡ y@
primTrustMe :: TCM PrimitiveImpl
primTrustMe = do
  -- primTrustMe is not --safe
  whenM (optSafe <$> commandLineOptions) $ typeError SafeFlagPrimTrustMe

  -- Get the name and type of BUILTIN EQUALITY
  eq   <- primEqualityName
  eqTy <- defType <$> getConstInfo eq
  -- E.g. @eqTy = eqTel → Set a@ where @eqTel = {a : Level} {A : Set a} (x y : A)@.
  TelV eqTel eqCore <- telView eqTy
  let eqSort = case ignoreSharing $ unEl eqCore of
        Sort s -> s
        _      -> __IMPOSSIBLE__

  -- Construct the type of primTrustMe.
  -- E.g., type of @trustMe : {a : Level} {A : Set a} {x y : A} → eq {a} {A} x y@.
  let t = telePi_ (fmap hide eqTel) $ El eqSort $ Def eq $ map Apply $ teleArgs eqTel

  -- BUILTIN REFL maybe a constructor with one (the principal) argument or only parameters.
  -- Get the ArgInfo of the principal argument of refl.
  con@(Con rf ci []) <- ignoreSharing <$> primRefl
  minfo <- fmap (setOrigin Inserted) <$> getReflArgInfo rf
  let (refl :: Arg Term -> Term) = case minfo of
        Just ai -> Con rf ci . (:[]) . setArgInfo ai
        Nothing -> const con

  -- The implementation of primTrustMe:
  return $ PrimImpl t $ PrimFun __IMPOSSIBLE__ (size eqTel) $ \ ts -> do
    let (u, v) = fromMaybe __IMPOSSIBLE__ $ last2 ts
    -- Andreas, 2013-07-22.
    -- Note that we cannot call the conversion checker here,
    -- because 'reduce' might be called in a context where
    -- some bound variables do not have a type (just 'Prop),
    -- and the conversion checker for eliminations does not
    -- like this.
    -- We can only do untyped equality, e.g., by normalisation.
    (u', v') <- normalise' (u, v)
    if u' == v' then redReturn $ refl u else
      return $ NoReduction $ map notReduced ts

-- | Get the 'ArgInfo' of the principal argument of BUILTIN REFL.
--
--   Returns @Nothing@ for e.g.
--   @
--     data Eq {a} {A : Set a} (x : A) : A → Set a where
--       refl : Eq x x
--   @
--
--   Returns @Just ...@ for e.g.
--   @
--     data Eq {a} {A : Set a} : (x y : A) → Set a where
--       refl : ∀ x → Eq x x
--   @

getReflArgInfo :: ConHead -> TCM (Maybe ArgInfo)
getReflArgInfo rf = do
  def <- getConInfo rf
  TelV reflTel _ <- telView $ defType def
  return $ fmap getArgInfo $ headMaybe $ drop (conPars $ theDef def) $ telToList reflTel


-- | Used for both @primForce@ and @primForceLemma@.
genPrimForce :: TCM Type -> (Term -> Arg Term -> Term) -> TCM PrimitiveImpl
genPrimForce b ret = do
  let varEl s a = El (varSort s) <$> a
      varT s a  = varEl s (varM a)
      varS s    = pure $ sort $ varSort s
  t <- hPi "a" (el primLevel) $
       hPi "b" (el primLevel) $
       hPi "A" (varS 1) $
       hPi "B" (varT 2 0 --> varS 1) b
  return $ PrimImpl t $ PrimFun __IMPOSSIBLE__ 6 $ \ ts ->
    case ts of
      [a, b, s, t, u, f] -> do
        u <- reduceB' u
        let isWHNF Blocked{} = return False
            isWHNF (NotBlocked _ u) =
              case ignoreSharing $ unArg u of
                Lit{}      -> return True
                Con{}      -> return True
                Lam{}      -> return True
                Pi{}       -> return True
                Sort{}     -> return True  -- sorts and levels are considered whnf
                Level{}    -> return True
                DontCare{} -> return True
                Def q _    -> do
                  def <- theDef <$> getConstInfo q
                  return $ case def of
                    Datatype{} -> True
                    Record{}   -> True
                    _          -> False
                MetaV{}    -> return False
                Var{}      -> return False
                Shared{}   -> __IMPOSSIBLE__

        ifM (isWHNF u)
            (redReturn $ ret (unArg f) (ignoreBlocking u))
            (return $ NoReduction $ map notReduced [a, b, s, t] ++ [reduced u, notReduced f])
      _ -> __IMPOSSIBLE__

primForce :: TCM PrimitiveImpl
primForce = do
  let varEl s a = El (varSort s) <$> a
      varT s a  = varEl s (varM a)
      varS s    = pure $ sort $ varSort s
  genPrimForce (nPi "x" (varT 3 1) $
                (nPi "y" (varT 4 2) $ varEl 4 $ varM 2 <@> varM 0) -->
                varEl 3 (varM 1 <@> varM 0)) $
    \ f u -> apply f [u]

primForceLemma :: TCM PrimitiveImpl
primForceLemma = do
  let varEl s a = El (varSort s) <$> a
      varT s a  = varEl s (varM a)
      varS s    = pure $ sort $ varSort s
  refl  <- primRefl
  force <- primFunName <$> getPrimitive "primForce"
  genPrimForce (nPi "x" (varT 3 1) $
                nPi "f" (nPi "y" (varT 4 2) $ varEl 4 $ varM 2 <@> varM 0) $
                varEl 4 $ primEquality <#> varM 4 <#> (varM 2 <@> varM 1)
                                       <@> (pure (Def force []) <#> varM 5 <#> varM 4 <#> varM 3 <#> varM 2 <@> varM 1 <@> varM 0)
                                       <@> (varM 0 <@> varM 1)
               ) $ \ _ _ -> refl

mkPrimLevelZero :: TCM PrimitiveImpl
mkPrimLevelZero = do
  t <- primType (undefined :: Lvl)
  return $ PrimImpl t $ PrimFun __IMPOSSIBLE__ 0 $ \_ -> redReturn $ Level $ Max []

mkPrimLevelSuc :: TCM PrimitiveImpl
mkPrimLevelSuc = do
  t <- primType (id :: Lvl -> Lvl)
  return $ PrimImpl t $ PrimFun __IMPOSSIBLE__ 1 $ \ ~[a] -> do
    l <- levelView' $ unArg a
    redReturn $ Level $ levelSuc l

mkPrimLevelMax :: TCM PrimitiveImpl
mkPrimLevelMax = do
  t <- primType (max :: Op Lvl)
  return $ PrimImpl t $ PrimFun __IMPOSSIBLE__ 2 $ \ ~[a, b] -> do
    Max as <- levelView' $ unArg a
    Max bs <- levelView' $ unArg b
    redReturn $ Level $ levelMax $ as ++ bs

mkPrimFun1TCM :: (FromTerm a, ToTerm b, TermLike b) =>
                 TCM Type -> (a -> ReduceM b) -> TCM PrimitiveImpl
mkPrimFun1TCM mt f = do
    toA   <- fromTerm
    fromB <- toTermR
    t     <- mt
    return $ PrimImpl t $ PrimFun __IMPOSSIBLE__ 1 $ \ts ->
      case ts of
        [v] ->
          redBind (toA v) (\v' -> [v']) $ \x -> do
            b <- f x
            case allMetas b of
              (m:_) -> return $ NoReduction [reduced (Blocked m v)]
              []       -> redReturn =<< fromB b
        _ -> __IMPOSSIBLE__

-- Tying the knot
mkPrimFun1 :: (PrimType a, FromTerm a, PrimType b, ToTerm b) =>
              (a -> b) -> TCM PrimitiveImpl
mkPrimFun1 f = do
    toA   <- fromTerm
    fromB <- toTerm
    t     <- primType f
    return $ PrimImpl t $ PrimFun __IMPOSSIBLE__ 1 $ \ts ->
      case ts of
        [v] ->
          redBind (toA v)
              (\v' -> [v']) $ \x ->
          redReturn $ fromB $ f x
        _ -> __IMPOSSIBLE__

mkPrimFun2 :: ( PrimType a, FromTerm a, ToTerm a
              , PrimType b, FromTerm b
              , PrimType c, ToTerm c ) =>
              (a -> b -> c) -> TCM PrimitiveImpl
mkPrimFun2 f = do
    toA   <- fromTerm
    fromA <- toTerm
    toB   <- fromTerm
    fromC <- toTerm
    t     <- primType f
    return $ PrimImpl t $ PrimFun __IMPOSSIBLE__ 2 $ \ts ->
      case ts of
        [v,w] ->
          redBind (toA v)
              (\v' -> [v', notReduced w]) $ \x ->
          redBind (toB w)
              (\w' -> [ reduced $ notBlocked $ Arg (argInfo v) (fromA x)
                      , w']) $ \y ->
          redReturn $ fromC $ f x y
        _ -> __IMPOSSIBLE__

mkPrimFun4 :: ( PrimType a, FromTerm a, ToTerm a
              , PrimType b, FromTerm b, ToTerm b
              , PrimType c, FromTerm c, ToTerm c
              , PrimType d, FromTerm d
              , PrimType e, ToTerm e ) =>
              (a -> b -> c -> d -> e) -> TCM PrimitiveImpl
mkPrimFun4 f = do
    (toA, fromA) <- (,) <$> fromTerm <*> toTerm
    (toB, fromB) <- (,) <$> fromTerm <*> toTerm
    (toC, fromC) <- (,) <$> fromTerm <*> toTerm
    toD          <- fromTerm
    fromE        <- toTerm
    t <- primType f
    return $ PrimImpl t $ PrimFun __IMPOSSIBLE__ 4 $ \ts ->
      let argFrom fromX a x =
            reduced $ notBlocked $ Arg (argInfo a) (fromX x)
      in case ts of
        [a,b,c,d] ->
          redBind (toA a)
              (\a' -> a' : map notReduced [b,c,d]) $ \x ->
          redBind (toB b)
              (\b' -> [argFrom fromA a x, b', notReduced c, notReduced d]) $ \y ->
          redBind (toC c)
              (\c' -> [ argFrom fromA a x
                      , argFrom fromB b y
                      , c', notReduced d]) $ \z ->
          redBind (toD d)
              (\d' -> [ argFrom fromA a x
                      , argFrom fromB b y
                      , argFrom fromC c z
                      , d']) $ \w ->

          redReturn $ fromE $ f x y z w
        _ -> __IMPOSSIBLE__

-- Type combinators

infixr 4 -->
infixr 4 .-->
infixr 4 ..-->

(-->), (.-->), (..-->) :: Monad tcm => tcm Type -> tcm Type -> tcm Type
a --> b = garr id a b
a .--> b = garr (const $ Irrelevant) a b
a ..--> b = garr (const $ NonStrict) a b

garr :: Monad tcm => (Relevance -> Relevance) -> tcm Type -> tcm Type -> tcm Type
garr f a b = do
  a' <- a
  b' <- b
  return $ El (getSort a' `sLub` getSort b') $
    Pi (mapRelevance f $ defaultDom a') (NoAbs "_" b')

gpi :: MonadTCM tcm => ArgInfo -> String -> tcm Type -> tcm Type -> tcm Type
gpi info name a b = do
  a <- a
<<<<<<< HEAD
  b <- addContext (name, defaultArgDom info a) b
=======
  b <- addContext' (name, Dom info a) b
>>>>>>> f8a24fe9
  let y = stringToArgName name
  return $ El (getSort a `dLub` Abs y (getSort b))
              (Pi (defaultArgDom info a) (Abs y b))

hPi, nPi :: MonadTCM tcm => String -> tcm Type -> tcm Type -> tcm Type
hPi = gpi $ setHiding Hidden defaultArgInfo
nPi = gpi defaultArgInfo

hPi', nPi' :: MonadTCM tcm => String -> NamesT tcm Type -> (NamesT tcm Term -> NamesT tcm Type) -> NamesT tcm Type
hPi' s a b = hPi s a (bind' s b)
nPi' s a b = nPi s a (bind' s b)

pPi' :: MonadTCM tcm => String -> NamesT tcm Term -> (NamesT tcm Term -> NamesT tcm Type) -> NamesT tcm Type
pPi' n phi b = toFinitePi <$> nPi' n (elInf $ cl (liftTCM primIsOne) <@> phi) b
 where
   toFinitePi :: Type -> Type
   toFinitePi (El s (Pi d b)) = El s $ Pi (setRelevance Irrelevant $ d { domFinite = True }) b
   toFinitePi _               = __IMPOSSIBLE__


el' :: Monad m => m Term -> m Term -> m Type
el' l a = El <$> (tmSort <$> l) <*> a

elInf :: Functor m => m Term -> m Type
elInf t = (El Inf <$> t)

nolam :: Term -> Term
nolam = Lam defaultArgInfo . NoAbs "_"

varM :: Monad tcm => Int -> tcm Term
varM = return . var

infixl 9 <@>, <#>

gApply :: Monad tcm => Hiding -> tcm Term -> tcm Term -> tcm Term
gApply h a b = gApply' (setHiding h defaultArgInfo) a b

gApply' :: Monad tcm => ArgInfo -> tcm Term -> tcm Term -> tcm Term
gApply' info a b = do
    x <- a
    y <- b
    return $ x `apply` [Arg info y]

(<@>),(<#>),(<..>) :: Monad tcm => tcm Term -> tcm Term -> tcm Term
(<@>) = gApply NotHidden
(<#>) = gApply Hidden
(<..>) = gApply' (setRelevance Irrelevant defaultArgInfo)

(<@@>) :: Monad tcm => tcm Term -> (tcm Term,tcm Term,tcm Term) -> tcm Term
t <@@> (x,y,r) = do
  t <- t
  x <- x
  y <- y
  r <- r
  return $ t `applyE` [IApply x y r]

list :: TCM Term -> TCM Term
list t = primList <@> t

io :: TCM Term -> TCM Term
io t = primIO <@> t

path :: TCM Term -> TCM Term
path t = primPath <@> t

el :: Monad tcm => tcm Term -> tcm Type
el t = El (mkType 0) <$> t

tset :: Monad tcm => tcm Type
tset = return $ sort (mkType 0)

tSetOmega :: Monad tcm => tcm Type
tSetOmega = return $ sort Inf

sSizeUniv :: Sort
sSizeUniv = mkType 0
-- Andreas, 2016-04-14 switching off SizeUniv, unfixing issue #1428
-- sSizeUniv = SizeUniv

tSizeUniv :: Monad tcm => tcm Type
tSizeUniv = tset
-- Andreas, 2016-04-14 switching off SizeUniv, unfixing issue #1428
-- tSizeUniv = return $ El sSizeUniv $ Sort sSizeUniv
-- Andreas, 2015-03-16 Since equality checking for types
-- includes equality checking for sorts, we cannot put
-- SizeUniv in Setω.  (SizeUniv : Setω) == (_0 : suc _0)
-- will first instantiate _0 := Setω, which is wrong.
-- tSizeUniv = return $ El Inf $ Sort SizeUniv

-- | Abbreviation: @argN = 'Arg' 'defaultArgInfo'@.
argN :: e -> Arg e
argN = Arg defaultArgInfo

domN :: e -> Dom e
domN = defaultDom

-- | Abbreviation: @argH = 'hide' 'Arg' 'defaultArgInfo'@.
argH :: e -> Arg e
argH = Arg $ setHiding Hidden defaultArgInfo

domH :: e -> Dom e
domH = setHiding Hidden . defaultDom

---------------------------------------------------------------------------
-- * The actual primitive functions
---------------------------------------------------------------------------

type Op   a = a -> a -> a
type Fun  a = a -> a
type Rel  a = a -> a -> Bool
type Pred a = a -> Bool

primitiveFunctions :: Map String (TCM PrimitiveImpl)
primitiveFunctions = Map.fromList

  -- Ulf, 2015-10-28: Builtin integers now map to a datatype, and since you
  -- can define these functions (reasonably) efficiently using the primitive
  -- functions on natural numbers there's no need for them anymore. Keeping the
  -- show function around for convenience, and as a test case for a primitive
  -- function taking an integer.
  -- -- Integer functions
  -- [ "primIntegerPlus"     |-> mkPrimFun2 ((+)        :: Op Integer)
  -- , "primIntegerMinus"    |-> mkPrimFun2 ((-)        :: Op Integer)
  -- , "primIntegerTimes"    |-> mkPrimFun2 ((*)        :: Op Integer)
  -- , "primIntegerDiv"      |-> mkPrimFun2 (div        :: Op Integer)    -- partial
  -- , "primIntegerMod"      |-> mkPrimFun2 (mod        :: Op Integer)    -- partial
  -- , "primIntegerEquality" |-> mkPrimFun2 ((==)       :: Rel Integer)
  -- , "primIntegerLess"     |-> mkPrimFun2 ((<)        :: Rel Integer)
  -- , "primIntegerAbs"      |-> mkPrimFun1 (Nat . abs  :: Integer -> Nat)
  -- , "primNatToInteger"    |-> mkPrimFun1 (toInteger  :: Nat -> Integer)
  [ "primShowInteger"     |-> mkPrimFun1 (Str . show :: Integer -> Str)

  -- Natural number functions
  , "primNatPlus"         |-> mkPrimFun2 ((+)                     :: Op Nat)
  , "primNatMinus"        |-> mkPrimFun2 ((\x y -> max 0 (x - y)) :: Op Nat)
  , "primNatTimes"        |-> mkPrimFun2 ((*)                     :: Op Nat)
  , "primNatDivSucAux"    |-> mkPrimFun4 ((\k m n j -> k + div (max 0 $ n + m - j) (m + 1)) :: Nat -> Nat -> Nat -> Nat -> Nat)
  , "primNatModSucAux"    |->
      let aux :: Nat -> Nat -> Nat -> Nat -> Nat
          aux k m n j | n > j     = mod (n - j - 1) (m + 1)
                      | otherwise = k + n
      in mkPrimFun4 aux
  , "primNatEquality"     |-> mkPrimFun2 ((==) :: Rel Nat)
  , "primNatLess"         |-> mkPrimFun2 ((<)  :: Rel Nat)

  -- Level functions
  , "primLevelZero"       |-> mkPrimLevelZero
  , "primLevelSuc"        |-> mkPrimLevelSuc
  , "primLevelMax"        |-> mkPrimLevelMax

  -- Floating point functions
  , "primNatToFloat"      |-> mkPrimFun1 (fromIntegral    :: Nat -> Double)
  , "primFloatPlus"       |-> mkPrimFun2 ((+)             :: Op Double)
  , "primFloatMinus"      |-> mkPrimFun2 ((-)             :: Op Double)
  , "primFloatTimes"      |-> mkPrimFun2 ((*)             :: Op Double)
  , "primFloatNegate"     |-> mkPrimFun1 (negate          :: Fun Double)
  , "primFloatDiv"        |-> mkPrimFun2 ((/)             :: Op Double)
  -- ASR (2016-09-29). We use bitwise equality for comparing Double
  -- because Haskell's Eq, which equates 0.0 and -0.0, allows to prove
  -- a contradiction (see Issue #2169).
  , "primFloatEquality"   |-> mkPrimFun2 (floatEq         :: Rel Double)
  , "primFloatNumericalEquality" |-> mkPrimFun2 ((==)     :: Rel Double)
  , "primFloatNumericalLess"     |-> mkPrimFun2 (floatLt  :: Rel Double)
  , "primFloatSqrt"       |-> mkPrimFun1 (sqrt            :: Double -> Double)
  , "primRound"           |-> mkPrimFun1 (round           :: Double -> Integer)
  , "primFloor"           |-> mkPrimFun1 (floor           :: Double -> Integer)
  , "primCeiling"         |-> mkPrimFun1 (ceiling         :: Double -> Integer)
  , "primExp"             |-> mkPrimFun1 (exp             :: Fun Double)
  , "primLog"             |-> mkPrimFun1 (log             :: Fun Double)
  , "primSin"             |-> mkPrimFun1 (sin             :: Fun Double)
  , "primCos"             |-> mkPrimFun1 (cos             :: Fun Double)
  , "primTan"             |-> mkPrimFun1 (tan             :: Fun Double)
  , "primASin"            |-> mkPrimFun1 (asin            :: Fun Double)
  , "primACos"            |-> mkPrimFun1 (acos            :: Fun Double)
  , "primATan"            |-> mkPrimFun1 (atan            :: Fun Double)
  , "primATan2"           |-> mkPrimFun2 (atan2           :: Double -> Double -> Double)
  , "primShowFloat"       |-> mkPrimFun1 (Str . show      :: Double -> Str)

  -- Character functions
  , "primCharEquality"    |-> mkPrimFun2 ((==) :: Rel Char)
  , "primIsLower"         |-> mkPrimFun1 isLower
  , "primIsDigit"         |-> mkPrimFun1 isDigit
  , "primIsAlpha"         |-> mkPrimFun1 isAlpha
  , "primIsSpace"         |-> mkPrimFun1 isSpace
  , "primIsAscii"         |-> mkPrimFun1 isAscii
  , "primIsLatin1"        |-> mkPrimFun1 isLatin1
  , "primIsPrint"         |-> mkPrimFun1 isPrint
  , "primIsHexDigit"      |-> mkPrimFun1 isHexDigit
  , "primToUpper"         |-> mkPrimFun1 toUpper
  , "primToLower"         |-> mkPrimFun1 toLower
  , "primCharToNat"       |-> mkPrimFun1 (fromIntegral . fromEnum :: Char -> Nat)
  , "primNatToChar"       |-> mkPrimFun1 (toEnum . fromIntegral . (`mod` 0x110000)  :: Nat -> Char)
  , "primShowChar"        |-> mkPrimFun1 (Str . show . pretty . LitChar noRange)

  -- String functions
  , "primStringToList"    |-> mkPrimFun1 unStr
  , "primStringFromList"  |-> mkPrimFun1 Str
  , "primStringAppend"    |-> mkPrimFun2 (\s1 s2 -> Str $ unStr s1 ++ unStr s2)
  , "primStringEquality"  |-> mkPrimFun2 ((==) :: Rel Str)
  , "primShowString"      |-> mkPrimFun1 (Str . show . pretty . LitString noRange . unStr)

  -- Other stuff
  , "primTrustMe"         |-> primTrustMe
    -- This needs to be force : A → ((x : A) → B x) → B x rather than seq because of call-by-name.
  , "primForce"           |-> primForce
  , "primForceLemma"      |-> primForceLemma
  , "primQNameEquality"   |-> mkPrimFun2 ((==) :: Rel QName)
  , "primQNameLess"       |-> mkPrimFun2 ((<) :: Rel QName)
  , "primShowQName"       |-> mkPrimFun1 (Str . show :: QName -> Str)
  , "primQNameFixity"     |-> mkPrimFun1 (nameFixity . qnameName)
  , "primMetaEquality"    |-> mkPrimFun2 ((==) :: Rel MetaId)
  , "primMetaLess"        |-> mkPrimFun2 ((<) :: Rel MetaId)
  , "primShowMeta"        |-> mkPrimFun1 (Str . show . pretty :: MetaId -> Str)
  , "primPathApply"       |-> primPathApply
  , "primPathPApply"      |-> primPathPApply
  , "primIMin"            |-> primIMin'
  , "primIMax"            |-> primIMax'
  , "primINeg"            |-> primINeg'
--  , "primCoe"             |-> primCoe
  , "primPOr"             |-> primPOr
  , "primComp"            |-> primComp
  , "primPFrom1"          |-> primPFrom1
  , "primIdJ"             |-> primIdJ
  , "primPartial"         |-> primPartial'
  , "primPartialP"        |-> primPartialP'
  , "primPathAbs"         |-> primPathAbs'
  , builtinGlue           |-> primGlue'
  , builtin_glue          |-> prim_glue'
  , builtin_unglue        |-> prim_unglue'
  , builtinFaceForall     |-> primFaceForall'
  , "primDepIMin"         |-> primDepIMin'
  , "primIdFace"          |-> primIdFace'
  , "primIdPath"          |-> primIdPath'
  , builtinIdElim         |-> primIdElim'
  , builtinSubOut         |-> primSubOut'
  ]
  where
    (|->) = (,)

floatEq :: Double -> Double -> Bool
floatEq x y = identicalIEEE x y || (isNaN x && isNaN y)

floatLt :: Double -> Double -> Bool
floatLt x y =
  case compareFloat x y of
    LT -> True
    _  -> False
  where
    -- Also implemented in the GHC/UHC backends
    compareFloat :: Double -> Double -> Ordering
    compareFloat x y
      | identicalIEEE x y          = EQ
      | isNegInf x                 = LT
      | isNegInf y                 = GT
      | isNaN x && isNaN y         = EQ
      | isNaN x                    = LT
      | isNaN y                    = GT
      | otherwise                  = compare x y
    isNegInf z = z < 0 && isInfinite z

lookupPrimitiveFunction :: String -> TCM PrimitiveImpl
lookupPrimitiveFunction x =
  fromMaybe (typeError $ NoSuchPrimitiveFunction x)
            (Map.lookup x primitiveFunctions)

lookupPrimitiveFunctionQ :: QName -> TCM (String, PrimitiveImpl)
lookupPrimitiveFunctionQ q = do
  let s = case qnameName q of
            Name _ x _ _ -> show x
  PrimImpl t pf <- lookupPrimitiveFunction s
  return (s, PrimImpl t $ pf { primFunName = q })

getBuiltinName :: String -> TCM (Maybe QName)
getBuiltinName b = do
  caseMaybeM (getBuiltin' b) (return Nothing) $ \v -> do
    v <- normalise v
    let getName (Def x _) = x
        getName (Con x _ _) = conName x
        getName (Lam _ b) = getName $ ignoreSharing $ unAbs b
        getName _         = __IMPOSSIBLE__
    return $ Just $ getName (ignoreSharing v)

isBuiltin :: QName -> String -> TCM Bool
isBuiltin q b = (Just q ==) <$> getBuiltinName b<|MERGE_RESOLUTION|>--- conflicted
+++ resolved
@@ -1435,11 +1435,7 @@
 gpi :: MonadTCM tcm => ArgInfo -> String -> tcm Type -> tcm Type -> tcm Type
 gpi info name a b = do
   a <- a
-<<<<<<< HEAD
-  b <- addContext (name, defaultArgDom info a) b
-=======
-  b <- addContext' (name, Dom info a) b
->>>>>>> f8a24fe9
+  b <- addContext' (name, defaultArgDom info a) b
   let y = stringToArgName name
   return $ El (getSort a `dLub` Abs y (getSort b))
               (Pi (defaultArgDom info a) (Abs y b))
