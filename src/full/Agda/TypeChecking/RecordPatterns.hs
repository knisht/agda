--- conflicted
+++ resolved
@@ -149,72 +149,6 @@
                        , catchAllBranch = catchAll
                        , lazyMatch      = lazy } = do
 
-<<<<<<< HEAD
-      -- recurse on and compute variable status of catch-all clause
-      (xssa, catchAll) <- unzipMaybe <$> Trav.mapM loop catchAll
-      let xsa = fromMaybe (repeat True) xssa
-
-      -- recurse on compute variable status of literal clauses
-      (xssl, litMap)   <- Map.unzip <$> Trav.mapM loop litMap
-      let xsl = conjColumns (xsa : insertColumn (unArg i) False (Map.elems xssl))
-
-      -- recurse on constructor clauses
-      (ccs, xssc, conMap)    <- Map.unzip3 <$> do
-        Trav.forM (Map.mapWithKey (,) conMap) $ \ (c, WithArity ar cc) -> do
-          (xs, cc)     <- loop cc
-          dataOrRecCon <- do
-            isProj <- isProjection c
-            case isProj of
-              Nothing -> do
-                i <- getConstructorInfo c
-                case i of
-                  DataCon n           -> return $ Left n
-                  RecordCon NoEta fs  -> return $ Left (size fs)
-                  RecordCon YesEta fs -> return $ Right fs
-              Just{}  -> return $ Left 0
-          let (isRC, n)   = either (False,) ((True,) . size) dataOrRecCon
-              (xs0, rest) = splitAt (unArg i) xs
-              (xs1, xs2 ) = splitAt n rest
-              -- if all dropped variables (xs1) are virgins and we are record cons.
-              -- then new variable x is also virgin
-              -- and we can translate away the split
-              x           = isRC && and xs1
-              -- xs' = updated variables
-              xs'         = xs0 ++ x : xs2
-              -- get the record fields
-              fs          = either __IMPOSSIBLE__ id dataOrRecCon
-              -- if x we can translate
-          mcc <- if x then etaContract [replaceByProjections i (map unArg fs) cc]
-                      else return []
-
-          when (n /= ar) __IMPOSSIBLE__
-          return (mcc, xs', WithArity ar cc)
-
-      -- compute result
-      let xs = conjColumns (xsl : Map.elems xssc)
-      case concat $ Map.elems ccs of
-        -- case: no record pattern was translated
-        []   -> return (xs, Case i $ Branches
-                  { projPatterns = cop
-                  , conBranches = conMap
-                  , litBranches = litMap
-                  , fallThrough = fT
-                  , catchAllBranch = catchAll
-                  , lazyMatch = lazy })
-
-        -- case: translated away one record pattern
-        [cc] -> do
-                -- Andreas, 2013-03-22
-                -- Due to catch-all-expansion this is actually possible:
-                -- -- we cannot have a catch-all if we had a record pattern
-                -- whenJust catchAll __IMPOSSIBLE__
-                -- We just drop the catch-all clause.  This is safe because
-                -- for record patterns we have expanded all the catch-alls.
-                return (xs, cc) -- mergeCatchAll cc catchAll)
-
-        -- case: more than one record patterns (impossible)
-        _    -> __IMPOSSIBLE__
-=======
       catchAll <- traverse loop catchAll
       litMap   <- traverse loop litMap
       (conMap, eta) <-
@@ -230,9 +164,9 @@
       return $ Case i cs{ conBranches    = conMap
                         , etaBranch      = eta
                         , litBranches    = litMap
+                        , fallThrough    = fT
                         , catchAllBranch = catchAll
                         }
->>>>>>> 855c235b
 
 {- UNUSED
 instance Monoid CompiledClauses where
