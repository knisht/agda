--- conflicted
+++ resolved
@@ -14,12 +14,8 @@
 import Agda.Syntax.Concrete (exprFieldA)
 import qualified Agda.Syntax.Internal as I
 import qualified Agda.Syntax.Internal.Pattern as IP
-<<<<<<< HEAD
-import qualified Agda.Syntax.Common as Common
+import qualified Agda.Syntax.Common as Cm
 import Agda.Syntax.Common (Dom(..),domInfo,unDom)
-=======
-import qualified Agda.Syntax.Common as Cm
->>>>>>> 7be20d9e
 import qualified Agda.Syntax.Abstract.Name as AN
 import qualified Agda.Syntax.Abstract as A
 import qualified Agda.Syntax.Position as SP
@@ -337,26 +333,6 @@
       def   <- lift $ getConstInfo n
       cc    <- lift $ liftIO $ readIORef c
       let Just npar = fst $ cdorigin cc
-<<<<<<< HEAD
-      return $ NotM $ App Nothing (NotM OKVal) (Const c) (foldl (\x _ -> NotM $ ALConPar x) as' [1..npar])
-    I.Pi Dom{domInfo = info, unDom = x} b -> do
-      let y    = I.absBody b
-          name = I.absName b
-      x' <- tomyType x
-      y' <- tomyType y
-      return $ NotM $ Pi Nothing (getHiding info) (Agda.TypeChecking.Free.freeIn 0 y) x' (Abs (Id name) y')
-    I.Sort (I.Type (I.Max [I.ClosedLevel l])) -> return $ NotM $ Sort $ Set $ fromIntegral l
-    I.Sort _ -> return $ NotM $ Sort UnknownSort
-    t@I.MetaV{} -> do
-      t <- lift $ instantiate t
-      case t of
-        I.MetaV mid _ -> do
-          mcurmeta <- gets sCurMeta
-          case mcurmeta of
-            Nothing -> return ()
-            Just curmeta ->
-              modify $ \ s -> s { sMetas = ( Map.adjust (\(m, x, deps) -> (m, x, mid : deps)) curmeta (fst $ sMetas s)
-=======
       return $ PatConApp c (replicate npar PatExp ++ pats')
 
     -- UNSUPPORTED CASES
@@ -395,7 +371,7 @@
         cc  <- lift $ liftIO $ readIORef c
         let Just npar = fst $ cdorigin cc
         return $ NotM $ App Nothing (NotM OKVal) (Const c) (foldl (\x _ -> NotM $ ALConPar x) as' [1..npar])
-      I.Pi (Cm.Dom info x) b -> do
+      I.Pi (Cm.Dom{domInfo = info, unDom = x}) b -> do
         let y    = I.absBody b
             name = I.absName b
         x' <- convert x
@@ -412,7 +388,6 @@
               Nothing -> return ()
               Just curmeta ->
                 modify $ \ s -> s { sMetas = ( Map.adjust (\(m, x, deps) -> (m, x, mid : deps)) curmeta (fst $ sMetas s)
->>>>>>> 7be20d9e
                                            , snd $ sMetas s
                                            ) }
             m <- getMeta mid
@@ -516,13 +491,9 @@
   Pi _ hid _ x (Abs mid y) -> do
    x' <- frommyType x
    y' <- frommyType y
-<<<<<<< HEAD
-   return $ I.Pi ((Common.defaultDom x') {domInfo = icnvh hid}) (I.Abs (case mid of {NoId -> "x"; Id id -> id}) y')
-   -- maybe have case for Pi where possdep is False which produces Fun (and has to unweaken y), return $ I.Fun (Common.Arg (icnvh hid) x') y'
-=======
-   return $ I.Pi (Cm.Dom (icnvh hid) x') (I.Abs (case mid of {NoId -> "x"; Id id -> id}) y')
+   let dom = (Cm.defaultDom x') {domInfo = icnvh hid}
+   return $ I.Pi dom (I.Abs (case mid of {NoId -> "x"; Id id -> id}) y')
    -- maybe have case for Pi where possdep is False which produces Fun (and has to unweaken y), return $ I.Fun (Cm.Arg (icnvh hid) x') y'
->>>>>>> 7be20d9e
   Sort (Set l) ->
    return $ I.Sort (I.mkType (fromIntegral l))
   Sort Type -> __IMPOSSIBLE__
@@ -627,11 +598,8 @@
       let Id id = mid
       tel <- ctel ctx
       t' <- frommyType t
-<<<<<<< HEAD
-      return $ I.ExtendTel ((Common.defaultDom t') {domInfo = icnvh hid} ) (I.Abs id tel)
-=======
-      return $ I.ExtendTel (Cm.Dom (icnvh hid) t') (I.Abs id tel)
->>>>>>> 7be20d9e
+      let dom = (Cm.defaultDom t') {domInfo = icnvh hid}
+      return $ I.ExtendTel dom (I.Abs id tel)
  tel <- ctel $ reverse ids
  let getperms 0 [] perm nv = return (perm, nv)
      getperms n [] _ _ = __IMPOSSIBLE__
@@ -786,11 +754,7 @@
       (I.Lit lit1, I.Lit lit2) | lit1 == lit2 -> c (n + 1)
       (I.Def n1 as1, I.Def n2 as2) | n1 == n2 -> fes nl (n + 1) c as1 as2
       (I.Con n1 _ as1, I.Con n2 _ as2) | n1 == n2 -> fs nl (n + 1) c as1 as2
-<<<<<<< HEAD
-      (I.Pi (Common.Dom{Common.domInfo = info1, Common.unDom = it1}) ot1, I.Pi (Common.Dom{ Common.domInfo = info2, Common.unDom = it2}) ot2) | Common.argInfoHiding info1 == Common.argInfoHiding info2 -> ft nl n (\n -> ft (nl + 1) n c (I.absBody ot1) (I.absBody ot2)) it1 it2
-=======
-      (I.Pi (Cm.Dom info1 it1) ot1, I.Pi (Cm.Dom info2 it2) ot2) | Cm.argInfoHiding info1 == Cm.argInfoHiding info2 -> ft nl n (\n -> ft (nl + 1) n c (I.absBody ot1) (I.absBody ot2)) it1 it2
->>>>>>> 7be20d9e
+      (I.Pi (Cm.Dom{domInfo = info1, unDom = it1}) ot1, I.Pi (Cm.Dom info2 it2) ot2) | Cm.argInfoHiding info1 == Cm.argInfoHiding info2 -> ft nl n (\n -> ft (nl + 1) n c (I.absBody ot1) (I.absBody ot2)) it1 it2
       (I.Sort{}, I.Sort{}) -> c n -- sloppy
       _ -> Nothing
     fs nl n c es1 es2 = case (es1, es2) of
