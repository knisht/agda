{-# LANGUAGE CPP #-}
{-# LANGUAGE TupleSections #-}

#if __GLASGOW_HASKELL__ >= 710
{-# LANGUAGE FlexibleContexts #-}
#endif

{-| This module deals with finding imported modules and loading their
    interface files.
-}
module Agda.Interaction.Imports where

import Prelude

import Control.Monad.Reader
import Control.Monad.State
import qualified Control.Exception as E

import Data.Function (on)
import qualified Data.Map as Map
import qualified Data.List as List
import qualified Data.Set as Set
import qualified Data.Foldable as Fold (toList)
import Data.List
import Data.Maybe
import Data.Monoid (mempty, mappend)
import Data.Map (Map)
import Data.Set (Set)

import System.Directory (doesFileExist, getModificationTime, removeFile)
import System.FilePath ((</>))

import qualified Text.PrettyPrint.Boxes as Boxes

import qualified Agda.Syntax.Abstract as A
import qualified Agda.Syntax.Concrete as C
import Agda.Syntax.Abstract.Name
import Agda.Syntax.Parser
import Agda.Syntax.Position
import Agda.Syntax.Scope.Base
import Agda.Syntax.Translation.ConcreteToAbstract
import Agda.Syntax.Internal

import Agda.TypeChecking.Errors
import Agda.TypeChecking.Reduce
import Agda.TypeChecking.Monad
import Agda.TypeChecking.Serialise
import Agda.TypeChecking.Telescope
import Agda.TypeChecking.Primitive
import qualified Agda.TypeChecking.Monad.Benchmark as Bench

import Agda.TheTypeChecker

import Agda.Interaction.FindFile
import {-# SOURCE #-} Agda.Interaction.InteractionTop (showOpenMetas)
import Agda.Interaction.Options
import qualified Agda.Interaction.Options.Lenses as Lens
import Agda.Interaction.Highlighting.Precise (HighlightingInfo)
import Agda.Interaction.Highlighting.Generate
import Agda.Interaction.Highlighting.Vim

import Agda.Utils.Except ( MonadError(catchError, throwError) )
import Agda.Utils.FileName
import Agda.Utils.Lens
import Agda.Utils.Monad
import Agda.Utils.Null (unlessNullM)
import Agda.Utils.IO.Binary
import Agda.Utils.Pretty
import Agda.Utils.Time
import Agda.Utils.Hash
import qualified Agda.Utils.HashMap as HMap
import qualified Agda.Utils.Trie as Trie

#include "undefined.h"
import Agda.Utils.Impossible

-- | Are we loading the interface for the user-loaded file
--   or for an import?
data MainInterface
  = MainInterface     -- ^ Interface for main file.
  | NotMainInterface  -- ^ Interface for imported file.
  deriving (Eq, Show)

-- | Merge an interface into the current proof state.
mergeInterface :: Interface -> TCM ()
mergeInterface i = do
    let sig     = iSignature i
        builtin = Map.toList $ iBuiltin i
        prim    = [ x | (_,Prim x) <- builtin ]
        bi      = Map.fromList [ (x,Builtin t) | (x,Builtin t) <- builtin ]
    bs <- gets stBuiltinThings
    reportSLn "import.iface.merge" 10 $ "Merging interface"
    reportSLn "import.iface.merge" 20 $
      "  Current builtins " ++ show (Map.keys bs) ++ "\n" ++
      "  New builtins     " ++ show (Map.keys bi)
    let check b = case (b1, b2) of
            (Builtin x, Builtin y)
              | x == y    -> return ()
              | otherwise -> typeError $ DuplicateBuiltinBinding b x y
            _ -> __IMPOSSIBLE__
          where
            Just b1 = Map.lookup b bs
            Just b2 = Map.lookup b bi
    mapM_ check (map fst $ Map.toList $ Map.intersection bs bi)
    addImportedThings sig bi (iHaskellImports i) (iHaskellImportsUHC i) (iPatternSyns i)
    reportSLn "import.iface.merge" 20 $
      "  Rebinding primitives " ++ show prim
    prim <- Map.fromList <$> mapM rebind prim
    stImportedBuiltins %= (`Map.union` prim)
    where
        rebind (x, q) = do
            PrimImpl _ pf <- lookupPrimitiveFunction x
            return (x, Prim $ pf { primFunName = q })

addImportedThings ::
  Signature -> BuiltinThings PrimFun ->
  Set String -> -- MAlonzo imoprts
  Set String -> -- UHC backend imports
  A.PatternSynDefns -> TCM ()
addImportedThings isig ibuiltin hsImports hsImportsUHC patsyns = do
  stImports %= \imp -> unionSignatures [imp, isig]
  stImportedBuiltins %= \imp -> Map.union imp ibuiltin
  stHaskellImports %= \imp -> Set.union imp hsImports
  stHaskellImportsUHC %= \imp -> Set.union imp hsImportsUHC
  stPatternSynImports %= \imp -> Map.union imp patsyns
  addSignatureInstances isig

-- | Scope checks the given module. A proper version of the module
-- name (with correct definition sites) is returned.

scopeCheckImport :: ModuleName -> TCM (ModuleName, Map ModuleName Scope)
scopeCheckImport x = do
    reportSLn "import.scope" 5 $ "Scope checking " ++ show x
    verboseS "import.scope" 10 $ do
      visited <- Map.keys <$> getVisitedModules
      reportSLn "import.scope" 10 $
        "  visited: " ++ intercalate ", " (map (render . pretty) visited)
    -- Since scopeCheckImport is called from the scope checker,
    -- we need to reimburse her account.
    i <- Bench.billTo [] $ getInterface x
    addImport x
    return (iModuleName i `withRangesOfQ` mnameToConcrete x, iScope i)

data MaybeWarnings = NoWarnings | SomeWarnings Warnings

hasWarnings :: MaybeWarnings -> Bool
hasWarnings NoWarnings     = False
hasWarnings SomeWarnings{} = True

-- | If the module has already been visited (without warnings), then
-- its interface is returned directly. Otherwise the computation is
-- used to find the interface and the computed interface is stored for
-- potential later use.

alreadyVisited :: C.TopLevelModuleName ->
                  TCM (Interface, MaybeWarnings) ->
                  TCM (Interface, MaybeWarnings)
alreadyVisited x getIface = do
    mm <- getVisitedModule x
    case mm of
        -- A module with warnings should never be allowed to be
        -- imported from another module.
        Just mi | not (miWarnings mi) -> do
          reportSLn "import.visit" 10 $ "  Already visited " ++ render (pretty x)
          return (miInterface mi, NoWarnings)
        _ -> do
          reportSLn "import.visit" 5 $ "  Getting interface for " ++ render (pretty x)
          r@(i, wt) <- getIface
          reportSLn "import.visit" 5 $ "  Now we've looked at " ++ render (pretty x)
          visitModule $ ModuleInfo
            { miInterface  = i
            , miWarnings   = hasWarnings wt
            }
          return r

-- | Type checks the main file of the interaction.
--   This could be the file loaded in the interacting editor (emacs),
--   or the file passed on the command line.
--
--   First, the primitive modules are imported.
--   Then, @getInterface'@ is called to do the main work.

typeCheckMain :: AbsolutePath -> TCM (Interface, MaybeWarnings)
typeCheckMain f = do
  -- liftIO $ putStrLn $ "This is typeCheckMain " ++ show f
  -- liftIO . putStrLn . show =<< getVerbosity
  reportSLn "import.main" 10 $ "Importing the primitive modules."
  libdir <- liftIO defaultLibDir
  reportSLn "import.main" 20 $ "Library dir = " ++ show libdir
  -- To allow posulating the built-ins, check the primitive module
  -- in unsafe mode
  _ <- bracket_ (gets $ Lens.getSafeMode) Lens.putSafeMode $ do
    Lens.putSafeMode False
    -- Turn off import-chasing messages.
    -- We have to modify the persistent verbosity setting, since
    -- getInterface resets the current verbosity settings to the persistent ones.
    bracket_ (gets $ Lens.getPersistentVerbosity) Lens.putPersistentVerbosity $ do
      Lens.modifyPersistentVerbosity (Trie.delete [])  -- set root verbosity to 0
      -- We don't want to generate highlighting information for Agda.Primitive.
      withHighlightingLevel None $
        getInterface_ =<< do
          moduleName $ mkAbsolute $
            libdir </> "prim" </> "Agda" </> "Primitive.agda"
  reportSLn "import.main" 10 $ "Done importing the primitive modules."

  -- Now do the type checking via getInterface.
  m <- moduleName f
  getInterface' m MainInterface

-- | Tries to return the interface associated to the given (imported) module.
--   The time stamp of the relevant interface file is also returned.
--   Calls itself recursively for the imports of the given module.
--   May type check the module.
--   An error is raised if a warning is encountered.
--
--   Do not use this for the main file, use 'typeCheckMain' instead.

getInterface :: ModuleName -> TCM Interface
getInterface = getInterface_ . toTopLevelModuleName

-- | See 'getInterface'.

getInterface_ :: C.TopLevelModuleName -> TCM Interface
getInterface_ x = do
  (i, wt) <- getInterface' x NotMainInterface
  case wt of
    SomeWarnings w  -> warningsToError w
    NoWarnings      -> return i

-- | A more precise variant of 'getInterface'. If warnings are
-- encountered then they are returned instead of being turned into
-- errors.

getInterface'
  :: C.TopLevelModuleName
  -> MainInterface
     -- ^ If type checking is necessary,
     --   should all state changes inflicted by 'createInterface' be preserved?
  -> TCM (Interface, MaybeWarnings)
getInterface' x isMain = do
  withIncreasedModuleNestingLevel $ do
    -- Preserve the pragma options unless includeStateChanges is True.
    bracket_ (use stPragmaOptions)
             (unless includeStateChanges . setPragmaOptions) $ do
     -- Forget the pragma options (locally).
     setCommandLineOptions . stPersistentOptions . stPersistentState =<< get

     alreadyVisited x $ addImportCycleCheck x $ do
      file <- findFile x  -- requires source to exist

      reportSLn "import.iface" 10 $ "  Check for cycle"
      checkForImportCycle

      uptodate <- Bench.billTo [Bench.Import] $ do
        ignore <- ignoreInterfaces
        cached <- isCached file -- if it's cached ignoreInterfaces has no effect
                                -- to avoid typechecking a file more than once
        sourceH <- liftIO $ hashFile file
        ifaceH  <-
          case cached of
            Nothing -> fmap fst <$> getInterfaceFileHashes (filePath $ toIFile file)
            Just i  -> return $ Just $ iSourceHash i
        let unchanged = Just sourceH == ifaceH
        return $ unchanged && (not ignore || isJust cached)

      reportSLn "import.iface" 5 $
        "  " ++ render (pretty x) ++ " is " ++
        (if uptodate then "" else "not ") ++ "up-to-date."

      -- Andreas, 2014-10-20 AIM XX:
      -- Always retype-check the main file to get the iInsideScope
      -- which is no longer serialized.
      (stateChangesIncluded, (i, wt)) <-
        if uptodate && isMain == NotMainInterface then skip file else typeCheckThe file

      -- Ensure that the given module name matches the one in the file.
      let topLevelName = toTopLevelModuleName $ iModuleName i
      unless (topLevelName == x) $ do
        -- Andreas, 2014-03-27 This check is now done in the scope checker.
        -- checkModuleName topLevelName file
        typeError $ OverlappingProjects file topLevelName x

      visited <- isVisited x
      reportSLn "import.iface" 5 $ if visited then "  We've been here. Don't merge."
                                   else "  New module. Let's check it out."
      unless (visited || stateChangesIncluded) $ do
        mergeInterface i
        Bench.billTo [Bench.Highlighting] $
          ifTopLevelAndHighlightingLevelIs NonInteractive $
            highlightFromInterface i file

      stCurrentModule .= Just (iModuleName i)

      -- Interfaces are only stored if no warnings were encountered.
      case wt of
        SomeWarnings w -> return ()
        NoWarnings     -> storeDecodedModule i

      return (i, wt)

    where
      includeStateChanges = isMain == MainInterface

      isCached file = do
        let ifile = filePath $ toIFile file
        exist <- liftIO $ doesFileExistCaseSensitive ifile
        if not exist
          then return Nothing
          else do
            h  <- fmap snd <$> getInterfaceFileHashes ifile
            mm <- getDecodedModule x
            return $ case mm of
              Just mi | Just (iFullHash mi) == h -> Just mi
              _                                  -> Nothing

      -- Formats the "Checking", "Finished" and "Skipping" messages.
      chaseMsg kind file = do
        nesting <- envModuleNestingLevel <$> ask
        let s = genericReplicate nesting ' ' ++ kind ++
                " " ++ render (pretty x) ++
                case file of
                  Nothing -> "."
                  Just f  -> " (" ++ f ++ ")."
        reportSLn "import.chase" 1 s

      skip file = do
        -- Examine the hash of the interface file. If it is different from the
        -- stored version (in stDecodedModules), or if there is no stored version,
        -- read and decode it. Otherwise use the stored version.
        let ifile = filePath $ toIFile file
        h <- fmap snd <$> getInterfaceFileHashes ifile
        mm <- getDecodedModule x
        (cached, mi) <- Bench.billTo [Bench.Deserialization] $ case mm of
          Just mi ->
            if Just (iFullHash mi) /= h
            then do dropDecodedModule x
                    reportSLn "import.iface" 50 $ "  cached hash = " ++ show (iFullHash mi)
                    reportSLn "import.iface" 50 $ "  stored hash = " ++ show h
                    reportSLn "import.iface" 5 $ "  file is newer, re-reading " ++ ifile
                    (False,) <$> readInterface ifile
            else do reportSLn "import.iface" 5 $ "  using stored version of " ++ ifile
                    return (True, Just mi)
          Nothing -> do
            reportSLn "import.iface" 5 $ "  no stored version, reading " ++ ifile
            (False,) <$> readInterface ifile

        -- Check that it's the right version
        case mi of
          Nothing       -> do
            reportSLn "import.iface" 5 $ "  bad interface, re-type checking"
            typeCheckThe file
          Just i        -> do

            reportSLn "import.iface" 5 $ "  imports: " ++ show (iImportedModules i)

            hs <- map iFullHash <$> mapM getInterface (map fst $ iImportedModules i)

            -- If any of the imports are newer we need to retype check
            if hs /= map snd (iImportedModules i)
              then do
                -- liftIO close -- Close the interface file. See above.
                typeCheckThe file
              else do
                unless cached $ chaseMsg "Skipping" (Just ifile)
                -- We set the pragma options of the skipped file here,
                -- because if the top-level file is skipped we want the
                -- pragmas to apply to interactive commands in the UI.
                mapM_ setOptionsFromPragma (iPragmaOptions i)
                return (False, (i, NoWarnings))

      typeCheckThe file = do
          unless includeStateChanges cleanCachedLog
          let withMsgs = bracket_
                (chaseMsg "Checking" $ Just $ filePath file)
                (const $ chaseMsg "Finished" Nothing)

          -- Do the type checking.

          if includeStateChanges then do
            r <- withMsgs $ createInterface file x

            -- Merge the signature with the signature for imported
            -- things.
            sig <- getSignature
            patsyns <- getPatternSyns
            addImportedThings sig Map.empty Set.empty Set.empty patsyns
            setSignature emptySignature
            setPatternSyns Map.empty

            return (True, r)
           else do
            ms       <- getImportPath
            nesting  <- asks envModuleNestingLevel
            range    <- asks envRange
            call     <- asks envCall
            mf       <- use stModuleToSource
            vs       <- getVisitedModules
            ds       <- getDecodedModules
            opts     <- stPersistentOptions . stPersistentState <$> get
            isig     <- getImportedSignature
            ibuiltin <- use stImportedBuiltins
            ipatsyns <- getPatternSynImports
            ho       <- getInteractionOutputCallback
            -- Every interface is treated in isolation. Note: Changes
            -- to stDecodedModules are not preserved if an error is
            -- encountered in an imported module.
            -- Andreas, 2014-03-23: freshTCM spawns a new TCM computation
            -- with initial state and environment
            -- but on the same Benchmark accounts.
            r <- freshTCM $
                   withImportPath ms $
                   local (\e -> e { envModuleNestingLevel = nesting
                                    -- Andreas, 2014-08-18:
                                    -- Preserve the range of import statement
                                    -- for reporting termination errors in
                                    -- imported modules:
                                  , envRange              = range
                                  , envCall               = call
                                  }) $ do
                     setDecodedModules ds
                     setCommandLineOptions opts
                     setInteractionOutputCallback ho
                     stModuleToSource .= mf
                     setVisitedModules vs
                     addImportedThings isig ibuiltin Set.empty Set.empty ipatsyns

                     r  <- withMsgs $ createInterface file x
                     mf <- use stModuleToSource
                     ds <- getDecodedModules
                     return (r, do
                        stModuleToSource .= mf
                        setDecodedModules ds
                        case r of
                          (i, NoWarnings) -> storeDecodedModule i
                          _               -> return ()
                        )

            case r of
                Left err          -> throwError err
                Right (r, update) -> do
                  update
                  case r of
                    (_, NoWarnings) ->
                      -- We skip the file which has just been type-checked to
                      -- be able to forget some of the local state from
                      -- checking the module.
                      -- Note that this doesn't actually read the interface
                      -- file, only the cached interface.
                      skip file
                    _ -> return (False, r)

-- | Print the highlighting information contained in the given
-- interface.

highlightFromInterface
  :: Interface
  -> AbsolutePath
     -- ^ The corresponding file.
  -> TCM ()
highlightFromInterface i file = do
  reportSLn "import.iface" 5 $
    "Generating syntax info for " ++ filePath file ++
    " (read from interface)."
  printHighlightingInfo (iHighlighting i)

readInterface :: FilePath -> TCM (Maybe Interface)
readInterface file = do
    -- Decode the interface file
    (s, close) <- liftIO $ readBinaryFile' file
    do  i <- liftIO . E.evaluate =<< decodeInterface s

        -- Close the file. Note
        -- ⑴ that evaluate ensures that i is evaluated to WHNF (before
        --   the next IO operation is executed), and
        -- ⑵ that decode returns Nothing if an error is encountered,
        -- so it is safe to close the file here.
        liftIO close

        return i
      -- Catch exceptions and close
      `catchError` \e -> liftIO close >> handler e
  -- Catch exceptions
  `catchError` handler
  where
    handler e = case e of
      IOException _ e -> do
        reportSLn "" 0 $ "IO exception: " ++ show e
        return Nothing   -- Work-around for file locking bug.
                         -- TODO: What does this refer to? Please
                         -- document.
      _               -> throwError e

-- | Writes the given interface to the given file. Returns the file's
-- new modification time stamp, or 'Nothing' if the write failed.

writeInterface :: FilePath -> Interface -> TCM ()
writeInterface file i = do
    reportSLn "import.iface.write" 5  $ "Writing interface file " ++ file ++ "."
    -- Andreas, Makoto, 2014-10-18 AIM XX:
    -- iInsideScope is bloating the interface files, so we do not serialize it?
    i <- return $
      i { iInsideScope  = emptyScopeInfo
        }
    encodeFile file i
    reportSLn "import.iface.write" 5 $ "Wrote interface file."
    reportSLn "import.iface.write" 50 $ "  hash = " ++ show (iFullHash i) ++ ""
  `catchError` \e -> do
    reportSLn "" 1 $
      "Failed to write interface " ++ file ++ "."
    liftIO $
      whenM (doesFileExist file) $ removeFile file
    throwError e

-- | Tries to type check a module and write out its interface. The
-- function only writes out an interface file if it does not encounter
-- any warnings.
--
-- If appropriate this function writes out syntax highlighting
-- information.

createInterface
  :: AbsolutePath          -- ^ The file to type check.
  -> C.TopLevelModuleName  -- ^ The expected module name.
  -> TCM (Interface, MaybeWarnings)
createInterface file mname =
  local (\e -> e { envCurrentPath = Just file }) $ do
    modFile       <- use stModuleToSource
    fileTokenInfo <- Bench.billTo [Bench.Highlighting] $
                       generateTokenInfo file
    stTokens .= fileTokenInfo

    reportSLn "import.iface.create" 5 $
      "Creating interface for " ++ render (pretty mname) ++ "."
    verboseS "import.iface.create" 10 $ do
      visited <- Map.keys <$> getVisitedModules
      reportSLn "import.iface.create" 10 $
        "  visited: " ++ intercalate ", " (map (render . pretty) visited)

    previousHsImports <- getHaskellImports
    previousHsImportsUHC <- getHaskellImportsUHC

    -- Parsing.
    (pragmas, top) <- Bench.billTo [Bench.Parsing] $
      liftIO $ parseFile' moduleParser file

    pragmas <- concat <$> concreteToAbstract_ pragmas
               -- identity for top-level pragmas at the moment
    let getOptions (A.OptionsPragma opts) = Just opts
        getOptions _                      = Nothing
        options = catMaybes $ map getOptions pragmas
    mapM_ setOptionsFromPragma options


    -- Scope checking.
    reportSLn "import.iface.create" 7 $ "Starting scope checking."
    topLevel <- Bench.billTo [Bench.Scoping] $
      concreteToAbstract_ (TopLevel file top)
    reportSLn "import.iface.create" 7 $ "Finished scope checking."

    let ds = topLevelDecls topLevel

    -- Highlighting from scope checker.
    reportSLn "import.iface.create" 7 $ "Starting highlighting from scope."
    Bench.billTo [Bench.Highlighting] $ do
      ifTopLevelAndHighlightingLevelIs NonInteractive $ do
        -- Generate and print approximate syntax highlighting info.
        printHighlightingInfo fileTokenInfo
        mapM_ (\ d -> generateAndPrintSyntaxInfo d Partial) ds
    reportSLn "import.iface.create" 7 $ "Finished highlighting from scope."


    -- Type checking.
<<<<<<< HEAD

    -- invalidate cache if pragmas change, TODO move
    cachingStarts
    opts <- use stPragmaOptions
    me <- readFromCachedLog
    case me of
      Just (Pragmas opts', _) | opts == opts'
        -> return ()
      _ -> do
        reportSLn "cache" 10 $ "pragma changed: " ++ show (isJust me)
        cleanCachedLog
    writeToCurrentLog $ Pragmas opts

    Bench.billTo [Bench.Typing] $ mapM_ checkDeclCached ds `finally_` cacheCurrentLog
=======
    reportSLn "import.iface.create" 7 $ "Starting type checking."
    Bench.billTo [Bench.Typing] $ checkDecls ds
    reportSLn "import.iface.create" 7 $ "Finished type checking."
>>>>>>> 576f10da

    -- Ulf, 2013-11-09: Since we're rethrowing the error, leave it up to the
    -- code that handles that error to reset the state.
    -- Ulf, 2013-11-13: Errors are now caught and highlighted in InteractionTop.
    -- catchError_ (checkDecls ds) $ \e -> do
    --   ifTopLevelAndHighlightingLevelIs NonInteractive $
    --     printErrorInfo e
    --   throwError e

    unfreezeMetas

    -- Profiling: Count number of metas.
    verboseS "profile.metas" 10 $ do
      MetaId n <- fresh
      tickN "metas" (fromIntegral n)

    -- Highlighting from type checker.
    reportSLn "import.iface.create" 7 $ "Starting highlighting from type info."
    Bench.billTo [Bench.Highlighting] $ do

      -- Move any remaining token highlighting to stSyntaxInfo.
      toks <- use stTokens
      ifTopLevelAndHighlightingLevelIs NonInteractive $ printHighlightingInfo toks
      stTokens .= mempty
      stSyntaxInfo %= \inf -> inf `mappend` toks

      whenM (optGenerateVimFile <$> commandLineOptions) $
        -- Generate Vim file.
        withScope_ (insideScope topLevel) $ generateVimFile $ filePath file
    reportSLn "import.iface.create" 7 $ "Finished highlighting from type info."

    setScope $ outsideScope topLevel
    reportSLn "scope.top" 50 $ "SCOPE " ++ show (insideScope topLevel)

    -- Serialization.
    reportSLn "import.iface.create" 7 $ "Starting serialization."
    syntaxInfo <- use stSyntaxInfo
    i <- Bench.billTo [Bench.Serialization] $ do
<<<<<<< HEAD
      buildInterface file topLevel syntaxInfo previousHsImports previousHsImportsUHC options

    reportSLn "tc.top" 101 $ concat $
      "Signature:\n" :
      [ show x ++ "\n  type: " ++ show (defType def)
               ++ "\n  def:  " ++ show cc ++ "\n"
      | (x, def) <- HMap.toList $ sigDefinitions $ iSignature i,
        Function{ funCompiled = cc } <- [theDef def]
      ]
=======
      buildInterface file topLevel syntaxInfo previousHsImports options
    reportSLn "import.iface.create" 7 $ "Finished serialization."
>>>>>>> 576f10da

    -- TODO: It would be nice if unsolved things were highlighted
    -- after every mutual block.

    openMetas           <- getOpenMetas
    unless (null openMetas) $ do
      reportSLn "import.metas" 10 . unlines =<< showOpenMetas
    unsolvedMetas       <- List.nub <$> mapM getMetaRange openMetas
    unsolvedConstraints <- getAllConstraints
    interactionPoints   <- getInteractionPoints

    ifTopLevelAndHighlightingLevelIs NonInteractive $
      printUnsolvedInfo

    reportSLn "import.iface.create" 7 $ "Starting writing to interface file."
    r <- if and [ null unsolvedMetas, null unsolvedConstraints, null interactionPoints ]
     then Bench.billTo [Bench.Serialization] $ do
      -- The file was successfully type-checked (and no warnings were
      -- encountered), so the interface should be written out.
      let ifile = filePath $ toIFile file
      writeInterface ifile i
      return (i, NoWarnings)
     else do
      return (i, SomeWarnings $ Warnings unsolvedMetas unsolvedConstraints)
    reportSLn "import.iface.create" 7 $ "Finished writing to interface file."

    -- Profiling: Print statistics.
    printStatistics 30 (Just mname) =<< getStatistics

    -- Get the statistics of the current module
    -- and add it to the accumulated statistics.
    localStatistics <- getStatistics
    lensAccumStatistics %= Map.unionWith (+) localStatistics
    verboseS "profile" 1 $ do
      reportSLn "import.iface" 5 $ "Accumulated statistics."

    return r

-- | Builds an interface for the current module, which should already
-- have been successfully type checked.

buildInterface
  :: AbsolutePath
  -> TopLevelInfo
     -- ^ 'TopLevelInfo' for the current module.
  -> HighlightingInfo
     -- ^ Syntax highlighting info for the module.
  -> Set String
     -- ^ MAlonzo: Haskell modules imported in imported modules (transitively).
  -> Set String
     -- ^ UHC backend: Haskell modules imported in imported modules (transitively).
  -> [OptionsPragma]
     -- ^ Options set in @OPTIONS@ pragmas.
  -> TCM Interface
buildInterface file topLevel syntaxInfo previousHsImports previousHsImportsUHC pragmas = do
    reportSLn "import.iface" 5 "Building interface..."
    let m = topLevelModuleName topLevel
    scope'  <- getScope
    let scope = scope' { scopeCurrent = m }
    -- Andreas, 2014-05-03: killRange did not result in significant reduction
    -- of .agdai file size, and lost a few seconds performance on library-test.
    -- Andreas, Makoto, 2014-10-18 AIM XX: repeating the experiment
    -- with discarding also the nameBindingSite in QName:
    -- Saves 10% on serialization time (and file size)!
    sig     <- killRange <$> getSignature
    builtin <- use stLocalBuiltins
    ms      <- getImports
    mhs     <- mapM (\ m -> (m,) <$> moduleHash m) $ Set.toList ms
    hsImps  <- getHaskellImports
    uhcHsImps <- getHaskellImportsUHC
    -- Andreas, 2015-02-09 kill ranges in pattern synonyms before
    -- serialization to avoid error locations pointing to external files
    -- when expanding a pattern synoym.
    patsyns <- killRange <$> getPatternSyns
    h       <- liftIO $ hashFile file
    let builtin' = Map.mapWithKey (\ x b -> (x,) . primFunName <$> b) builtin
    reportSLn "import.iface" 7 "  instantiating all meta variables"
    i <- instantiateFull $ Interface
      { iSourceHash      = h
      , iImportedModules = mhs
      , iModuleName      = m
      , iScope           = publicModules scope
      , iInsideScope     = insideScope topLevel
      , iSignature       = sig
      , iBuiltin         = builtin'
      , iHaskellImports  = hsImps `Set.difference` previousHsImports
      , iHaskellImportsUHC = uhcHsImps `Set.difference` previousHsImportsUHC
      , iHighlighting    = syntaxInfo
      , iPragmaOptions   = pragmas
      , iPatternSyns     = patsyns
      }
    reportSLn "import.iface" 7 "  interface complete"
    return i

-- | Returns (iSourceHash, iFullHash)
getInterfaceFileHashes :: FilePath -> TCM (Maybe (Hash, Hash))
getInterfaceFileHashes ifile = do
  exist <- liftIO $ doesFileExist ifile
  if not exist then return Nothing else do
    (s, close) <- liftIO $ readBinaryFile' ifile
    let hs = decodeHashes s
    liftIO $ maybe 0 (uncurry (+)) hs `seq` close
    return hs

safeReadInterface :: FilePath -> TCM (Maybe Interface)
safeReadInterface ifile = do
  exist <- liftIO $ doesFileExist ifile
  if exist then readInterface ifile
           else return Nothing

moduleHash :: ModuleName -> TCM Hash
moduleHash m = iFullHash <$> getInterface m

-- | True if the first file is newer than the second file. If a file doesn't
-- exist it is considered to be infinitely old.
isNewerThan :: FilePath -> FilePath -> IO Bool
isNewerThan new old = do
    newExist <- doesFileExist new
    oldExist <- doesFileExist old
    if not (newExist && oldExist)
        then return newExist
        else do
            newT <- getModificationTime new
            oldT <- getModificationTime old
            return $ newT >= oldT<|MERGE_RESOLUTION|>--- conflicted
+++ resolved
@@ -570,7 +570,6 @@
 
 
     -- Type checking.
-<<<<<<< HEAD
 
     -- invalidate cache if pragmas change, TODO move
     cachingStarts
@@ -584,12 +583,9 @@
         cleanCachedLog
     writeToCurrentLog $ Pragmas opts
 
+    reportSLn "import.iface.create" 7 $ "Starting type checking."
     Bench.billTo [Bench.Typing] $ mapM_ checkDeclCached ds `finally_` cacheCurrentLog
-=======
-    reportSLn "import.iface.create" 7 $ "Starting type checking."
-    Bench.billTo [Bench.Typing] $ checkDecls ds
     reportSLn "import.iface.create" 7 $ "Finished type checking."
->>>>>>> 576f10da
 
     -- Ulf, 2013-11-09: Since we're rethrowing the error, leave it up to the
     -- code that handles that error to reset the state.
@@ -628,7 +624,6 @@
     reportSLn "import.iface.create" 7 $ "Starting serialization."
     syntaxInfo <- use stSyntaxInfo
     i <- Bench.billTo [Bench.Serialization] $ do
-<<<<<<< HEAD
       buildInterface file topLevel syntaxInfo previousHsImports previousHsImportsUHC options
 
     reportSLn "tc.top" 101 $ concat $
@@ -638,10 +633,7 @@
       | (x, def) <- HMap.toList $ sigDefinitions $ iSignature i,
         Function{ funCompiled = cc } <- [theDef def]
       ]
-=======
-      buildInterface file topLevel syntaxInfo previousHsImports options
     reportSLn "import.iface.create" 7 $ "Finished serialization."
->>>>>>> 576f10da
 
     -- TODO: It would be nice if unsolved things were highlighted
     -- after every mutual block.
