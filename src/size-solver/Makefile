--- conflicted
+++ resolved
@@ -1,12 +1,7 @@
 SHELL=bash
 
-<<<<<<< HEAD
 # TOP=../../
-# include $(TOP)/mk/version.mk
-=======
-TOP=../../
-include $(TOP)/mk/versions.mk
->>>>>>> b5fe0569
+# include $(TOP)/mk/versions.mk
 
 CABAL_CMD=cabal
 
