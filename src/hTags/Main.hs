--- conflicted
+++ resolved
@@ -97,25 +97,11 @@
               dynFlags <- getSessionDynFlags
               setSessionDynFlags $
                 dynFlags {
-<<<<<<< HEAD
-                  includePaths = ["."],
-#if MIN_VERSION_ghc(7,2,1)
-                  settings = (settings dynFlags) { sOpt_P
-#else
-                                                   opt_P
-#endif
-                      = concatMap (\i -> [i, "-include"]) (optIncludes opts) ++
-                        opt_P dynFlags
-#if MIN_VERSION_ghc(7,2,1)
-                    }
-#endif
-=======
                   settings = (settings dynFlags) {
                     sOpt_P = concatMap (\i -> [i, "-include"]) (optIncludes opts) ++
                              opt_P dynFlags
                     },
                   includePaths = optIncludePath opts ++ includePaths dynFlags
->>>>>>> b71b0a9c
                   }
               mapM (\f -> liftM2 ((,,) f) (liftIO $ Strict.readFile f)
                                           (goFile f)) $
