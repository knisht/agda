
open import Common.Prelude
open import Common.Equality

<<<<<<< HEAD
data Maybe (A : Set) : Set where
  nothing : Maybe A
  just    : A → Maybe A

infixr 40 _∷_

=======
>>>>>>> 6243a913
data Vec (A : Set) : Nat → Set where
  [] : Vec A zero
  _∷_ : ∀ {n} → A → Vec A n → Vec A (suc n)

record Eq (A : Set) : Set where
  field
    _==_ : (x y : A) → Maybe (x ≡ y)

open Eq {{...}}

data Σ (A : Set) (B : A → Set) : Set where
  _,_ : (x : A) → B x → Σ A B

eqNat : ∀ n m → Maybe (n ≡ m)
eqNat zero zero = just refl
eqNat zero (suc m) = nothing
eqNat (suc n) zero = nothing
eqNat (suc n) (suc m) with eqNat n m
eqNat (suc n) (suc m) | nothing = nothing
eqNat (suc n) (suc .n) | just refl = just refl

eqVec : ∀ {A n} {{EqA : Eq A}} (xs ys : Vec A n) → Maybe (xs ≡ ys)
eqVec [] [] = just refl
eqVec (x ∷ xs) ( y ∷  ys) with x == y    | eqVec xs ys
eqVec (x ∷ xs) ( y ∷  ys)    | nothing   | _         = nothing
eqVec (x ∷ xs) ( y ∷  ys)    | _         | nothing   = nothing
eqVec (x ∷ xs) (.x ∷ .xs)    | just refl | just refl = just refl

eqSigma : ∀ {A B} {{EqA : Eq A}} {{EqB : ∀ {x} → Eq (B x)}} (x y : Σ A B) → Maybe (x ≡ y)
eqSigma (x , y) (x₁ , y₁) with x == x₁
eqSigma (x , y) (x₁ , y₁) | nothing = nothing
eqSigma (x , y) (.x , y₁) | just refl with y == y₁
eqSigma (x , y) (.x , y₁) | just refl | nothing = nothing
eqSigma (x , y) (.x , .y) | just refl | just refl = just refl

instance
  EqNat : Eq Nat
  EqNat = record { _==_ = eqNat }

  EqVec : ∀ {A n} {{_ : Eq A}} → Eq (Vec A n)
  EqVec = record { _==_ = eqVec }

  EqSigma : ∀ {A B} {{_ : Eq A}} {{_ : ∀ {x} → Eq (B x)}} → Eq (Σ A B)
  EqSigma = record { _==_ = eqSigma }

cmpSigma : (xs ys : Σ Nat (Vec Nat)) → Maybe (xs ≡ ys)
cmpSigma xs ys = xs == ys<|MERGE_RESOLUTION|>--- conflicted
+++ resolved
@@ -2,15 +2,8 @@
 open import Common.Prelude
 open import Common.Equality
 
-<<<<<<< HEAD
-data Maybe (A : Set) : Set where
-  nothing : Maybe A
-  just    : A → Maybe A
-
 infixr 40 _∷_
 
-=======
->>>>>>> 6243a913
 data Vec (A : Set) : Nat → Set where
   [] : Vec A zero
   _∷_ : ∀ {n} → A → Vec A n → Vec A (suc n)
