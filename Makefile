# Top-level Makefile for Agda 2
# Authors: Ulf Norell, Nils Anders Danielsson

# Profiling verbosity for library-test
PROFVERB=7

SHELL=bash
## Includes ###############################################################

TOP = .

is_configured = $(shell if test -f mk/config.mk; \
						then echo Yes; \
						else echo No; \
						fi \
				 )

include mk/paths.mk

ifeq ($(is_configured),Yes)
include mk/config.mk
include mk/rules.mk
endif

## Default target #########################################################

.PHONY : default

ifeq ($(is_configured),Yes)
default : install-bin
# tags
else
default : make_configure
endif

## Cabal-based installation ###############################################

# The cabal command.
CABAL_CMD=cabal

override CABAL_OPTS+=$(CABAL_OPTIONS)

# Options used by cabal install.
override CABAL_OPTS+=--builddir=dist/$(VERSION)
#  -f old-time
#  -f epic

<<<<<<< HEAD
# CABAL_OPTS+=--program-suffix=-$(VERSION)
=======
override CABAL_OPTS+=--program-suffix=-$(VERSION)
>>>>>>> c671ff0c

# If you want to make use of parallel compilation with ghc>=7.8,
# enable the flag below, or set the "jobs" field in your
# ".cabal/config".
#
# ifeq ($(HAVE_GHC_7_7),Yes)
# override CABAL_OPTS+=--ghc-option=-j3
# endif

.PHONY : install
install : install-bin compile-emacs-mode setup-emacs-mode

.PHONY : prof
prof : install-prof-bin

# Installs the Emacs mode, but does not set it up.
.PHONY : install-bin
install-bin :
	time $(CABAL_CMD) install --disable-library-profiling --disable-documentation $(CABAL_OPTS)

.PHONY : install-O0-bin
install-O0-bin :
	$(CABAL_CMD) install -O0 --disable-library-profiling --disable-documentation $(CABAL_OPTS)

.PHONY : install-O2-bin
install-O2-bin :
	$(CABAL_CMD) install -O2 --disable-library-profiling --disable-documentation $(CABAL_OPTS)

.PHONY : install-prof-bin
install-prof-bin :
	$(CABAL_CMD) install --enable-library-profiling --enable-executable-profiling \
                             --program-suffix=_p --disable-documentation $(CABAL_OPTS)

.PHONY : compile-emacs-mode
compile-emacs-mode : install-bin
	agda-mode compile

.PHONY : setup-emacs-mode
setup-emacs-mode : install-bin
	@echo
	@echo "If the agda-mode command is not found, make sure that the directory"
	@echo "in which it was installed is located on your shell's search path."
	@echo
	agda-mode setup

## Making the make system #################################################

m4_macros	= $(wildcard $(MACRO_DIR)/*.m4)

.PHONY : make_configure
make_configure : configure
	@echo "Run './configure' to set up the build system."

.PHONY : configure
configure : aclocal.m4 $(m4_macros) configure.ac
	autoconf

##
## The following targets are only available after running configure #######
##

ifeq ($(is_configured),Yes)

## Making the documentation ###############################################

.PHONY : doc
doc :
	$(MAKE) -C $(HADDOCK_DIR)

## Making the full language ###############################################

ifeq ($(HAVE_RUNHASKELL),Yes)

SETUP	   = Setup.hs
RUNSETUP   = $(RUNHASKELL) $(SETUP)

else

SETUP	   = setup
RUNSETUP   = ./setup

$(SETUP) : Setup.hs
	ghc --make -o $@ $<

endif

CONFIG	= dist/setup-config
CABAL		= Agda.cabal
BUILD		= dist/build-complete
INPLACE = dist/installed-inplace
SOURCES = $(shell $(FIND) $(FULL_SRC_DIR) -name '*hs') \
					$(shell $(FIND) $(FULL_SRC_DIR) -name '*.y') \
					$(shell $(FIND) $(FULL_SRC_DIR) -name '*.x')

$(CONFIG) : $(CABAL) $(SETUP)
	$(RUNSETUP) configure

$(BUILD) : $(CONFIG) $(SOURCES)
	$(RUNSETUP) build
	@date > $@

$(INPLACE) : $(BUILD)
	$(RUNSETUP) register --user --inplace
	@date > $@

$(AGDA_BIN) : $(INPLACE) $(MAIN_SRC_DIR)/Main.hs
	$(MAKE) -C $(MAIN_SRC_DIR)

.PHONY : full
full : $(AGDA_BIN)

## Making the core language ###############################################

.PHONY : core
core :
	$(MAKE) -C $(CORE_SRC_DIR)

## Making the Agda 1 to Agda 2 translator #################################

.PHONY : transl
transl :
	(cd $(TRANSL_SRC_DIR); cabal configure && cabal build)

## Making the source distribution #########################################

ifeq ($(HAVE_DARCS)-$(shell if test -d _darcs; then echo darcs; fi),Yes-darcs)
  is_darcs_repo = Yes
else
  is_darcs_repo = No
endif

.PHONY : dist

ifeq ($(is_darcs_repo),Yes)

dist : agda2.tar.gz

agda2.tar.gz :
	$(DARCS) dist -d agda2

else

dist :
	@echo You can only "'make dist'" from the darcs repository.
	@$(FALSE)

endif

.PHONY : tags
tags :
	$(MAKE) -C $(FULL_SRC_DIR) tags

.PHONY : TAGS
TAGS :
	$(MAKE) -C $(FULL_SRC_DIR) TAGS

## Testing ###########################################################

.PHONY : quick
quick : install-O0-bin quicktest

.PHONY : test
test : check-whitespace succeed fail interaction latex-test examples library-test lib-succeed compiler-test epic-test api tests

.PHONY : quicktest
quicktest : succeed fail

.PHONY : tests
tests :
	@echo "======================================================================"
	@echo "======================== Internal test suite ========================="
	@echo "======================================================================"
	$(AGDA_BIN) --test +RTS -M1g

.PHONY : succeed
succeed :
	@echo "======================================================================"
	@echo "===================== Suite of successfull tests ====================="
	@echo "======================================================================"
	@chmod +x test/succeed/checkOutput
	@$(MAKE) -C test/succeed

.PHONY : interaction
interaction :
	@echo "======================================================================"
	@echo "===================== Suite of interaction tests ====================="
	@echo "======================================================================"
	@$(MAKE) -C test/interaction

.PHONY : examples
examples :
	@echo "======================================================================"
	@echo "========================= Suite of examples =========================="
	@echo "======================================================================"
	@$(MAKE) -C examples

.PHONY : fail
fail :
	@echo "======================================================================"
	@echo "======================= Suite of failing tests ======================="
	@echo "======================================================================"
	@$(MAKE) -C test/fail

.PHONY : latex-test
latex-test :
	@echo "======================================================================"
	@echo "================== Suite of tests for LaTeX backend =================="
	@echo "======================================================================"
	@$(MAKE) -C test/latex-backend clean
	@$(MAKE) -C test/latex-backend all
	@$(MAKE) -C test/latex-backend clean

.PHONY : std-lib
std-lib :
	if [ ! -d $@ ]; then \
	   git clone https://github.com/agda/agda-stdlib.git $@; \
	fi

.PHONY : up-to-date-std-lib
up-to-date-std-lib : std-lib
	@(cd std-lib && \
	  git fetch && git checkout master && git merge origin/master && \
	  make setup)

.PHONY : library-test
library-test : # up-to-date-std-lib
	@echo "======================================================================"
	@echo "========================== Standard library =========================="
	@echo "======================================================================"
	@(cd std-lib && \
          time $(PWD)/$(AGDA_BIN) -v profile:$(PROFVERB) -i. -isrc README.agda $(AGDA_TEST_FLAGS) \
            +RTS -s -H1G -M1.5G)

.PHONY : continue-library-test
continue-library-test :
	@(cd std-lib && \
          time $(PWD)/$(AGDA_BIN) -v profile:$(PROFVERB) -i. -isrc README.agda +RTS -s -H1G -M1.5G)

.PHONY : compiler-test
compiler-test : # up-to-date-std-lib
	@echo "======================================================================"
	@echo "============================== Compiler =============================="
	@echo "======================================================================"
	@$(MAKE) -C test/compiler

.PHONY : lib-succeed
lib-succeed :
	@echo "======================================================================"
	@echo "========== Successfull tests using the standard library =============="
	@echo "======================================================================"
	@$(MAKE) -C test/$@

.PHONY : epic-test
epic-test :
	@echo "======================================================================"
	@echo "============================ Epic backend ============================"
	@echo "======================================================================"
	@$(MAKE) -C test/epic

.PHONY : api
api :
	@echo "======================================================================"
	@echo "======== Successfull tests using Agda as an Haskell library =========="
	@echo "======================================================================"
	@$(MAKE) -C test/$@

.PHONY : benchmark
benchmark :
	@$(MAKE) -C benchmark

## Clean ##################################################################

.PHONY : clean
clean :
	$(MAKE) -C $(HADDOCK_DIR) clean
	rm -rf $(OUT_DIR)
	rm -rf dist

.PHONY : veryclean
veryclean :
	$(MAKE) -C $(HADDOCK_DIR) veryclean
	rm -rf $(OUT_DIR)
	rm -rf configure config.log config.status autom4te.cache mk/config.mk

## Debugging the Makefile #################################################
.PHONY : info

info :
	@echo "The agda binary is at:         $(AGDA_BIN)"
	@echo "Do we have ghc 7.7?            $(HAVE_GHC_7_7)"
	@echo "Is this the darcs repository?  $(is_darcs_repo)"
	@echo "Agda test flags are:           $(AGDA_TEST_FLAGS)"
	@echo "Cabal flags are:               $(CABAL_OPTS)"

else	# is_configured

info :
	@echo "You haven't run configure."

endif	# is_configured

## Whitespace-related #####################################################

# Agda can fail to compile on Windows if files which are CPP-processed
# don't end with a newline character (because we use -Werror).

.PHONY : fix-whitespace
fix-whitespace :
	fix-agda-whitespace

.PHONY : check-whitespace
check-whitespace :
	fix-agda-whitespace --check

.PHONY : install-fix-agda-whitespace
install-fix-agda-whitespace :
	cd src/fix-agda-whitespace && \
	$(CABAL_CMD) install $(CABAL_OPTS)<|MERGE_RESOLUTION|>--- conflicted
+++ resolved
@@ -45,11 +45,7 @@
 #  -f old-time
 #  -f epic
 
-<<<<<<< HEAD
-# CABAL_OPTS+=--program-suffix=-$(VERSION)
-=======
-override CABAL_OPTS+=--program-suffix=-$(VERSION)
->>>>>>> c671ff0c
+# override CABAL_OPTS+=--program-suffix=-$(VERSION)
 
 # If you want to make use of parallel compilation with ghc>=7.8,
 # enable the flag below, or set the "jobs" field in your
