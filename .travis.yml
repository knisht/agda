--- conflicted
+++ resolved
@@ -61,9 +61,5 @@
 # test them.
 branches:
   only:
-<<<<<<< HEAD
     - master
-=======
-    - master
-    - maint-2.4.2
->>>>>>> c87fdcdc
+    - maint-2.4.2