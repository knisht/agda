Working with Git (from 2014-06-15)

* Maintenance branches.

  For old releases (starting with 2.4.0) there are maintenance branches
  maint-$VERSION, where e.g. VERSION=2.4.0.
  Bug fixes should be based on the appropriate maintenance branch
  whenever possible. See below.

* Branches should be used generously when fixing bugs and adding features.
  Whenever possible bug fix branches should be based on the latest maintenance
  branch rather than the master branch.  For instance, fixing issue 1234 would
  work as follows:

    git checkout maint-$VERSION
    git checkout -b issue1234 # create a new branch based on maint-$VERSION
    ... work on issue 1234 ...
    git commit -p             # record some patches

    ... working for a long time on issue 1234 ...
    git rebase maint-$VERSION # get fresh upstream patches, keep own work on top
    git commit -p             # record some more patches

    make install-bin test     # ensure compilation and tests

    # Done!  If you have commit rights:

    ## Merge into maint
    git checkout maint-$VERSION
    git merge issue1234       # merge into maint-$VERSION
    make install-bin test     # ensure compilation and tests
    git push

    ## Merge into master
    git checkout master
    git merge issue1234       # merge into master
    make install-bin test     # ensure compilation and tests
    git push
    git branch -d issue1234   # delete the branch

    # Otherwise, push branch to your GitHub fork of Agda and create a pull
    # request.
    git push -u myfork issue1234
    Go to https://github.com/agda/agda and click the green button next to the
    branch dropdown.

  For new features replace maint-$VERSION with master above.

  The above procedure has the drawback that with each checkout, many
  source files are touched and recompilation is slow.  Here is an
  alternative workflow, if you have commit rights and two local
  repositories, one on master and one on maint-$VERSION (both up-to-date).

    maint$  git checkout -b issue1234
    maint$  git commit ...
    maint$  git checkout maint-$VERSION
    maint$  git merge issue1234
    maint$  make install-bin test
    maint$  git push
    maint$  git branch -d issue1234

    # Now fast-forward maint-$VERSION branch without checking it out.
    # Merge it into master (assuming maint-$VERSION is a `subset' of master).

    master$ git fetch origin maint-$VERSION:maint-$VERSION
    master$ git pull
    master$ git merge maint-$VERSION
    master$ make install-bin test
    master$ git push

    # Fast-forward master

    maint$  git fetch origin master:master
    maint$  git pull

* If you want to find the commit that introduced a regression that
  caused Module-that-should-be-accepted to be rejected, then you can
  try the following recipe:

    git clone <agda repository> agda-bug
    cd agda-bug
    git checkout <suitable branch>
    cabal sandbox init
    git bisect start <bad commit> <good commit>
    cp <some path>/Module-that-should-be-accepted.agda .
    git bisect run sh -c \
      "cabal install --force-reinstalls \
                     --disable-library-profiling \
                     --disable-documentation || exit 125; \
       .cabal-sandbox/bin/agda --ignore-interfaces \
         Module-that-should-be-accepted.agda"

  The recipe can be adapted to other situations as well. For instance,
  the commit that introduced a performance regression can perhaps be
  found using the timeout command.

  Here is an example of how git bisect can be used to track down a
  problem introduced in Agda 2.3.2, using a module that should /not/
  be accepted:

    ⋮
    git bisect start 2_3_2 2_3_0
    cp <some path>/Module-that-should-be-rejected.agda .
    git bisect run sh -c \
      "(cabal install --with-alex=alex-2.3.5 \
                      --with-compiler=ghc-7.0.4 \
                      --force-reinstalls \
                      --disable-library-profiling \
                      --disable-documentation && \
        ([ ! -e src/main/Agda-executable.cabal ] || \
         cabal install --with-alex=alex-2.3.5 \
                       --with-compiler=ghc-7.0.4 \
                       --force-reinstalls \
                       --disable-library-profiling \
                       --disable-documentation \
                       src/main/Agda-executable.cabal)) || exit 125; \
       .cabal-sandbox/bin/agda --ignore-interfaces \
                               --no-termination-check \
          Module-that-should-be-rejected.agda && exit 1 || exit 0"

  And here is an example showing how one can modify the source code
  (in this case by removing constraints on the version of cpphs)
  before compilation starts:

    git bisect run sh <script>

  The script:

    sed -ri -e 's/cpphs >=.*/cpphs/' Agda.cabal

    if cabal install --force-reinstalls \
                     --disable-library-profiling \
                     --disable-documentation
    then
        .cabal-sandbox/bin/agda --ignore-interfaces \
          Module-that-should-be-accepted.agda
        status=$?
    else
        status=125
    fi

    git reset --hard

    exit $status

Testing and documentation

* When you implement a new feature it needs to be documented in
  doc/release-notes/<next-version>.txt.
  When you fix a bug, drop a note in CHANGELOG.

* In both cases, you need to add regression tests
  under test/succeed and test/fail, and maybe also
  test/interaction. When adding test cases under test/fail, remember
  to record the error messages (.err files) after running make test.

* Run the test-suite, using make test.  Maybe you want to `cabal build'
  first as well.
<<<<<<< HEAD
=======

* Additional options for the tests using the Haskell/tasty test runner
  can be given using AGDA_TESTS_OPTIONS. By default,
  the interactive mode (-i) is used and the number of parallel tests
  to run (-j) is set to the number of CPU cores.

  You can select certain tests to run by using the "-p" pattern option.
  For example, to only run the simple MAlonzo compiler tests, you
  can use the following command:
    make AGDA_TESTS_OPTIONS="-i -j8 -p MAlonzo/simple" compiler-test
>>>>>>> 8c1f3577

* Tests under test/fail can fail if an error message has changed.
  You will be asked whether to accept the new error message.
  Alternatively, you can touch the corresponding source file, since,
  when the test case changes, it is assumed that the error message
  changes as well.

* Make sure you do not introduce performance regression.  If you

    make library-test

  you get a small table with benchmarks at the end.
  (Due to garbage collection, these benchmarks are not 100% stable.)
  Compare this with benchmarks before the new feature/bug fix.

* To avoid problems with the whitespace test failing we suggest add the
  following lines to .git/hooks/pre-commit

    echo "Starting pre-commit"
    make check-whitespace
    if [ $? -ne 0 ]; then
      exit 1
    fi
    echo "Ending pre-commit"

  You can fix the whitespace issues running

    make install-fix-agda-whitespace
    make fix-whitespace

Some Agda Hacking Lore

* Whenever you change the interface file format you should update
  Agda.TypeChecking.Serialise.currentInterfaceVersion.

* Use __IMPOSSIBLE__ instead of calls to error. __IMPOSSIBLE__
  generates errors of the following form:

   An internal error has occurred. Please report this as a bug.
   Location of the error: ...

  Calls to error can make Agda fail with an error message in the *ghci*
  buffer.

* GHC warnings are turned on globally in Agda.cabal. If you want to
  turn on or off an individual warning in a specific file, use an
  OPTIONS_GHC pragma. Don't use -Wall, because the meaning of this
  flag can vary between different versions of GHC.

* The GHC documentation (7.10.1) contains the following information
  about orphan instances:

    "GHC identifies orphan modules, and visits the interface file of
    every orphan module below the module being compiled. This is
    usually wasted work, but there is no avoiding it. You should
    therefore do your best to have as few orphan modules as possible."

    https://downloads.haskell.org/~ghc/latest/docs/html/users_guide/separate-compilation.html#orphan-modules

  In order to avoid /unnecessary/ orphan instances the flag
  -fwarn-orphans is turned on. If you feel that you really want to use
  an orphan instance, place

    {-# OPTIONS_GHC -fno-warn-orphans #-}

  at the top of the module containing the instance.

Haskell-mode and the agda codebase

* If you're using a recent haskell-mode (use `M-x package-install
  haskell-mode' to be sure, what's packaged by debian is not enough),
  and you're editing an Haskell file, you can load it up in by tapping
  `C-c C-l', and agreeing to emacs proposals about paths and whatsnot.

  You can toggle from :load to :reload with `C-u C-c C-l', which you
  probably want since otherwise you'll load up the world each time.

  You have semantic jumps with `M-.'.  No more pesky T.A.G.S.!

  You can jump to errors and warnings with `C-x `'.  You can probably do
  many other things, emacs is your oyster.

  One little caveat: GHCi needs some generated files to work.  To make
  sure you have them, you can issue `cabal build' and kill it when it
  starts compiling modules.  There doesn't seem to be a programmatic way
  to instruct cabal to do so.  They're pretty stable so you don't have
  to do that often.

Emacs mode

* Load times (wall-clock time) can be measured using
  agda2-measure-load-time.

* If you fix a bug related to syntax highlighting, please add a test
  case under test/interaction. Example .in file command:

    IOTCM "Foo.agda" NonInteractive Direct (Cmd_load "Foo.agda" [])

  If you want to include interactive highlighting directives, replace
  NonInteractive with Interactive.

* The following elisp code by Nils Anders Danielsson fixes whitespace
  issues upon save.  Add to your .emacs.

  (defvar fix-whitespace-modes
    '(text-mode agda2-mode haskell-mode emacs-lisp-mode LaTeX-mode TeX-mode)
    "*Whitespace issues should be fixed when these modes are used.")

  (add-hook 'before-save-hook
    (lambda nil
      (when (and (member major-mode fix-whitespace-modes)
                 (not buffer-read-only))
        ;; Delete trailing whitespace.
        (delete-trailing-whitespace)
        ;; Insert a final newline character, if necessary.
        (save-excursion
          (save-restriction
            (widen)
            (unless (equal ?\n (char-before (point-max)))
              (goto-char (point-max))
              (insert "\n")))))))

Cabal stuff

* For running cabal repl use the following command (see
  https://code.google.com/p/agda/issues/detail?id=1196):

  cabal repl --ghc-options=-Wwarn

TODO: The following information is outdated, referring to darcs.  If
you know how to port these tips to git, update this file.

* Under darcs 2.5 the --test flag is not enabled by default. This can
  be changed by adding the following line to _darcs/prefs/defaults:

    ALL test<|MERGE_RESOLUTION|>--- conflicted
+++ resolved
@@ -156,8 +156,6 @@
 
 * Run the test-suite, using make test.  Maybe you want to `cabal build'
   first as well.
-<<<<<<< HEAD
-=======
 
 * Additional options for the tests using the Haskell/tasty test runner
   can be given using AGDA_TESTS_OPTIONS. By default,
@@ -168,7 +166,6 @@
   For example, to only run the simple MAlonzo compiler tests, you
   can use the following command:
     make AGDA_TESTS_OPTIONS="-i -j8 -p MAlonzo/simple" compiler-test
->>>>>>> 8c1f3577
 
 * Tests under test/fail can fail if an error message has changed.
   You will be asked whether to accept the new error message.
