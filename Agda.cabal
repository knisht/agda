name:            Agda
<<<<<<< HEAD
version:         2.6.0
cabal-version:   >= 1.8
=======
version:         2.5.2
cabal-version:   >= 1.10
>>>>>>> de4460c0
build-type:      Custom
license:         OtherLicense
license-file:    LICENSE
author:          Ulf Norell, Andreas Abel, Nils Anders Danielsson, Makoto Takeyama, Catarina Coquand, with contributions by Stevan Andjelkovic, Marcin Benke, Jean-Philippe Bernardy, James Chapman, Jesper Cockx, Dominique Devriese, Peter Divanski, Fredrik Nordvall Forsberg, Olle Fredriksson, Daniel Gustafsson, Philipp Hausmann, Patrik Jansson, Alan Jeffrey, Wolfram Kahl, Fredrik Lindblad, Francesco Mazzoli, Stefan Monnier, Darin Morrison, Guilhem Moulin, Nicolas Pouillard, Andrés Sicard-Ramírez, Andrea Vezzosi and many more.
maintainer:      Ulf Norell <ulfn@chalmers.se>
homepage:        http://wiki.portal.chalmers.se/agda/
bug-reports:     https://github.com/agda/agda/issues
category:        Dependent types
synopsis:        A dependently typed functional programming language and proof assistant
description:
  Agda is a dependently typed functional programming language: It has
  inductive families, which are similar to Haskell's GADTs, but they
  can be indexed by values and not just types. It also has
  parameterised modules, mixfix operators, Unicode characters, and an
  interactive Emacs interface (the type checker can assist in the
  development of your code).
  .
  Agda is also a proof assistant: It is an interactive system for
  writing and checking proofs. Agda is based on intuitionistic type
  theory, a foundational system for constructive mathematics developed
  by the Swedish logician Per Martin-L&#xf6;f. It has many
  similarities with other proof assistants based on dependent types,
  such as Coq, Epigram and NuPRL.
  .
  This package includes both a command-line program (agda) and an
  Emacs mode. If you want to use the Emacs mode you can set it up by
  running @agda-mode setup@ (see the README).
  .
  Note that the Agda library does not follow the package versioning
  policy, because it is not intended to be used by third-party
  packages.
tested-with:        GHC == 7.6.3
                    GHC == 7.8.4
                    GHC == 7.10.3
                    GHC == 8.0.1
extra-source-files: src/full/undefined.h
                    README.md
                    CHANGELOG
                    stack.yaml
data-dir:           src/data
data-files:         Agda.css
                    emacs-mode/*.el
                    -- EpicInclude/AgdaPrelude.e
                    -- EpicInclude/stdagda.c
                    -- EpicInclude/stdagda.h
                    agda.sty
                    postprocess-latex.pl
                    lib/prim/Agda/Primitive.agda
                    lib/prim/Agda/Builtin/Bool.agda
                    lib/prim/Agda/Builtin/Char.agda
                    lib/prim/Agda/Builtin/Coinduction.agda
                    lib/prim/Agda/Builtin/Equality.agda
                    lib/prim/Agda/Builtin/Float.agda
                    lib/prim/Agda/Builtin/FromNat.agda
                    lib/prim/Agda/Builtin/FromNeg.agda
                    lib/prim/Agda/Builtin/FromString.agda
                    lib/prim/Agda/Builtin/IO.agda
                    lib/prim/Agda/Builtin/Int.agda
                    lib/prim/Agda/Builtin/List.agda
                    lib/prim/Agda/Builtin/Nat.agda
                    lib/prim/Agda/Builtin/Reflection.agda
                    lib/prim/Agda/Builtin/Size.agda
                    lib/prim/Agda/Builtin/Strict.agda
                    lib/prim/Agda/Builtin/String.agda
                    lib/prim/Agda/Builtin/TrustMe.agda
                    lib/prim/Agda/Builtin/Unit.agda
                    uhc-agda-base/LICENSE
                    uhc-agda-base/uhc-agda-base.cabal
                    uhc-agda-base/src/UHC/Agda/*.hs
                    MAlonzo/src/MAlonzo/*.hs

source-repository head
  type:     git
  location: https://github.com/agda/agda.git

flag cpphs
  default:     True
  manual:      True
  description: Use cpphs instead of cpp.

flag uhc
  default: False
  manual:  True
  description:
    Enable the UHC backend. For details, consult the Agda User Manual.

library
  hs-source-dirs:   src/full
  include-dirs:     src/full

  if flag(cpphs)
    build-tools: cpphs >= 1.19
    ghc-options: -pgmP cpphs -optP --cpp

  if flag(uhc)
    build-depends:  shuffle >= 0.1.3.3
                  , uhc-light >= 1.1.9.2 && < 1.2
                  , uhc-util >= 0.1.6.3 && < 0.1.6.7
                  , uulib >= 0.9.20
    -- we use the CPP processor to conditionally import the UHC Light
    -- modules. If UHC Light is not present, we instead create dummy
    -- definitions, see module Agda.Compiler.UHC.Bridge.
    cpp-options:    -DUHC_BACKEND

  if os(windows)
    build-depends:  Win32 >= 2.2 && < 2.4

  build-depends:  array >= 0.4.0.1 && < 0.6
                , base >= 4.6.0.1 && < 4.10
                , binary >= 0.7.2.1 && < 0.9
                , boxes >= 0.1.3 && < 0.2
                , bytestring >= 0.10.0.2 && < 0.11
                , containers >= 0.5.0.0 && < 0.6
                , data-hash >= 0.2.0.0 && < 0.3
                , deepseq >= 1.3.0.1 && < 1.5
                , directory >= 1.2.0.1 && < 1.3
                , EdisonCore >= 1.3.1.1 && < 1.3.2
                , edit-distance >= 0.2.1.2 && < 0.3
                , equivalence >= 0.2.5 && < 0.4
                , filepath >= 1.3.0.1 && < 1.5
                , geniplate-mirror >= 0.6.0.6 && < 0.8
                -- hashable 1.2.0.10 makes library-test 10x
                -- slower. The issue was fixed in hashable 1.2.1.0.
                -- https://github.com/tibbe/hashable/issues/57.
                , hashable >= 1.2.1.0 && < 1.3
                -- There is a "serious bug"
                -- (https://hackage.haskell.org/package/hashtables-1.2.0.2/changelog)
                -- in hashtables 1.2.0.0/1.2.0.1. This bug seems to
                -- have made Agda much slower (infinitely slower?) in
                -- some cases.
                , hashtables >= 1.0.1.8 && < 1.2 || >= 1.2.0.2 && < 1.3
                , haskeline >= 0.7.1.3 && < 0.8
                , haskell-src-exts >= 1.16.0.1 && < 1.18
                , monadplus >= 1.4 && < 1.5
                -- mtl-2.1 contains a severe bug.
                --
                -- mtl >= 2.2 && < 2.2.1 doesn't export Control.Monad.Except.
                , mtl >= 2.1.1 && <= 2.1.3.1 || >= 2.2.1 && < 2.3
                , murmur-hash >= 0.1 && < 0.2
                , QuickCheck >= 2.8.2 && < 2.9
                , parallel >= 3.2.0.4 && < 3.3
                -- pretty 1.1.1.2 and 1.1.1.3 do not follow the
                -- package versioning policy.
                , pretty >= 1.1.1.0 && < 1.1.1.2 || >= 1.1.2 && < 1.2
                , process >= 1.1.0.2 && < 1.5
                , regex-tdfa >= 1.2.2 && < 1.3
                , strict >= 0.3.2 && < 0.4
                , template-haskell >= 2.8.0.0 && < 2.12
                , text >= 0.11.3.1 && < 1.3
                , time >= 1.4.0.1 && < 1.7
                -- transformers 0.4.0.0 was deprecated.
                , transformers >= 0.3 && < 0.4 || >= 0.4.1.0 && < 0.6
                , transformers-compat >= 0.3.3.3 && < 0.6
                , unordered-containers >= 0.2.5.0 && < 0.3
                , xhtml >= 3000.2.1 && < 3000.3

  if impl(ghc < 7.8)
    build-depends: base-orphans >= 0.3.1 && < 0.5

  if impl(ghc < 7.10)
    build-depends: void >= 0.5.4 && < 0.9

  -- zlib >= 0.6.1 is broken with GHC < 7.10.3. See Issue 1518.
  if impl(ghc < 7.10.3)
    build-depends: zlib >= 0.4.0.1 && < 0.6.1
  else
    build-depends: zlib >= 0.4.0.1 && < 0.7

  if impl(ghc < 8.0)
    -- provide/emulate `Control.Monad.Fail` and `Data.Semigroups` API
    -- for pre-GHC8
    build-depends:  fail == 4.9.*
                  , semigroups == 0.18.*

  build-tools:  alex >= 3.1.0 && < 3.2
              , happy >= 1.19.4 && < 2

  exposed-modules:  Agda.Auto.Auto
                    Agda.Auto.CaseSplit
                    Agda.Auto.Convert
                    Agda.Auto.NarrowingSearch
                    Agda.Auto.SearchControl
                    Agda.Auto.Syntax
                    Agda.Auto.Typecheck
                    Agda.Benchmarking
                    Agda.Compiler.CallCompiler
                    Agda.Compiler.Common
                    Agda.Compiler.Epic.AuxAST
                    Agda.Compiler.Epic.CaseOpts
                    Agda.Compiler.Epic.Compiler
                    Agda.Compiler.Epic.CompileState
                    Agda.Compiler.Epic.Epic
                    Agda.Compiler.Epic.Erasure
                    Agda.Compiler.Epic.ForceConstrs
                    Agda.Compiler.Epic.Forcing
                    Agda.Compiler.Epic.FromAgda
                    Agda.Compiler.Epic.Injection
                    Agda.Compiler.Epic.Interface
                    Agda.Compiler.Epic.NatDetection
                    Agda.Compiler.Epic.Primitive
                    Agda.Compiler.Epic.Smashing
                    Agda.Compiler.Epic.Static
                    Agda.Compiler.HaskellTypes
                    Agda.Compiler.JS.Case
                    Agda.Compiler.JS.Compiler
                    Agda.Compiler.JS.Syntax
                    Agda.Compiler.JS.Substitution
                    Agda.Compiler.JS.Parser
                    Agda.Compiler.JS.Pretty
                    Agda.Compiler.MAlonzo.Compiler
                    Agda.Compiler.MAlonzo.Encode
                    Agda.Compiler.MAlonzo.Misc
                    Agda.Compiler.MAlonzo.Pretty
                    Agda.Compiler.MAlonzo.Primitives
                    Agda.Compiler.ToTreeless
                    Agda.Compiler.Treeless.AsPatterns
                    Agda.Compiler.Treeless.Builtin
                    Agda.Compiler.Treeless.Compare
                    Agda.Compiler.Treeless.Erase
                    Agda.Compiler.Treeless.GuardsToPrims
                    Agda.Compiler.Treeless.NormalizeNames
                    Agda.Compiler.Treeless.Pretty
                    Agda.Compiler.Treeless.Simplify
                    Agda.Compiler.Treeless.Subst
                    Agda.Compiler.Treeless.Uncase
                    Agda.Compiler.Treeless.Unused
                    Agda.Compiler.UHC.Bridge
                    Agda.Compiler.UHC.Compiler
                    Agda.Compiler.UHC.CompileState
                    Agda.Compiler.UHC.FromAgda
                    Agda.Compiler.UHC.MagicTypes
                    Agda.Compiler.UHC.Pragmas.Base
                    Agda.Compiler.UHC.Pragmas.Parse
                    Agda.Compiler.UHC.Primitives
                    Agda.Compiler.UHC.Smashing
                    Agda.ImpossibleTest
                    Agda.Interaction.BasicOps
                    Agda.Interaction.SearchAbout
                    Agda.Interaction.CommandLine
                    Agda.Interaction.EmacsCommand
                    Agda.Interaction.EmacsTop
                    Agda.Interaction.Exceptions
                    Agda.Interaction.FindFile
                    Agda.Interaction.Highlighting.Dot
                    Agda.Interaction.Highlighting.Emacs
                    Agda.Interaction.Highlighting.Generate
                    Agda.Interaction.Highlighting.HTML
                    Agda.Interaction.Highlighting.Precise
                    Agda.Interaction.Highlighting.Range
                    Agda.Interaction.Highlighting.Vim
                    Agda.Interaction.Highlighting.LaTeX
                    Agda.Interaction.Imports
                    Agda.Interaction.InteractionTop
                    Agda.Interaction.Response
                    Agda.Interaction.MakeCase
                    Agda.Interaction.Monad
                    Agda.Interaction.Library
                    Agda.Interaction.Library.Base
                    Agda.Interaction.Library.Parse
                    Agda.Interaction.Options
                    Agda.Interaction.Options.Lenses
                    Agda.Main
                    Agda.Syntax.Abstract.Copatterns
                    Agda.Syntax.Abstract.Name
                    Agda.Syntax.Abstract.Pretty
                    Agda.Syntax.Abstract.Views
                    Agda.Syntax.Abstract
                    Agda.Syntax.Common
                    Agda.Syntax.Concrete.Definitions
                    Agda.Syntax.Concrete.Generic
                    Agda.Syntax.Concrete.Name
                    Agda.Syntax.Concrete.Operators.Parser
                    Agda.Syntax.Concrete.Operators
                    Agda.Syntax.Concrete.Pretty
                    Agda.Syntax.Concrete
                    Agda.Syntax.Fixity
                    Agda.Syntax.IdiomBrackets
                    Agda.Syntax.Info
                    Agda.Syntax.Internal
                    Agda.Syntax.Internal.Defs
                    Agda.Syntax.Internal.Generic
                    Agda.Syntax.Internal.Names
                    Agda.Syntax.Internal.Pattern
                    Agda.Syntax.Literal
                    Agda.Syntax.Notation
                    Agda.Syntax.Parser.Alex
                    Agda.Syntax.Parser.Comments
                    Agda.Syntax.Parser.Layout
                    Agda.Syntax.Parser.LexActions
                    Agda.Syntax.Parser.Lexer
                    Agda.Syntax.Parser.Literate
                    Agda.Syntax.Parser.LookAhead
                    Agda.Syntax.Parser.Monad
                    Agda.Syntax.Parser.Parser
                    Agda.Syntax.Parser.StringLiterals
                    Agda.Syntax.Parser.Tokens
                    Agda.Syntax.Parser
                    Agda.Syntax.Position
                    Agda.Syntax.Reflected
                    Agda.Syntax.Scope.Base
                    Agda.Syntax.Scope.Monad
                    Agda.Syntax.Translation.AbstractToConcrete
                    Agda.Syntax.Translation.ConcreteToAbstract
                    Agda.Syntax.Translation.InternalToAbstract
                    Agda.Syntax.Translation.ReflectedToAbstract
                    Agda.Syntax.Treeless
                    Agda.Termination.CallGraph
                    Agda.Termination.CallMatrix
                    Agda.Termination.CutOff
                    Agda.Termination.Inlining
                    Agda.Termination.Monad
                    Agda.Termination.Order
                    Agda.Termination.RecCheck
                    Agda.Termination.SparseMatrix
                    Agda.Termination.Semiring
                    Agda.Termination.TermCheck
                    Agda.Termination.Termination
                    Agda.Tests
                    Agda.TheTypeChecker
                    Agda.TypeChecking.Abstract
                    Agda.TypeChecking.CheckInternal
                    Agda.TypeChecking.CompiledClause
                    Agda.TypeChecking.CompiledClause.Compile
                    Agda.TypeChecking.CompiledClause.Match
                    Agda.TypeChecking.Constraints
                    Agda.TypeChecking.Conversion
                    Agda.TypeChecking.Coverage
                    Agda.TypeChecking.Coverage.Match
                    Agda.TypeChecking.Coverage.SplitTree
                    Agda.TypeChecking.Datatypes
                    Agda.TypeChecking.DeadCode
                    Agda.TypeChecking.DisplayForm
                    Agda.TypeChecking.DropArgs
                    Agda.TypeChecking.Empty
                    Agda.TypeChecking.EtaContract
                    Agda.TypeChecking.Errors
                    Agda.TypeChecking.Free
                    Agda.TypeChecking.Free.Lazy
                    Agda.TypeChecking.Free.Old
                    Agda.TypeChecking.Free.Tests
                    Agda.TypeChecking.Forcing
                    Agda.TypeChecking.Implicit
                    Agda.TypeChecking.Injectivity
                    Agda.TypeChecking.InstanceArguments
                    Agda.TypeChecking.Irrelevance
                    Agda.TypeChecking.Level
                    Agda.TypeChecking.LevelConstraints
                    Agda.TypeChecking.MetaVars
                    Agda.TypeChecking.MetaVars.Mention
                    Agda.TypeChecking.MetaVars.Occurs
                    Agda.TypeChecking.Monad.Base
                    Agda.TypeChecking.Monad.Benchmark
                    Agda.TypeChecking.Monad.Builtin
                    Agda.TypeChecking.Monad.Caching
                    Agda.TypeChecking.Monad.Closure
                    Agda.TypeChecking.Monad.Constraints
                    Agda.TypeChecking.Monad.Context
                    Agda.TypeChecking.Monad.Env
                    Agda.TypeChecking.Monad.Exception
                    Agda.TypeChecking.Monad.Imports
                    Agda.TypeChecking.Monad.Local
                    Agda.TypeChecking.Monad.MetaVars
                    Agda.TypeChecking.Monad.Mutual
                    Agda.TypeChecking.Monad.Open
                    Agda.TypeChecking.Monad.Options
                    Agda.TypeChecking.Monad.Sharing
                    Agda.TypeChecking.Monad.Signature
                    Agda.TypeChecking.Monad.SizedTypes
                    Agda.TypeChecking.Monad.State
                    Agda.TypeChecking.Monad.Statistics
                    Agda.TypeChecking.Monad.Trace
                    Agda.TypeChecking.Monad
                    Agda.TypeChecking.Patterns.Abstract
                    Agda.TypeChecking.Patterns.Match
                    Agda.TypeChecking.Polarity
                    Agda.TypeChecking.Positivity
                    Agda.TypeChecking.Positivity.Occurrence
                    Agda.TypeChecking.Positivity.Tests
                    Agda.TypeChecking.Pretty
                    Agda.TypeChecking.Primitive
                    Agda.TypeChecking.ProjectionLike
                    Agda.TypeChecking.Quote
                    Agda.TypeChecking.ReconstructParameters
                    Agda.TypeChecking.RecordPatterns
                    Agda.TypeChecking.Records
                    Agda.TypeChecking.Reduce
                    Agda.TypeChecking.Reduce.Monad
                    Agda.TypeChecking.Rewriting
                    Agda.TypeChecking.Rewriting.NonLinMatch
                    Agda.TypeChecking.Rules.Builtin
                    Agda.TypeChecking.Rules.Builtin.Coinduction
                    Agda.TypeChecking.Rules.Data
                    Agda.TypeChecking.Rules.Decl
                    Agda.TypeChecking.Rules.Def
                    Agda.TypeChecking.Rules.Display
                    Agda.TypeChecking.Rules.LHS
                    Agda.TypeChecking.Rules.LHS.AsPatterns
                    Agda.TypeChecking.Rules.LHS.Implicit
                    Agda.TypeChecking.Rules.LHS.Instantiate
                    Agda.TypeChecking.Rules.LHS.Problem
                    Agda.TypeChecking.Rules.LHS.ProblemRest
                    Agda.TypeChecking.Rules.LHS.Split
                    Agda.TypeChecking.Rules.LHS.Unify
                    Agda.TypeChecking.Rules.Record
                    Agda.TypeChecking.Rules.Term
                    Agda.TypeChecking.Serialise
                    Agda.TypeChecking.Serialise.Base
                    Agda.TypeChecking.Serialise.Instances
                    Agda.TypeChecking.Serialise.Instances.Abstract
                    Agda.TypeChecking.Serialise.Instances.Common
                    Agda.TypeChecking.Serialise.Instances.Compilers
                    Agda.TypeChecking.Serialise.Instances.Highlighting
                    Agda.TypeChecking.Serialise.Instances.Internal
                    Agda.TypeChecking.SizedTypes
                    Agda.TypeChecking.SizedTypes.Solve
                    Agda.TypeChecking.SizedTypes.Syntax
                    Agda.TypeChecking.SizedTypes.Tests
                    Agda.TypeChecking.SizedTypes.Utils
                    Agda.TypeChecking.SizedTypes.WarshallSolver
                    Agda.TypeChecking.Substitute
                    Agda.TypeChecking.Substitute.Pattern
                    Agda.TypeChecking.SyntacticEquality
                    Agda.TypeChecking.Telescope
                    Agda.TypeChecking.Test.Generators
                    Agda.TypeChecking.Tests
                    Agda.TypeChecking.Unquote
                    Agda.TypeChecking.With
                    Agda.Utils.AssocList
                    Agda.Utils.Bag
                    Agda.Utils.Benchmark
                    Agda.Utils.BiMap
                    Agda.Utils.Char
                    Agda.Utils.Cluster
                    Agda.Utils.Empty
                    Agda.Utils.Environment
                    Agda.Utils.Except
                    Agda.Utils.Either
                    Agda.Utils.Favorites
                    Agda.Utils.FileName
                    Agda.Utils.Functor
                    Agda.Utils.Function
                    Agda.Utils.Geniplate
                    Agda.Utils.Graph.AdjacencyMap.Unidirectional
                    Agda.Utils.Graph.AdjacencyMap.Unidirectional.Tests
                    Agda.Utils.Hash
                    Agda.Utils.HashMap
                    Agda.Utils.Impossible
                    Agda.Utils.IO.Binary
                    Agda.Utils.IO.Directory
                    Agda.Utils.IO.UTF8
                    Agda.Utils.IORef
                    Agda.Utils.Lens
                    Agda.Utils.Lens.Examples
                    Agda.Utils.List
                    Agda.Utils.ListT
                    Agda.Utils.ListT.Tests
                    Agda.Utils.Map
                    Agda.Utils.Maybe
                    Agda.Utils.Maybe.Strict
                    Agda.Utils.Memo
                    Agda.Utils.Monad
                    Agda.Utils.Null
                    Agda.Utils.Parser.MemoisedCPS
                    Agda.Utils.Parser.ReadP
                    Agda.Utils.PartialOrd
                    Agda.Utils.Permutation
                    Agda.Utils.Permutation.Tests
                    Agda.Utils.Pointer
                    Agda.Utils.Pretty
                    Agda.Utils.QuickCheck
                    Agda.Utils.SemiRing
                    Agda.Utils.Singleton
                    Agda.Utils.Size
                    Agda.Utils.String
                    Agda.Utils.Suffix
                    Agda.Utils.TestHelpers
                    Agda.Utils.Time
                    Agda.Utils.Trie
                    Agda.Utils.Tuple
                    Agda.Utils.Update
                    Agda.Utils.VarSet
                    Agda.Utils.Warshall
                    Agda.Version

  other-modules:    Paths_Agda

  if impl(ghc >= 7.6.3)
    ghc-options: -w
                 -Werror
                 -fwarn-deprecated-flags
                 -fwarn-dodgy-exports
                 -fwarn-dodgy-foreign-imports
                 -fwarn-dodgy-imports
                 -fwarn-duplicate-exports
                 -fwarn-hi-shadowing
                 -fwarn-identities
                 -fwarn-incomplete-patterns
                 -fwarn-missing-fields
                 -fwarn-missing-methods
                 -fwarn-missing-signatures
                 -fwarn-orphans
                 -fwarn-tabs
                 -fwarn-overlapping-patterns
                 -fwarn-unrecognised-pragmas
                 -fwarn-unused-do-bind
                 -fwarn-warnings-deprecations
                 -fwarn-wrong-do-bind

  if impl(ghc >= 7.8)
    ghc-options: -fwarn-empty-enumerations
                 -fwarn-inline-rule-shadowing
                 -fwarn-typed-holes
                 -fwarn-overflowed-literals

  if impl(ghc >= 7.10)
     ghc-options: -fwarn-unticked-promoted-constructors
                  -- Enable after removing the support for GHC 7.8.
                  -- -fwarn-deriving-typeable

  -- This option is deprected in GHC 7.10.1.
  if impl(ghc >= 7.8) && impl(ghc < 7.10)
    ghc-options: -fwarn-amp

  -- This option will be removed in GHC 8.0.1.
  if impl(ghc >= 7.6) && impl(ghc < 8.0)
    ghc-options: -fwarn-pointless-pragmas

  -- This option will be deprected in GHC 8.0.1.
  if impl(ghc >= 7.8) && impl(ghc < 8.0)
    ghc-options: -fwarn-duplicate-constraints

  -- This option will be deprected in GHC 8.0.1.
  if impl(ghc >= 7.10) && impl(ghc < 8.0)
    ghc-options: -fwarn-context-quantification

  if impl(ghc >= 8.0)
    ghc-options: -Wmissing-pattern-synonym-signatures
                 -Wnoncanonical-monad-instances
                 -Wnoncanonical-monoid-instances
                 -Wunrecognised-warning-flags
                 -Wsemigroup
                 -Wunused-foralls

  ghc-prof-options: -fprof-auto

  default-language: Haskell2010
  default-extensions: ConstraintKinds
                    , DataKinds
                    , DefaultSignatures
                    , ExistentialQuantification
                    , FlexibleContexts
                    , FlexibleInstances
                    , FunctionalDependencies
                    , LambdaCase
                    , MultiParamTypeClasses
                    , NamedFieldPuns
                    , RankNTypes
                    , RecordWildCards
                    , StandaloneDeriving
                    , TupleSections
                    , TypeSynonymInstances

executable agda
  hs-source-dirs: src/main
  main-is:        Main.hs
  build-depends:  Agda == 2.6.0
                  -- Nothing is used from the following package,
                  -- except for the prelude.
                , base >= 4.6.0.1 && < 6
  default-language: Haskell2010
  if impl(ghc >= 7)
    -- If someone installs Agda with the setuid bit set, then the
    -- presence of +RTS may be a security problem (see GHC bug #3910).
    -- However, we sometimes recommend people to use +RTS to control
    -- Agda's memory usage, so we want this functionality enabled by
    -- default.
    ghc-options:  -rtsopts

executable agda-mode
  hs-source-dirs:   src/agda-mode
  main-is:          Main.hs
  other-modules:    Paths_Agda
  build-depends:    base >= 4.6.0.1 && < 4.10
                  , directory >= 1.2.0.1 && < 1.3
                  , filepath >= 1.3.0.1 && < 1.5
                  , process >= 1.1.0.2 && < 1.5
  default-language: Haskell2010

executable agda-ghc-names
  hs-source-dirs:   src/agda-ghc-names
  main-is:          agda-ghc-names.hs
  other-modules:    ExtractNames
                    , Find
                    , FixProf
                    , ResolveHsNames

  build-depends:  base >= 4.6.0.1 && < 4.10
                , binary >= 0.7.2.1 && < 0.9
                , containers >= 0.5.0.0 && < 0.6
                , filemanip >= 0.3.6.3 && < 0.4
                , filepath >= 1.3.0.1 && < 1.5
                , haskell-src-exts >= 1.16.0.1 && < 1.18
                , mtl >= 2.1.1 && <= 2.1.3.1 || >= 2.2.1 && < 2.3

  ghc-options:  -rtsopts
  default-language: Haskell2010


-- Cabal testsuite integration has some serious bugs, but we
-- can still make it work. See also:
-- https://github.com/haskell/cabal/issues/1938
-- https://github.com/haskell/cabal/issues/2214
-- https://github.com/haskell/cabal/issues/1953
--
-- This test suite should only be run using the Makefile.
-- The Makefile sets up the required environment,
-- executing the tests using cabal directly is almost
-- guarantued to fail. See also Issue 1490.
test-suite agda-tests
  type:             exitcode-stdio-1.0
  hs-source-dirs:   test/
  main-is:          Main.hs
  other-modules:    Compiler.Tests
                    , Fail.Tests
                    , LaTeXAndHTML.Tests
                    , LibSucceed.Tests
                    , Succeed.Tests
                    , Utils

  build-depends:  array >= 0.4.0.1 && < 0.6
                , base >= 4.6.0.1 && < 4.10
                , bytestring >= 0.10.0.2 && < 0.11
                , containers >= 0.5.0.0 && < 0.6
                , directory >= 1.2.0.1 && < 1.3
                , filepath >= 1.3.0.1 && < 1.5
                , filemanip >= 0.3.6.3 && < 0.4
                , process >= 1.1.0.2 && < 1.5
                , process-extras >= 0.3.0 && < 0.3.4 || >= 0.4.1.2 && < 0.5
                , regex-tdfa >= 1.2.0 && < 1.3
                , regex-tdfa-text >= 1.0.0.3 && < 1.1
                , tasty >= 0.10 && < 0.12
                , tasty-silver >= 3.1.8 && < 3.2
                , temporary >= 1.2.0.3 && < 1.3
                , text >= 0.11.3.1 && < 1.3

  -- we use the CPP processor to conditionally enable the UHC specific compiler tests.
  if flag(uhc)
    cpp-options:    -DUHC_BACKEND

  ghc-options:      -threaded
                    -Wall
                    -fwarn-identities
                    -fno-warn-unused-imports
                    -Werror

  if impl(ghc < 8.0)
    ghc-options: -fwarn-missing-local-sigs
  else
    ghc-options: -Wmissing-local-signatures
  default-language: Haskell2010<|MERGE_RESOLUTION|>--- conflicted
+++ resolved
@@ -1,11 +1,6 @@
 name:            Agda
-<<<<<<< HEAD
 version:         2.6.0
-cabal-version:   >= 1.8
-=======
-version:         2.5.2
 cabal-version:   >= 1.10
->>>>>>> de4460c0
 build-type:      Custom
 license:         OtherLicense
 license-file:    LICENSE
