--- conflicted
+++ resolved
@@ -559,9 +559,6 @@
 executable agda
   hs-source-dirs: src/main
   main-is:        Main.hs
-<<<<<<< HEAD
-  build-depends:  Agda == 2.6.0
-=======
   build-depends:  Agda
                   -- A version range on Agda generates a warning with
                   -- some versions of Cabal and GHC
@@ -569,7 +566,6 @@
                   -- using version 1.24.2.0 of the Cabal library and
                   -- GHC 8.2.1 RC1).
 
->>>>>>> 1cafa9f6
                   -- Nothing is used from the following package,
                   -- except for the prelude.
                 , base >= 4.6.0.1 && < 6
@@ -699,11 +695,7 @@
                 , InternalTests.Utils.Trie
                 , InternalTests.Utils.Warshall
 
-<<<<<<< HEAD
-  build-depends:  Agda == 2.6.0
-=======
   build-depends:  Agda
->>>>>>> 1cafa9f6
                 , array >= 0.4.0.1 && < 0.6
                 , base >= 4.6.0.1 && < 4.11
                 , containers >= 0.5.0.0 && < 0.6
